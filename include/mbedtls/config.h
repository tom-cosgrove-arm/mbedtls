/**
 * \file config.h
 *
 * \brief Configuration options (set of defines)
 *
 *  This set of compile-time options may be used to enable
 *  or disable features selectively, and reduce the global
 *  memory footprint.
 */
/*
 *  Copyright (C) 2006-2018, ARM Limited, All Rights Reserved
 *  SPDX-License-Identifier: Apache-2.0
 *
 *  Licensed under the Apache License, Version 2.0 (the "License"); you may
 *  not use this file except in compliance with the License.
 *  You may obtain a copy of the License at
 *
 *  http://www.apache.org/licenses/LICENSE-2.0
 *
 *  Unless required by applicable law or agreed to in writing, software
 *  distributed under the License is distributed on an "AS IS" BASIS, WITHOUT
 *  WARRANTIES OR CONDITIONS OF ANY KIND, either express or implied.
 *  See the License for the specific language governing permissions and
 *  limitations under the License.
 *
 *  This file is part of mbed TLS (https://tls.mbed.org)
 */

#ifndef MBEDTLS_CONFIG_H
#define MBEDTLS_CONFIG_H

#if defined(_MSC_VER) && !defined(_CRT_SECURE_NO_DEPRECATE)
#define _CRT_SECURE_NO_DEPRECATE 1
#endif

/**
 * \name SECTION: System support
 *
 * This section sets system specific settings.
 * \{
 */

/**
 * \def MBEDTLS_HAVE_ASM
 *
 * The compiler has support for asm().
 *
 * Requires support for asm() in compiler.
 *
 * Used in:
 *      library/aria.c
 *      library/timing.c
 *      include/mbedtls/bn_mul.h
 *
 * Required by:
 *      MBEDTLS_AESNI_C
 *      MBEDTLS_PADLOCK_C
 *
 * Comment to disable the use of assembly code.
 */
#define MBEDTLS_HAVE_ASM

/**
 * \def MBEDTLS_NO_UDBL_DIVISION
 *
 * The platform lacks support for double-width integer division (64-bit
 * division on a 32-bit platform, 128-bit division on a 64-bit platform).
 *
 * Used in:
 *      include/mbedtls/bignum.h
 *      library/bignum.c
 *
 * The bignum code uses double-width division to speed up some operations.
 * Double-width division is often implemented in software that needs to
 * be linked with the program. The presence of a double-width integer
 * type is usually detected automatically through preprocessor macros,
 * but the automatic detection cannot know whether the code needs to
 * and can be linked with an implementation of division for that type.
 * By default division is assumed to be usable if the type is present.
 * Uncomment this option to prevent the use of double-width division.
 *
 * Note that division for the native integer type is always required.
 * Furthermore, a 64-bit type is always required even on a 32-bit
 * platform, but it need not support multiplication or division. In some
 * cases it is also desirable to disable some double-width operations. For
 * example, if double-width division is implemented in software, disabling
 * it can reduce code size in some embedded targets.
 */
//#define MBEDTLS_NO_UDBL_DIVISION

/**
 * \def MBEDTLS_NO_64BIT_MULTIPLICATION
 *
 * The platform lacks support for 32x32 -> 64-bit multiplication.
 *
 * Used in:
 *      library/poly1305.c
 *
 * Some parts of the library may use multiplication of two unsigned 32-bit
 * operands with a 64-bit result in order to speed up computations. On some
 * platforms, this is not available in hardware and has to be implemented in
 * software, usually in a library provided by the toolchain.
 *
 * Sometimes it is not desirable to have to link to that library. This option
 * removes the dependency of that library on platforms that lack a hardware
 * 64-bit multiplier by embedding a software implementation in Mbed TLS.
 *
 * Note that depending on the compiler, this may decrease performance compared
 * to using the library function provided by the toolchain.
 */
//#define MBEDTLS_NO_64BIT_MULTIPLICATION

/**
 * \def MBEDTLS_HAVE_SSE2
 *
 * CPU supports SSE2 instruction set.
 *
 * Uncomment if the CPU supports SSE2 (IA-32 specific).
 */
//#define MBEDTLS_HAVE_SSE2

/**
 * \def MBEDTLS_HAVE_TIME
 *
 * System has time.h and time().
 * The time does not need to be correct, only time differences are used,
 * by contrast with MBEDTLS_HAVE_TIME_DATE
 *
 * Defining MBEDTLS_HAVE_TIME allows you to specify MBEDTLS_PLATFORM_TIME_ALT,
 * MBEDTLS_PLATFORM_TIME_MACRO, MBEDTLS_PLATFORM_TIME_TYPE_MACRO and
 * MBEDTLS_PLATFORM_STD_TIME.
 *
 * Comment if your system does not support time functions
 */
#define MBEDTLS_HAVE_TIME

/**
 * \def MBEDTLS_HAVE_TIME_DATE
 *
 * System has time.h, time(), and an implementation for
 * mbedtls_platform_gmtime_r() (see below).
 * The time needs to be correct (not necessarily very accurate, but at least
 * the date should be correct). This is used to verify the validity period of
 * X.509 certificates.
 *
 * Comment if your system does not have a correct clock.
 *
 * \note mbedtls_platform_gmtime_r() is an abstraction in platform_util.h that
 * behaves similarly to the gmtime_r() function from the C standard. Refer to
 * the documentation for mbedtls_platform_gmtime_r() for more information.
 *
 * \note It is possible to configure an implementation for
 * mbedtls_platform_gmtime_r() at compile-time by using the macro
 * MBEDTLS_PLATFORM_GMTIME_R_ALT.
 */
#define MBEDTLS_HAVE_TIME_DATE

/**
 * \def MBEDTLS_PLATFORM_MEMORY
 *
 * Enable the memory allocation layer.
 *
 * By default mbed TLS uses the system-provided calloc() and free().
 * This allows different allocators (self-implemented or provided) to be
 * provided to the platform abstraction layer.
 *
 * Enabling MBEDTLS_PLATFORM_MEMORY without the
 * MBEDTLS_PLATFORM_{FREE,CALLOC}_MACROs will provide
 * "mbedtls_platform_set_calloc_free()" allowing you to set an alternative calloc() and
 * free() function pointer at runtime.
 *
 * Enabling MBEDTLS_PLATFORM_MEMORY and specifying
 * MBEDTLS_PLATFORM_{CALLOC,FREE}_MACROs will allow you to specify the
 * alternate function at compile time.
 *
 * Requires: MBEDTLS_PLATFORM_C
 *
 * Enable this layer to allow use of alternative memory allocators.
 */
//#define MBEDTLS_PLATFORM_MEMORY

/**
 * \def MBEDTLS_PLATFORM_NO_STD_FUNCTIONS
 *
 * Do not assign standard functions in the platform layer (e.g. calloc() to
 * MBEDTLS_PLATFORM_STD_CALLOC and printf() to MBEDTLS_PLATFORM_STD_PRINTF)
 *
 * This makes sure there are no linking errors on platforms that do not support
 * these functions. You will HAVE to provide alternatives, either at runtime
 * via the platform_set_xxx() functions or at compile time by setting
 * the MBEDTLS_PLATFORM_STD_XXX defines, or enabling a
 * MBEDTLS_PLATFORM_XXX_MACRO.
 *
 * Requires: MBEDTLS_PLATFORM_C
 *
 * Uncomment to prevent default assignment of standard functions in the
 * platform layer.
 */
//#define MBEDTLS_PLATFORM_NO_STD_FUNCTIONS

/**
 * \def MBEDTLS_PLATFORM_EXIT_ALT
 *
 * MBEDTLS_PLATFORM_XXX_ALT: Uncomment a macro to let mbed TLS support the
 * function in the platform abstraction layer.
 *
 * Example: In case you uncomment MBEDTLS_PLATFORM_PRINTF_ALT, mbed TLS will
 * provide a function "mbedtls_platform_set_printf()" that allows you to set an
 * alternative printf function pointer.
 *
 * All these define require MBEDTLS_PLATFORM_C to be defined!
 *
 * \note MBEDTLS_PLATFORM_SNPRINTF_ALT is required on Windows;
 * it will be enabled automatically by check_config.h
 *
 * \warning MBEDTLS_PLATFORM_XXX_ALT cannot be defined at the same time as
 * MBEDTLS_PLATFORM_XXX_MACRO!
 *
 * Requires: MBEDTLS_PLATFORM_TIME_ALT requires MBEDTLS_HAVE_TIME
 *
 * Uncomment a macro to enable alternate implementation of specific base
 * platform function
 */
//#define MBEDTLS_PLATFORM_EXIT_ALT
//#define MBEDTLS_PLATFORM_TIME_ALT
//#define MBEDTLS_PLATFORM_FPRINTF_ALT
//#define MBEDTLS_PLATFORM_PRINTF_ALT
//#define MBEDTLS_PLATFORM_SNPRINTF_ALT
//#define MBEDTLS_PLATFORM_NV_SEED_ALT
//#define MBEDTLS_PLATFORM_SETUP_TEARDOWN_ALT

/**
 * \def MBEDTLS_DEPRECATED_WARNING
 *
 * Mark deprecated functions so that they generate a warning if used.
 * Functions deprecated in one version will usually be removed in the next
 * version. You can enable this to help you prepare the transition to a new
 * major version by making sure your code is not using these functions.
 *
 * This only works with GCC and Clang. With other compilers, you may want to
 * use MBEDTLS_DEPRECATED_REMOVED
 *
 * Uncomment to get warnings on using deprecated functions.
 */
//#define MBEDTLS_DEPRECATED_WARNING

/**
 * \def MBEDTLS_DEPRECATED_REMOVED
 *
 * Remove deprecated functions so that they generate an error if used.
 * Functions deprecated in one version will usually be removed in the next
 * version. You can enable this to help you prepare the transition to a new
 * major version by making sure your code is not using these functions.
 *
 * Uncomment to get errors on using deprecated functions.
 */
//#define MBEDTLS_DEPRECATED_REMOVED

/**
 * \def MBEDTLS_CHECK_PARAMS
 *
 * This configuration option controls whether the library validates more of
 * the parameters passed to it.
 *
 * When this flag is not defined, the library only attempts to validate an
 * input parameter if: (1) they may come from the outside world (such as the
 * network, the filesystem, etc.) or (2) not validating them could result in
 * internal memory errors such as overflowing a buffer controlled by the
 * library. On the other hand, it doesn't attempt to validate parameters whose
 * values are fully controlled by the application (such as pointers).
 *
 * When this flag is defined, the library additionally attempts to validate
 * parameters that are fully controlled by the application, and should always
 * be valid if the application code is fully correct and trusted.
 *
 * For example, when a function accepts as input a pointer to a buffer that may
 * contain untrusted data, and its documentation mentions that this pointer
 * must not be NULL:
 * - The pointer is checked to be non-NULL only if this option is enabled.
 * - The content of the buffer is always validated.
 *
 * When this flag is defined, if a library function receives a parameter that
 * is invalid:
 * 1. The function will invoke the macro MBEDTLS_PARAM_FAILED().
 * 2. If MBEDTLS_PARAM_FAILED() did not terminate the program, the function
 *   will immediately return. If the function returns an Mbed TLS error code,
 *   the error code in this case is MBEDTLS_ERR_xxx_BAD_INPUT_DATA.
 *
 * When defining this flag, you also need to arrange a definition for
 * MBEDTLS_PARAM_FAILED(). You can do this by any of the following methods:
 * - By default, the library defines MBEDTLS_PARAM_FAILED() to call a
 *   function mbedtls_param_failed(), but the library does not define this
 *   function. If you do not make any other arrangements, you must provide
 *   the function mbedtls_param_failed() in your application.
 *   See `platform_util.h` for its prototype.
 * - If you enable the macro #MBEDTLS_CHECK_PARAMS_ASSERT, then the
 *   library defines #MBEDTLS_PARAM_FAILED(\c cond) to be `assert(cond)`.
 *   You can still supply an alternative definition of
 *   MBEDTLS_PARAM_FAILED(), which may call `assert`.
 * - If you define a macro MBEDTLS_PARAM_FAILED() before including `config.h`
 *   or you uncomment the definition of MBEDTLS_PARAM_FAILED() in `config.h`,
 *   the library will call the macro that you defined and will not supply
 *   its own version. Note that if MBEDTLS_PARAM_FAILED() calls `assert`,
 *   you need to enable #MBEDTLS_CHECK_PARAMS_ASSERT so that library source
 *   files include `<assert.h>`.
 *
 * Uncomment to enable validation of application-controlled parameters.
 */
//#define MBEDTLS_CHECK_PARAMS

/**
 * \def MBEDTLS_CHECK_PARAMS_ASSERT
 *
 * Allow MBEDTLS_PARAM_FAILED() to call `assert`, and make it default to
 * `assert`. This macro is only used if #MBEDTLS_CHECK_PARAMS is defined.
 *
 * If this macro is not defined, then MBEDTLS_PARAM_FAILED() defaults to
 * calling a function mbedtls_param_failed(). See the documentation of
 * #MBEDTLS_CHECK_PARAMS for details.
 *
 * Uncomment to allow MBEDTLS_PARAM_FAILED() to call `assert`.
 */
//#define MBEDTLS_CHECK_PARAMS_ASSERT

/* \} name SECTION: System support */

/**
 * \name SECTION: mbed TLS feature support
 *
 * This section sets support for features that are or are not needed
 * within the modules that are enabled.
 * \{
 */

/**
 * \def MBEDTLS_TIMING_ALT
 *
 * Uncomment to provide your own alternate implementation for mbedtls_timing_hardclock(),
 * mbedtls_timing_get_timer(), mbedtls_set_alarm(), mbedtls_set/get_delay()
 *
 * Only works if you have MBEDTLS_TIMING_C enabled.
 *
 * You will need to provide a header "timing_alt.h" and an implementation at
 * compile time.
 */
//#define MBEDTLS_TIMING_ALT

/**
 * \def MBEDTLS_AES_ALT
 *
 * MBEDTLS__MODULE_NAME__ALT: Uncomment a macro to let mbed TLS use your
 * alternate core implementation of a symmetric crypto, an arithmetic or hash
 * module (e.g. platform specific assembly optimized implementations). Keep
 * in mind that the function prototypes should remain the same.
 *
 * This replaces the whole module. If you only want to replace one of the
 * functions, use one of the MBEDTLS__FUNCTION_NAME__ALT flags.
 *
 * Example: In case you uncomment MBEDTLS_AES_ALT, mbed TLS will no longer
 * provide the "struct mbedtls_aes_context" definition and omit the base
 * function declarations and implementations. "aes_alt.h" will be included from
 * "aes.h" to include the new function definitions.
 *
 * Uncomment a macro to enable alternate implementation of the corresponding
 * module.
 *
 * \warning   MD2, MD4, MD5, ARC4, DES and SHA-1 are considered weak and their
 *            use constitutes a security risk. If possible, we recommend
 *            avoiding dependencies on them, and considering stronger message
 *            digests and ciphers instead.
 *
 */
//#define MBEDTLS_AES_ALT
//#define MBEDTLS_ARC4_ALT
//#define MBEDTLS_ARIA_ALT
//#define MBEDTLS_BLOWFISH_ALT
//#define MBEDTLS_CAMELLIA_ALT
//#define MBEDTLS_CCM_ALT
//#define MBEDTLS_CHACHA20_ALT
//#define MBEDTLS_CHACHAPOLY_ALT
//#define MBEDTLS_CMAC_ALT
//#define MBEDTLS_DES_ALT
//#define MBEDTLS_DHM_ALT
//#define MBEDTLS_ECJPAKE_ALT
//#define MBEDTLS_GCM_ALT
//#define MBEDTLS_NIST_KW_ALT
//#define MBEDTLS_MD2_ALT
//#define MBEDTLS_MD4_ALT
//#define MBEDTLS_MD5_ALT
//#define MBEDTLS_POLY1305_ALT
//#define MBEDTLS_RIPEMD160_ALT
//#define MBEDTLS_RSA_ALT
//#define MBEDTLS_SHA1_ALT
//#define MBEDTLS_SHA256_ALT
//#define MBEDTLS_SHA512_ALT
//#define MBEDTLS_XTEA_ALT

/*
 * When replacing the elliptic curve module, pleace consider, that it is
 * implemented with two .c files:
 *      - ecp.c
 *      - ecp_curves.c
 * You can replace them very much like all the other MBEDTLS__MODULE_NAME__ALT
 * macros as described above. The only difference is that you have to make sure
 * that you provide functionality for both .c files.
 */
//#define MBEDTLS_ECP_ALT

/**
 * \def MBEDTLS_MD2_PROCESS_ALT
 *
 * MBEDTLS__FUNCTION_NAME__ALT: Uncomment a macro to let mbed TLS use you
 * alternate core implementation of symmetric crypto or hash function. Keep in
 * mind that function prototypes should remain the same.
 *
 * This replaces only one function. The header file from mbed TLS is still
 * used, in contrast to the MBEDTLS__MODULE_NAME__ALT flags.
 *
 * Example: In case you uncomment MBEDTLS_SHA256_PROCESS_ALT, mbed TLS will
 * no longer provide the mbedtls_sha1_process() function, but it will still provide
 * the other function (using your mbedtls_sha1_process() function) and the definition
 * of mbedtls_sha1_context, so your implementation of mbedtls_sha1_process must be compatible
 * with this definition.
 *
 * \note Because of a signature change, the core AES encryption and decryption routines are
 *       currently named mbedtls_aes_internal_encrypt and mbedtls_aes_internal_decrypt,
 *       respectively. When setting up alternative implementations, these functions should
 *       be overridden, but the wrapper functions mbedtls_aes_decrypt and mbedtls_aes_encrypt
 *       must stay untouched.
 *
 * \note If you use the AES_xxx_ALT macros, then is is recommended to also set
 *       MBEDTLS_AES_ROM_TABLES in order to help the linker garbage-collect the AES
 *       tables.
 *
 * Uncomment a macro to enable alternate implementation of the corresponding
 * function.
 *
 * \warning   MD2, MD4, MD5, DES and SHA-1 are considered weak and their use
 *            constitutes a security risk. If possible, we recommend avoiding
 *            dependencies on them, and considering stronger message digests
 *            and ciphers instead.
 *
 * \warning   If both MBEDTLS_ECDSA_SIGN_ALT and MBEDTLS_ECDSA_DETERMINISTIC are
 *            enabled, then the deterministic ECDH signature functions pass the
 *            the static HMAC-DRBG as RNG to mbedtls_ecdsa_sign(). Therefore
 *            alternative implementations should use the RNG only for generating
 *            the ephemeral key and nothing else. If this is not possible, then
 *            MBEDTLS_ECDSA_DETERMINISTIC should be disabled and an alternative
 *            implementation should be provided for mbedtls_ecdsa_sign_det_ext()
 *            (and for mbedtls_ecdsa_sign_det() too if backward compatibility is
 *            desirable).
 *
 */
//#define MBEDTLS_MD2_PROCESS_ALT
//#define MBEDTLS_MD4_PROCESS_ALT
//#define MBEDTLS_MD5_PROCESS_ALT
//#define MBEDTLS_RIPEMD160_PROCESS_ALT
//#define MBEDTLS_SHA1_PROCESS_ALT
//#define MBEDTLS_SHA256_PROCESS_ALT
//#define MBEDTLS_SHA512_PROCESS_ALT
//#define MBEDTLS_DES_SETKEY_ALT
//#define MBEDTLS_DES_CRYPT_ECB_ALT
//#define MBEDTLS_DES3_CRYPT_ECB_ALT
//#define MBEDTLS_AES_SETKEY_ENC_ALT
//#define MBEDTLS_AES_SETKEY_DEC_ALT
//#define MBEDTLS_AES_ENCRYPT_ALT
//#define MBEDTLS_AES_DECRYPT_ALT
//#define MBEDTLS_ECDH_GEN_PUBLIC_ALT
//#define MBEDTLS_ECDH_COMPUTE_SHARED_ALT
//#define MBEDTLS_ECDSA_VERIFY_ALT
//#define MBEDTLS_ECDSA_SIGN_ALT
//#define MBEDTLS_ECDSA_GENKEY_ALT

/**
 * \def MBEDTLS_ECP_INTERNAL_ALT
 *
 * Expose a part of the internal interface of the Elliptic Curve Point module.
 *
 * MBEDTLS_ECP__FUNCTION_NAME__ALT: Uncomment a macro to let mbed TLS use your
 * alternative core implementation of elliptic curve arithmetic. Keep in mind
 * that function prototypes should remain the same.
 *
 * This partially replaces one function. The header file from mbed TLS is still
 * used, in contrast to the MBEDTLS_ECP_ALT flag. The original implementation
 * is still present and it is used for group structures not supported by the
 * alternative.
 *
 * Any of these options become available by defining MBEDTLS_ECP_INTERNAL_ALT
 * and implementing the following functions:
 *      unsigned char mbedtls_internal_ecp_grp_capable(
 *          const mbedtls_ecp_group *grp )
 *      int  mbedtls_internal_ecp_init( const mbedtls_ecp_group *grp )
 *      void mbedtls_internal_ecp_free( const mbedtls_ecp_group *grp )
 * The mbedtls_internal_ecp_grp_capable function should return 1 if the
 * replacement functions implement arithmetic for the given group and 0
 * otherwise.
 * The functions mbedtls_internal_ecp_init and mbedtls_internal_ecp_free are
 * called before and after each point operation and provide an opportunity to
 * implement optimized set up and tear down instructions.
 *
 * Example: In case you uncomment MBEDTLS_ECP_INTERNAL_ALT and
 * MBEDTLS_ECP_DOUBLE_JAC_ALT, mbed TLS will still provide the ecp_double_jac
 * function, but will use your mbedtls_internal_ecp_double_jac if the group is
 * supported (your mbedtls_internal_ecp_grp_capable function returns 1 when
 * receives it as an argument). If the group is not supported then the original
 * implementation is used. The other functions and the definition of
 * mbedtls_ecp_group and mbedtls_ecp_point will not change, so your
 * implementation of mbedtls_internal_ecp_double_jac and
 * mbedtls_internal_ecp_grp_capable must be compatible with this definition.
 *
 * Uncomment a macro to enable alternate implementation of the corresponding
 * function.
 */
/* Required for all the functions in this section */
//#define MBEDTLS_ECP_INTERNAL_ALT
/* Support for Weierstrass curves with Jacobi representation */
//#define MBEDTLS_ECP_RANDOMIZE_JAC_ALT
//#define MBEDTLS_ECP_ADD_MIXED_ALT
//#define MBEDTLS_ECP_DOUBLE_JAC_ALT
//#define MBEDTLS_ECP_NORMALIZE_JAC_MANY_ALT
//#define MBEDTLS_ECP_NORMALIZE_JAC_ALT
/* Support for curves with Montgomery arithmetic */
//#define MBEDTLS_ECP_DOUBLE_ADD_MXZ_ALT
//#define MBEDTLS_ECP_RANDOMIZE_MXZ_ALT
//#define MBEDTLS_ECP_NORMALIZE_MXZ_ALT

/**
 * \def MBEDTLS_TEST_NULL_ENTROPY
 *
 * Enables testing and use of mbed TLS without any configured entropy sources.
 * This permits use of the library on platforms before an entropy source has
 * been integrated (see for example the MBEDTLS_ENTROPY_HARDWARE_ALT or the
 * MBEDTLS_ENTROPY_NV_SEED switches).
 *
 * WARNING! This switch MUST be disabled in production builds, and is suitable
 * only for development.
 * Enabling the switch negates any security provided by the library.
 *
 * Requires MBEDTLS_ENTROPY_C, MBEDTLS_NO_DEFAULT_ENTROPY_SOURCES
 *
 */
//#define MBEDTLS_TEST_NULL_ENTROPY

/**
 * \def MBEDTLS_ENTROPY_HARDWARE_ALT
 *
 * Uncomment this macro to let mbed TLS use your own implementation of a
 * hardware entropy collector.
 *
 * Your function must be called \c mbedtls_hardware_poll(), have the same
 * prototype as declared in entropy_poll.h, and accept NULL as first argument.
 *
 * Uncomment to use your own hardware entropy collector.
 */
//#define MBEDTLS_ENTROPY_HARDWARE_ALT

/**
 * \def MBEDTLS_AES_ROM_TABLES
 *
 * Use precomputed AES tables stored in ROM.
 *
 * Uncomment this macro to use precomputed AES tables stored in ROM.
 * Comment this macro to generate AES tables in RAM at runtime.
 *
 * Tradeoff: Using precomputed ROM tables reduces RAM usage by ~8kb
 * (or ~2kb if \c MBEDTLS_AES_FEWER_TABLES is used) and reduces the
 * initialization time before the first AES operation can be performed.
 * It comes at the cost of additional ~8kb ROM use (resp. ~2kb if \c
 * MBEDTLS_AES_FEWER_TABLES below is used), and potentially degraded
 * performance if ROM access is slower than RAM access.
 *
 * This option is independent of \c MBEDTLS_AES_FEWER_TABLES.
 *
 */
//#define MBEDTLS_AES_ROM_TABLES

/**
 * \def MBEDTLS_AES_FEWER_TABLES
 *
 * Use less ROM/RAM for AES tables.
 *
 * Uncommenting this macro omits 75% of the AES tables from
 * ROM / RAM (depending on the value of \c MBEDTLS_AES_ROM_TABLES)
 * by computing their values on the fly during operations
 * (the tables are entry-wise rotations of one another).
 *
 * Tradeoff: Uncommenting this reduces the RAM / ROM footprint
 * by ~6kb but at the cost of more arithmetic operations during
 * runtime. Specifically, one has to compare 4 accesses within
 * different tables to 4 accesses with additional arithmetic
 * operations within the same table. The performance gain/loss
 * depends on the system and memory details.
 *
 * This option is independent of \c MBEDTLS_AES_ROM_TABLES.
 *
 */
//#define MBEDTLS_AES_FEWER_TABLES

/**
 * \def MBEDTLS_AES_ONLY_128_BIT_KEY_LENGTH
 *
 * Use only 128-bit keys in AES operations to save ROM.
 *
 * Uncommenting this macro removes support for AES operations that are using 192
 * or 256-bit keys.
 *
 * Tradeoff: Uncommenting this macro reduces ROM footprint by ~240 bytes.
 *
 * If uncommented, uncomment also MBEDTLS_CTR_DRBG_USE_128_BIT_KEY
 *
 * Module:  library/aes.c
 *
 * Requires: MBEDTLS_AES_C
 *
 */
//#define MBEDTLS_AES_ONLY_128_BIT_KEY_LENGTH

/**
 * \def MBEDTLS_AES_ONLY_ENCRYPT
 *
 * Use only AES encryption, decryption is not possible.
 *
 * Uncommenting this macro removes support for AES decryption.
 *
 * Tradeoff: Uncommenting this macro reduces the footprint. For
 * example, when both MBEDTLS_AES_ROM_TABLES and
 * MBEDTLS_AES_FEWER_TABLES are enabled, enabling this macro
 * further reduces the ROM footprint by ~2.5kB.
 *
 * Module:  library/aes.c
 *
 * Requires: MBEDTLS_AES_C
 *
 */
//#define MBEDTLS_AES_ONLY_ENCRYPT

/**
 * \def MBEDTLS_AES_SCA_COUNTERMEASURES
 *
 * Add countermeasures against possible side-channel-attack to AES calculation.
 *
 * Uncommenting this macro adds additional calculation rounds to AES
 * calculation. Additional rounds are using random data for calculation. The
 * additional rounds are added to:
 * -initial key addition phase
 * -before the first AES calculation round
 * -after the last AES calculation round
 *
 * Tradeoff: Uncommenting this macro does not increase codesize.
 * The performance loss is ~50% with 128 bit AES.
 *
 * This option is dependent of \c MBEDTLS_ENTROPY_HARDWARE_ALT.
 *
 */
//#define MBEDTLS_AES_SCA_COUNTERMEASURES

/**
 * \def MBEDTLS_AES_128_BIT_MASKED
 *
 * Requires MBEDTLS_AES_SCA_COUNTERMEASURES
<<<<<<< HEAD
 *
=======
 * 
>>>>>>> 88da3c24
 * Add boolean masking against possible combined side-channel-attack fault injection attacks.
 *
 * Uncommenting this macro adds data, key and Sbox masking additionally to dummy rounds
 *
 * Tradeoff:
 * Uncommenting this macro does not increase codesize in MBEDTLS_AES_ROM_TABLES configuration.
<<<<<<< HEAD
 * Uncommenting this macro increases codesize in AES RAM tables configuration by ~600 byte.
=======
 * Uncommenting this macro increases codesize in AES RAM tables configuration by ~1k.
>>>>>>> 88da3c24
 * The performance loss is ~50% with 128 bit AES encrypt.
 *
 * This option is dependent of \c MBEDTLS_ENTROPY_HARDWARE_ALT.
 *
 */
//#define MBEDTLS_AES_128_BIT_MASKED

/**
 * \def MBEDTLS_FI_COUNTERMEASURES
 *
 * Add countermeasures against a possible FI attack.
 *
 * Uncommenting this macro increases code size and slows performance,
 * it performs double calls and double result checks of some crypto functions
 */
//#define MBEDTLS_FI_COUNTERMEASURES

/**
 * \def MBEDTLS_CAMELLIA_SMALL_MEMORY
 *
 * Use less ROM for the Camellia implementation (saves about 768 bytes).
 *
 * Uncomment this macro to use less memory for Camellia.
 */
//#define MBEDTLS_CAMELLIA_SMALL_MEMORY

/**
 * \def MBEDTLS_CIPHER_MODE_CBC
 *
 * Enable Cipher Block Chaining mode (CBC) for symmetric ciphers.
 */
#define MBEDTLS_CIPHER_MODE_CBC

/**
 * \def MBEDTLS_CIPHER_MODE_CFB
 *
 * Enable Cipher Feedback mode (CFB) for symmetric ciphers.
 */
#define MBEDTLS_CIPHER_MODE_CFB

/**
 * \def MBEDTLS_CIPHER_MODE_CTR
 *
 * Enable Counter Block Cipher mode (CTR) for symmetric ciphers.
 */
#define MBEDTLS_CIPHER_MODE_CTR

/**
 * \def MBEDTLS_CIPHER_MODE_OFB
 *
 * Enable Output Feedback mode (OFB) for symmetric ciphers.
 */
#define MBEDTLS_CIPHER_MODE_OFB

/**
 * \def MBEDTLS_CIPHER_MODE_XTS
 *
 * Enable Xor-encrypt-xor with ciphertext stealing mode (XTS) for AES.
 */
#define MBEDTLS_CIPHER_MODE_XTS

/**
 * \def MBEDTLS_CIPHER_NULL_CIPHER
 *
 * Enable NULL cipher.
 * Warning: Only do so when you know what you are doing. This allows for
 * encryption or channels without any security!
 *
 * Requires MBEDTLS_ENABLE_WEAK_CIPHERSUITES as well to enable
 * the following ciphersuites:
 *      MBEDTLS_TLS_ECDH_ECDSA_WITH_NULL_SHA
 *      MBEDTLS_TLS_ECDH_RSA_WITH_NULL_SHA
 *      MBEDTLS_TLS_ECDHE_ECDSA_WITH_NULL_SHA
 *      MBEDTLS_TLS_ECDHE_RSA_WITH_NULL_SHA
 *      MBEDTLS_TLS_ECDHE_PSK_WITH_NULL_SHA384
 *      MBEDTLS_TLS_ECDHE_PSK_WITH_NULL_SHA256
 *      MBEDTLS_TLS_ECDHE_PSK_WITH_NULL_SHA
 *      MBEDTLS_TLS_DHE_PSK_WITH_NULL_SHA384
 *      MBEDTLS_TLS_DHE_PSK_WITH_NULL_SHA256
 *      MBEDTLS_TLS_DHE_PSK_WITH_NULL_SHA
 *      MBEDTLS_TLS_RSA_WITH_NULL_SHA256
 *      MBEDTLS_TLS_RSA_WITH_NULL_SHA
 *      MBEDTLS_TLS_RSA_WITH_NULL_MD5
 *      MBEDTLS_TLS_RSA_PSK_WITH_NULL_SHA384
 *      MBEDTLS_TLS_RSA_PSK_WITH_NULL_SHA256
 *      MBEDTLS_TLS_RSA_PSK_WITH_NULL_SHA
 *      MBEDTLS_TLS_PSK_WITH_NULL_SHA384
 *      MBEDTLS_TLS_PSK_WITH_NULL_SHA256
 *      MBEDTLS_TLS_PSK_WITH_NULL_SHA
 *
 * Uncomment this macro to enable the NULL cipher and ciphersuites
 */
//#define MBEDTLS_CIPHER_NULL_CIPHER

/**
 * \def MBEDTLS_CIPHER_PADDING_PKCS7
 *
 * MBEDTLS_CIPHER_PADDING_XXX: Uncomment or comment macros to add support for
 * specific padding modes in the cipher layer with cipher modes that support
 * padding (e.g. CBC)
 *
 * If you disable all padding modes, only full blocks can be used with CBC.
 *
 * Enable padding modes in the cipher layer.
 */
#define MBEDTLS_CIPHER_PADDING_PKCS7
#define MBEDTLS_CIPHER_PADDING_ONE_AND_ZEROS
#define MBEDTLS_CIPHER_PADDING_ZEROS_AND_LEN
#define MBEDTLS_CIPHER_PADDING_ZEROS

/** \def MBEDTLS_CTR_DRBG_USE_128_BIT_KEY
 *
 * Uncomment this macro to use a 128-bit key in the CTR_DRBG module.
 * By default, CTR_DRBG uses a 256-bit key.
 */
//#define MBEDTLS_CTR_DRBG_USE_128_BIT_KEY

/**
 * \def MBEDTLS_ENABLE_WEAK_CIPHERSUITES
 *
 * Enable weak ciphersuites in SSL / TLS.
 * Warning: Only do so when you know what you are doing. This allows for
 * channels with virtually no security at all!
 *
 * This enables the following ciphersuites:
 *      MBEDTLS_TLS_RSA_WITH_DES_CBC_SHA
 *      MBEDTLS_TLS_DHE_RSA_WITH_DES_CBC_SHA
 *
 * Uncomment this macro to enable weak ciphersuites
 *
 * \warning   DES is considered a weak cipher and its use constitutes a
 *            security risk. We recommend considering stronger ciphers instead.
 */
//#define MBEDTLS_ENABLE_WEAK_CIPHERSUITES

/**
 * \def MBEDTLS_REMOVE_ARC4_CIPHERSUITES
 *
 * Remove RC4 ciphersuites by default in SSL / TLS.
 * This flag removes the ciphersuites based on RC4 from the default list as
 * returned by mbedtls_ssl_list_ciphersuites(). However, it is still possible to
 * enable (some of) them with mbedtls_ssl_conf_ciphersuites() by including them
 * explicitly.
 *
 * Uncomment this macro to remove RC4 ciphersuites by default.
 */
#define MBEDTLS_REMOVE_ARC4_CIPHERSUITES

/**
 * \def MBEDTLS_REMOVE_3DES_CIPHERSUITES
 *
 * Remove 3DES ciphersuites by default in SSL / TLS.
 * This flag removes the ciphersuites based on 3DES from the default list as
 * returned by mbedtls_ssl_list_ciphersuites(). However, it is still possible
 * to enable (some of) them with mbedtls_ssl_conf_ciphersuites() by including
 * them explicitly.
 *
 * A man-in-the-browser attacker can recover authentication tokens sent through
 * a TLS connection using a 3DES based cipher suite (see "On the Practical
 * (In-)Security of 64-bit Block Ciphers" by Karthikeyan Bhargavan and Gaëtan
 * Leurent, see https://sweet32.info/SWEET32_CCS16.pdf). If this attack falls
 * in your threat model or you are unsure, then you should keep this option
 * enabled to remove 3DES based cipher suites.
 *
 * Comment this macro to keep 3DES in the default ciphersuite list.
 */
#define MBEDTLS_REMOVE_3DES_CIPHERSUITES

/**
 * \def MBEDTLS_ECP_DP_SECP192R1_ENABLED
 *
 * MBEDTLS_ECP_XXXX_ENABLED: Enables specific curves within the Elliptic Curve
 * module.  By default all supported curves are enabled.
 *
 * Comment macros to disable the curve and functions for it
 */
#define MBEDTLS_ECP_DP_SECP192R1_ENABLED
#define MBEDTLS_ECP_DP_SECP224R1_ENABLED
#define MBEDTLS_ECP_DP_SECP256R1_ENABLED
#define MBEDTLS_ECP_DP_SECP384R1_ENABLED
#define MBEDTLS_ECP_DP_SECP521R1_ENABLED
#define MBEDTLS_ECP_DP_SECP192K1_ENABLED
#define MBEDTLS_ECP_DP_SECP224K1_ENABLED
#define MBEDTLS_ECP_DP_SECP256K1_ENABLED
#define MBEDTLS_ECP_DP_BP256R1_ENABLED
#define MBEDTLS_ECP_DP_BP384R1_ENABLED
#define MBEDTLS_ECP_DP_BP512R1_ENABLED
#define MBEDTLS_ECP_DP_CURVE25519_ENABLED
#define MBEDTLS_ECP_DP_CURVE448_ENABLED

/**
 * \def MBEDTLS_ECP_NIST_OPTIM
 *
 * Enable specific 'modulo p' routines for each NIST prime.
 * Depending on the prime and architecture, makes operations 4 to 8 times
 * faster on the corresponding curve.
 *
 * Comment this macro to disable NIST curves optimisation.
 */
#define MBEDTLS_ECP_NIST_OPTIM

/**
 * \def MBEDTLS_ECP_RESTARTABLE
 *
 * Enable "non-blocking" ECC operations that can return early and be resumed.
 *
 * This allows various functions to pause by returning
 * #MBEDTLS_ERR_ECP_IN_PROGRESS (or, for functions in the SSL module,
 * #MBEDTLS_ERR_SSL_CRYPTO_IN_PROGRESS) and then be called later again in
 * order to further progress and eventually complete their operation. This is
 * controlled through mbedtls_ecp_set_max_ops() which limits the maximum
 * number of ECC operations a function may perform before pausing; see
 * mbedtls_ecp_set_max_ops() for more information.
 *
 * This is useful in non-threaded environments if you want to avoid blocking
 * for too long on ECC (and, hence, X.509 or SSL/TLS) operations.
 *
 * Uncomment this macro to enable restartable ECC computations.
 *
 * \note  This option only works with the default software implementation of
 *        elliptic curve functionality. It is incompatible with
 *        MBEDTLS_ECP_ALT, MBEDTLS_ECDH_XXX_ALT and MBEDTLS_ECDSA_XXX_ALT.
 */
//#define MBEDTLS_ECP_RESTARTABLE

/**
 * \def MBEDTLS_ECDSA_DETERMINISTIC
 *
 * Enable deterministic ECDSA (RFC 6979).
 * Standard ECDSA is "fragile" in the sense that lack of entropy when signing
 * may result in a compromise of the long-term signing key. This is avoided by
 * the deterministic variant.
 *
 * Requires: MBEDTLS_HMAC_DRBG_C
 *
 * Comment this macro to disable deterministic ECDSA.
 */
#define MBEDTLS_ECDSA_DETERMINISTIC

/**
 * \def MBEDTLS_KEY_EXCHANGE_PSK_ENABLED
 *
 * Enable the PSK based ciphersuite modes in SSL / TLS.
 *
 * This enables the following ciphersuites (if other requisites are
 * enabled as well):
 *      MBEDTLS_TLS_PSK_WITH_AES_256_GCM_SHA384
 *      MBEDTLS_TLS_PSK_WITH_AES_256_CBC_SHA384
 *      MBEDTLS_TLS_PSK_WITH_AES_256_CBC_SHA
 *      MBEDTLS_TLS_PSK_WITH_CAMELLIA_256_GCM_SHA384
 *      MBEDTLS_TLS_PSK_WITH_CAMELLIA_256_CBC_SHA384
 *      MBEDTLS_TLS_PSK_WITH_AES_128_GCM_SHA256
 *      MBEDTLS_TLS_PSK_WITH_AES_128_CBC_SHA256
 *      MBEDTLS_TLS_PSK_WITH_AES_128_CBC_SHA
 *      MBEDTLS_TLS_PSK_WITH_CAMELLIA_128_GCM_SHA256
 *      MBEDTLS_TLS_PSK_WITH_CAMELLIA_128_CBC_SHA256
 *      MBEDTLS_TLS_PSK_WITH_3DES_EDE_CBC_SHA
 *      MBEDTLS_TLS_PSK_WITH_RC4_128_SHA
 */
#define MBEDTLS_KEY_EXCHANGE_PSK_ENABLED

/**
 * \def MBEDTLS_KEY_EXCHANGE_DHE_PSK_ENABLED
 *
 * Enable the DHE-PSK based ciphersuite modes in SSL / TLS.
 *
 * Requires: MBEDTLS_DHM_C
 *
 * This enables the following ciphersuites (if other requisites are
 * enabled as well):
 *      MBEDTLS_TLS_DHE_PSK_WITH_AES_256_GCM_SHA384
 *      MBEDTLS_TLS_DHE_PSK_WITH_AES_256_CBC_SHA384
 *      MBEDTLS_TLS_DHE_PSK_WITH_AES_256_CBC_SHA
 *      MBEDTLS_TLS_DHE_PSK_WITH_CAMELLIA_256_GCM_SHA384
 *      MBEDTLS_TLS_DHE_PSK_WITH_CAMELLIA_256_CBC_SHA384
 *      MBEDTLS_TLS_DHE_PSK_WITH_AES_128_GCM_SHA256
 *      MBEDTLS_TLS_DHE_PSK_WITH_AES_128_CBC_SHA256
 *      MBEDTLS_TLS_DHE_PSK_WITH_AES_128_CBC_SHA
 *      MBEDTLS_TLS_DHE_PSK_WITH_CAMELLIA_128_GCM_SHA256
 *      MBEDTLS_TLS_DHE_PSK_WITH_CAMELLIA_128_CBC_SHA256
 *      MBEDTLS_TLS_DHE_PSK_WITH_3DES_EDE_CBC_SHA
 *      MBEDTLS_TLS_DHE_PSK_WITH_RC4_128_SHA
 *
 * \warning    Using DHE constitutes a security risk as it
 *             is not possible to validate custom DH parameters.
 *             If possible, it is recommended users should consider
 *             preferring other methods of key exchange.
 *             See dhm.h for more details.
 *
 */
#define MBEDTLS_KEY_EXCHANGE_DHE_PSK_ENABLED

/**
 * \def MBEDTLS_KEY_EXCHANGE_ECDHE_PSK_ENABLED
 *
 * Enable the ECDHE-PSK based ciphersuite modes in SSL / TLS.
 *
 * Requires: MBEDTLS_ECDH_C
 *
 * This enables the following ciphersuites (if other requisites are
 * enabled as well):
 *      MBEDTLS_TLS_ECDHE_PSK_WITH_AES_256_CBC_SHA384
 *      MBEDTLS_TLS_ECDHE_PSK_WITH_AES_256_CBC_SHA
 *      MBEDTLS_TLS_ECDHE_PSK_WITH_CAMELLIA_256_CBC_SHA384
 *      MBEDTLS_TLS_ECDHE_PSK_WITH_AES_128_CBC_SHA256
 *      MBEDTLS_TLS_ECDHE_PSK_WITH_AES_128_CBC_SHA
 *      MBEDTLS_TLS_ECDHE_PSK_WITH_CAMELLIA_128_CBC_SHA256
 *      MBEDTLS_TLS_ECDHE_PSK_WITH_3DES_EDE_CBC_SHA
 *      MBEDTLS_TLS_ECDHE_PSK_WITH_RC4_128_SHA
 */
#define MBEDTLS_KEY_EXCHANGE_ECDHE_PSK_ENABLED

/**
 * \def MBEDTLS_KEY_EXCHANGE_RSA_PSK_ENABLED
 *
 * Enable the RSA-PSK based ciphersuite modes in SSL / TLS.
 *
 * Requires: MBEDTLS_RSA_C, MBEDTLS_PKCS1_V15,
 *           MBEDTLS_X509_CRT_PARSE_C
 *
 * This enables the following ciphersuites (if other requisites are
 * enabled as well):
 *      MBEDTLS_TLS_RSA_PSK_WITH_AES_256_GCM_SHA384
 *      MBEDTLS_TLS_RSA_PSK_WITH_AES_256_CBC_SHA384
 *      MBEDTLS_TLS_RSA_PSK_WITH_AES_256_CBC_SHA
 *      MBEDTLS_TLS_RSA_PSK_WITH_CAMELLIA_256_GCM_SHA384
 *      MBEDTLS_TLS_RSA_PSK_WITH_CAMELLIA_256_CBC_SHA384
 *      MBEDTLS_TLS_RSA_PSK_WITH_AES_128_GCM_SHA256
 *      MBEDTLS_TLS_RSA_PSK_WITH_AES_128_CBC_SHA256
 *      MBEDTLS_TLS_RSA_PSK_WITH_AES_128_CBC_SHA
 *      MBEDTLS_TLS_RSA_PSK_WITH_CAMELLIA_128_GCM_SHA256
 *      MBEDTLS_TLS_RSA_PSK_WITH_CAMELLIA_128_CBC_SHA256
 *      MBEDTLS_TLS_RSA_PSK_WITH_3DES_EDE_CBC_SHA
 *      MBEDTLS_TLS_RSA_PSK_WITH_RC4_128_SHA
 */
#define MBEDTLS_KEY_EXCHANGE_RSA_PSK_ENABLED

/**
 * \def MBEDTLS_KEY_EXCHANGE_RSA_ENABLED
 *
 * Enable the RSA-only based ciphersuite modes in SSL / TLS.
 *
 * Requires: MBEDTLS_RSA_C, MBEDTLS_PKCS1_V15,
 *           MBEDTLS_X509_CRT_PARSE_C
 *
 * This enables the following ciphersuites (if other requisites are
 * enabled as well):
 *      MBEDTLS_TLS_RSA_WITH_AES_256_GCM_SHA384
 *      MBEDTLS_TLS_RSA_WITH_AES_256_CBC_SHA256
 *      MBEDTLS_TLS_RSA_WITH_AES_256_CBC_SHA
 *      MBEDTLS_TLS_RSA_WITH_CAMELLIA_256_GCM_SHA384
 *      MBEDTLS_TLS_RSA_WITH_CAMELLIA_256_CBC_SHA256
 *      MBEDTLS_TLS_RSA_WITH_CAMELLIA_256_CBC_SHA
 *      MBEDTLS_TLS_RSA_WITH_AES_128_GCM_SHA256
 *      MBEDTLS_TLS_RSA_WITH_AES_128_CBC_SHA256
 *      MBEDTLS_TLS_RSA_WITH_AES_128_CBC_SHA
 *      MBEDTLS_TLS_RSA_WITH_CAMELLIA_128_GCM_SHA256
 *      MBEDTLS_TLS_RSA_WITH_CAMELLIA_128_CBC_SHA256
 *      MBEDTLS_TLS_RSA_WITH_CAMELLIA_128_CBC_SHA
 *      MBEDTLS_TLS_RSA_WITH_3DES_EDE_CBC_SHA
 *      MBEDTLS_TLS_RSA_WITH_RC4_128_SHA
 *      MBEDTLS_TLS_RSA_WITH_RC4_128_MD5
 */
#define MBEDTLS_KEY_EXCHANGE_RSA_ENABLED

/**
 * \def MBEDTLS_KEY_EXCHANGE_DHE_RSA_ENABLED
 *
 * Enable the DHE-RSA based ciphersuite modes in SSL / TLS.
 *
 * Requires: MBEDTLS_DHM_C, MBEDTLS_RSA_C, MBEDTLS_PKCS1_V15,
 *           MBEDTLS_X509_CRT_PARSE_C
 *
 * This enables the following ciphersuites (if other requisites are
 * enabled as well):
 *      MBEDTLS_TLS_DHE_RSA_WITH_AES_256_GCM_SHA384
 *      MBEDTLS_TLS_DHE_RSA_WITH_AES_256_CBC_SHA256
 *      MBEDTLS_TLS_DHE_RSA_WITH_AES_256_CBC_SHA
 *      MBEDTLS_TLS_DHE_RSA_WITH_CAMELLIA_256_GCM_SHA384
 *      MBEDTLS_TLS_DHE_RSA_WITH_CAMELLIA_256_CBC_SHA256
 *      MBEDTLS_TLS_DHE_RSA_WITH_CAMELLIA_256_CBC_SHA
 *      MBEDTLS_TLS_DHE_RSA_WITH_AES_128_GCM_SHA256
 *      MBEDTLS_TLS_DHE_RSA_WITH_AES_128_CBC_SHA256
 *      MBEDTLS_TLS_DHE_RSA_WITH_AES_128_CBC_SHA
 *      MBEDTLS_TLS_DHE_RSA_WITH_CAMELLIA_128_GCM_SHA256
 *      MBEDTLS_TLS_DHE_RSA_WITH_CAMELLIA_128_CBC_SHA256
 *      MBEDTLS_TLS_DHE_RSA_WITH_CAMELLIA_128_CBC_SHA
 *      MBEDTLS_TLS_DHE_RSA_WITH_3DES_EDE_CBC_SHA
 *
 * \warning    Using DHE constitutes a security risk as it
 *             is not possible to validate custom DH parameters.
 *             If possible, it is recommended users should consider
 *             preferring other methods of key exchange.
 *             See dhm.h for more details.
 *
 */
#define MBEDTLS_KEY_EXCHANGE_DHE_RSA_ENABLED

/**
 * \def MBEDTLS_KEY_EXCHANGE_ECDHE_RSA_ENABLED
 *
 * Enable the ECDHE-RSA based ciphersuite modes in SSL / TLS.
 *
 * Requires: MBEDTLS_ECDH_C, MBEDTLS_RSA_C, MBEDTLS_PKCS1_V15,
 *           MBEDTLS_X509_CRT_PARSE_C
 *
 * This enables the following ciphersuites (if other requisites are
 * enabled as well):
 *      MBEDTLS_TLS_ECDHE_RSA_WITH_AES_256_GCM_SHA384
 *      MBEDTLS_TLS_ECDHE_RSA_WITH_AES_256_CBC_SHA384
 *      MBEDTLS_TLS_ECDHE_RSA_WITH_AES_256_CBC_SHA
 *      MBEDTLS_TLS_ECDHE_RSA_WITH_CAMELLIA_256_GCM_SHA384
 *      MBEDTLS_TLS_ECDHE_RSA_WITH_CAMELLIA_256_CBC_SHA384
 *      MBEDTLS_TLS_ECDHE_RSA_WITH_AES_128_GCM_SHA256
 *      MBEDTLS_TLS_ECDHE_RSA_WITH_AES_128_CBC_SHA256
 *      MBEDTLS_TLS_ECDHE_RSA_WITH_AES_128_CBC_SHA
 *      MBEDTLS_TLS_ECDHE_RSA_WITH_CAMELLIA_128_GCM_SHA256
 *      MBEDTLS_TLS_ECDHE_RSA_WITH_CAMELLIA_128_CBC_SHA256
 *      MBEDTLS_TLS_ECDHE_RSA_WITH_3DES_EDE_CBC_SHA
 *      MBEDTLS_TLS_ECDHE_RSA_WITH_RC4_128_SHA
 */
#define MBEDTLS_KEY_EXCHANGE_ECDHE_RSA_ENABLED

/**
 * \def MBEDTLS_KEY_EXCHANGE_ECDHE_ECDSA_ENABLED
 *
 * Enable the ECDHE-ECDSA based ciphersuite modes in SSL / TLS.
 *
 * Requires: MBEDTLS_ECDH_C, MBEDTLS_ECDSA_C, MBEDTLS_X509_CRT_PARSE_C,
 *
 * This enables the following ciphersuites (if other requisites are
 * enabled as well):
 *      MBEDTLS_TLS_ECDHE_ECDSA_WITH_AES_256_GCM_SHA384
 *      MBEDTLS_TLS_ECDHE_ECDSA_WITH_AES_256_CBC_SHA384
 *      MBEDTLS_TLS_ECDHE_ECDSA_WITH_AES_256_CBC_SHA
 *      MBEDTLS_TLS_ECDHE_ECDSA_WITH_CAMELLIA_256_GCM_SHA384
 *      MBEDTLS_TLS_ECDHE_ECDSA_WITH_CAMELLIA_256_CBC_SHA384
 *      MBEDTLS_TLS_ECDHE_ECDSA_WITH_AES_128_GCM_SHA256
 *      MBEDTLS_TLS_ECDHE_ECDSA_WITH_AES_128_CBC_SHA256
 *      MBEDTLS_TLS_ECDHE_ECDSA_WITH_AES_128_CBC_SHA
 *      MBEDTLS_TLS_ECDHE_ECDSA_WITH_CAMELLIA_128_GCM_SHA256
 *      MBEDTLS_TLS_ECDHE_ECDSA_WITH_CAMELLIA_128_CBC_SHA256
 *      MBEDTLS_TLS_ECDHE_ECDSA_WITH_3DES_EDE_CBC_SHA
 *      MBEDTLS_TLS_ECDHE_ECDSA_WITH_RC4_128_SHA
 */
#define MBEDTLS_KEY_EXCHANGE_ECDHE_ECDSA_ENABLED

/**
 * \def MBEDTLS_KEY_EXCHANGE_ECDH_ECDSA_ENABLED
 *
 * Enable the ECDH-ECDSA based ciphersuite modes in SSL / TLS.
 *
 * Requires: MBEDTLS_ECDH_C, MBEDTLS_X509_CRT_PARSE_C
 *
 * This enables the following ciphersuites (if other requisites are
 * enabled as well):
 *      MBEDTLS_TLS_ECDH_ECDSA_WITH_RC4_128_SHA
 *      MBEDTLS_TLS_ECDH_ECDSA_WITH_3DES_EDE_CBC_SHA
 *      MBEDTLS_TLS_ECDH_ECDSA_WITH_AES_128_CBC_SHA
 *      MBEDTLS_TLS_ECDH_ECDSA_WITH_AES_256_CBC_SHA
 *      MBEDTLS_TLS_ECDH_ECDSA_WITH_AES_128_CBC_SHA256
 *      MBEDTLS_TLS_ECDH_ECDSA_WITH_AES_256_CBC_SHA384
 *      MBEDTLS_TLS_ECDH_ECDSA_WITH_AES_128_GCM_SHA256
 *      MBEDTLS_TLS_ECDH_ECDSA_WITH_AES_256_GCM_SHA384
 *      MBEDTLS_TLS_ECDH_ECDSA_WITH_CAMELLIA_128_CBC_SHA256
 *      MBEDTLS_TLS_ECDH_ECDSA_WITH_CAMELLIA_256_CBC_SHA384
 *      MBEDTLS_TLS_ECDH_ECDSA_WITH_CAMELLIA_128_GCM_SHA256
 *      MBEDTLS_TLS_ECDH_ECDSA_WITH_CAMELLIA_256_GCM_SHA384
 */
#define MBEDTLS_KEY_EXCHANGE_ECDH_ECDSA_ENABLED

/**
 * \def MBEDTLS_KEY_EXCHANGE_ECDH_RSA_ENABLED
 *
 * Enable the ECDH-RSA based ciphersuite modes in SSL / TLS.
 *
 * Requires: MBEDTLS_ECDH_C, MBEDTLS_X509_CRT_PARSE_C
 *
 * This enables the following ciphersuites (if other requisites are
 * enabled as well):
 *      MBEDTLS_TLS_ECDH_RSA_WITH_RC4_128_SHA
 *      MBEDTLS_TLS_ECDH_RSA_WITH_3DES_EDE_CBC_SHA
 *      MBEDTLS_TLS_ECDH_RSA_WITH_AES_128_CBC_SHA
 *      MBEDTLS_TLS_ECDH_RSA_WITH_AES_256_CBC_SHA
 *      MBEDTLS_TLS_ECDH_RSA_WITH_AES_128_CBC_SHA256
 *      MBEDTLS_TLS_ECDH_RSA_WITH_AES_256_CBC_SHA384
 *      MBEDTLS_TLS_ECDH_RSA_WITH_AES_128_GCM_SHA256
 *      MBEDTLS_TLS_ECDH_RSA_WITH_AES_256_GCM_SHA384
 *      MBEDTLS_TLS_ECDH_RSA_WITH_CAMELLIA_128_CBC_SHA256
 *      MBEDTLS_TLS_ECDH_RSA_WITH_CAMELLIA_256_CBC_SHA384
 *      MBEDTLS_TLS_ECDH_RSA_WITH_CAMELLIA_128_GCM_SHA256
 *      MBEDTLS_TLS_ECDH_RSA_WITH_CAMELLIA_256_GCM_SHA384
 */
#define MBEDTLS_KEY_EXCHANGE_ECDH_RSA_ENABLED

/**
 * \def MBEDTLS_KEY_EXCHANGE_ECJPAKE_ENABLED
 *
 * Enable the ECJPAKE based ciphersuite modes in SSL / TLS.
 *
 * \warning This is currently experimental. EC J-PAKE support is based on the
 * Thread v1.0.0 specification; incompatible changes to the specification
 * might still happen. For this reason, this is disabled by default.
 *
 * Requires: MBEDTLS_ECJPAKE_C
 *           MBEDTLS_SHA256_C
 *           MBEDTLS_ECP_DP_SECP256R1_ENABLED
 *
 * This enables the following ciphersuites (if other requisites are
 * enabled as well):
 *      MBEDTLS_TLS_ECJPAKE_WITH_AES_128_CCM_8
 */
//#define MBEDTLS_KEY_EXCHANGE_ECJPAKE_ENABLED

/**
 * \def MBEDTLS_PK_PARSE_EC_EXTENDED
 *
 * Enhance support for reading EC keys using variants of SEC1 not allowed by
 * RFC 5915 and RFC 5480.
 *
 * Currently this means parsing the SpecifiedECDomain choice of EC
 * parameters (only known groups are supported, not arbitrary domains, to
 * avoid validation issues).
 *
 * Disable if you only need to support RFC 5915 + 5480 key formats.
 */
#define MBEDTLS_PK_PARSE_EC_EXTENDED

/**
 * \def MBEDTLS_ERROR_STRERROR_DUMMY
 *
 * Enable a dummy error function to make use of mbedtls_strerror() in
 * third party libraries easier when MBEDTLS_ERROR_C is disabled
 * (no effect when MBEDTLS_ERROR_C is enabled).
 *
 * You can safely disable this if MBEDTLS_ERROR_C is enabled, or if you're
 * not using mbedtls_strerror() or error_strerror() in your application.
 *
 * Disable if you run into name conflicts and want to really remove the
 * mbedtls_strerror()
 */
#define MBEDTLS_ERROR_STRERROR_DUMMY

/**
 * \def MBEDTLS_GENPRIME
 *
 * Enable the prime-number generation code.
 *
 * Requires: MBEDTLS_BIGNUM_C
 */
#define MBEDTLS_GENPRIME

/**
 * \def MBEDTLS_FS_IO
 *
 * Enable functions that use the filesystem.
 */
#define MBEDTLS_FS_IO

/**
 * \def MBEDTLS_NO_DEFAULT_ENTROPY_SOURCES
 *
 * Do not add default entropy sources. These are the platform specific,
 * mbedtls_timing_hardclock and HAVEGE based poll functions.
 *
 * This is useful to have more control over the added entropy sources in an
 * application.
 *
 * Uncomment this macro to prevent loading of default entropy functions.
 */
//#define MBEDTLS_NO_DEFAULT_ENTROPY_SOURCES

/**
 * \def MBEDTLS_NO_PLATFORM_ENTROPY
 *
 * Do not use built-in platform entropy functions.
 * This is useful if your platform does not support
 * standards like the /dev/urandom or Windows CryptoAPI.
 *
 * Uncomment this macro to disable the built-in platform entropy functions.
 */
//#define MBEDTLS_NO_PLATFORM_ENTROPY

/**
 * \def MBEDTLS_ENTROPY_FORCE_SHA256
 *
 * Force the entropy accumulator to use a SHA-256 accumulator instead of the
 * default SHA-512 based one (if both are available).
 *
 * Requires: MBEDTLS_SHA256_C
 *
 * On 32-bit systems SHA-256 can be much faster than SHA-512. Use this option
 * if you have performance concerns.
 *
 * This option is only useful if both MBEDTLS_SHA256_C and
 * MBEDTLS_SHA512_C are defined. Otherwise the available hash module is used.
 */
//#define MBEDTLS_ENTROPY_FORCE_SHA256

/**
 * \def MBEDTLS_ENTROPY_NV_SEED
 *
 * Enable the non-volatile (NV) seed file-based entropy source.
 * (Also enables the NV seed read/write functions in the platform layer)
 *
 * This is crucial (if not required) on systems that do not have a
 * cryptographic entropy source (in hardware or kernel) available.
 *
 * Requires: MBEDTLS_ENTROPY_C, MBEDTLS_PLATFORM_C
 *
 * \note The read/write functions that are used by the entropy source are
 *       determined in the platform layer, and can be modified at runtime and/or
 *       compile-time depending on the flags (MBEDTLS_PLATFORM_NV_SEED_*) used.
 *
 * \note If you use the default implementation functions that read a seedfile
 *       with regular fopen(), please make sure you make a seedfile with the
 *       proper name (defined in MBEDTLS_PLATFORM_STD_NV_SEED_FILE) and at
 *       least MBEDTLS_ENTROPY_BLOCK_SIZE bytes in size that can be read from
 *       and written to or you will get an entropy source error! The default
 *       implementation will only use the first MBEDTLS_ENTROPY_BLOCK_SIZE
 *       bytes from the file.
 *
 * \note The entropy collector will write to the seed file before entropy is
 *       given to an external source, to update it.
 */
//#define MBEDTLS_ENTROPY_NV_SEED

/**
 * \def MBEDTLS_MEMORY_DEBUG
 *
 * Enable debugging of buffer allocator memory issues. Automatically prints
 * (to stderr) all (fatal) messages on memory allocation issues. Enables
 * function for 'debug output' of allocated memory.
 *
 * Requires: MBEDTLS_MEMORY_BUFFER_ALLOC_C
 *
 * Uncomment this macro to let the buffer allocator print out error messages.
 */
//#define MBEDTLS_MEMORY_DEBUG

/**
 * \def MBEDTLS_MEMORY_BACKTRACE
 *
 * Include backtrace information with each allocated block.
 *
 * Requires: MBEDTLS_MEMORY_BUFFER_ALLOC_C
 *           GLIBC-compatible backtrace() an backtrace_symbols() support
 *
 * Uncomment this macro to include backtrace information
 */
//#define MBEDTLS_MEMORY_BACKTRACE

/**
 * \def MBEDTLS_PK_RSA_ALT_SUPPORT
 *
 * Support external private RSA keys (eg from a HSM) in the PK layer.
 *
 * Comment this macro to disable support for external private RSA keys.
 */
#define MBEDTLS_PK_RSA_ALT_SUPPORT

/**
 * \def MBEDTLS_PKCS1_V15
 *
 * Enable support for PKCS#1 v1.5 encoding.
 *
 * Requires: MBEDTLS_RSA_C
 *
 * This enables support for PKCS#1 v1.5 operations.
 */
#define MBEDTLS_PKCS1_V15

/**
 * \def MBEDTLS_PKCS1_V21
 *
 * Enable support for PKCS#1 v2.1 encoding.
 *
 * Requires: MBEDTLS_MD_C, MBEDTLS_RSA_C
 *
 * This enables support for RSAES-OAEP and RSASSA-PSS operations.
 */
#define MBEDTLS_PKCS1_V21

/**
 * \def MBEDTLS_RSA_NO_CRT
 *
 * Do not use the Chinese Remainder Theorem
 * for the RSA private operation.
 *
 * Uncomment this macro to disable the use of CRT in RSA.
 *
 */
//#define MBEDTLS_RSA_NO_CRT

/**
 * \def MBEDTLS_SELF_TEST
 *
 * Enable the checkup functions (*_self_test).
 */
#define MBEDTLS_SELF_TEST

/**
 * \def MBEDTLS_SHA256_SMALLER
 *
 * Enable an implementation of SHA-256 that has lower ROM footprint but also
 * lower performance.
 *
 * The default implementation is meant to be a reasonnable compromise between
 * performance and size. This version optimizes more aggressively for size at
 * the expense of performance.
 *
 * For example, on a Cortex-M0 core it reduces the size of the module by about
 * 2KiB for a performance cost of about 45%; on a Cortex-M4 core the size
 * benefit is about 1.5 KiB for a performance cost of of about 30%.
 *
 * Uncomment to enable the smaller implementation of SHA256.
 */
//#define MBEDTLS_SHA256_SMALLER

/**
 * \def MBEDTLS_SHA256_NO_SHA224
 *
 * Disable the SHA-224 option of the SHA-256 module. Use this to save some
 * code size on devices that don't use SHA-224.
 *
 * Uncomment to disable SHA-224
 */
//#define MBEDTLS_SHA256_NO_SHA224

/**
 * \def MBEDTLS_SSL_ALL_ALERT_MESSAGES
 *
 * Enable sending of alert messages in case of encountered errors as per RFC.
 * If you choose not to send the alert messages, mbed TLS can still communicate
 * with other servers, only debugging of failures is harder.
 *
 * The advantage of not sending alert messages, is that no information is given
 * about reasons for failures thus preventing adversaries of gaining intel.
 *
 * Enable sending of all alert messages
 */
#define MBEDTLS_SSL_ALL_ALERT_MESSAGES

/**
 * \def MBEDTLS_SSL_RECORD_CHECKING
 *
 * Enable the API mbedtls_ssl_check_record() which allows to check the
 * validity, freshness and authenticity of an incoming record without
 * modifying the externally visible state of the SSL context.
 *
 * See mbedtls_ssl_check_record() for more information.
 *
 * Uncomment to enable support for record checking.
 */
#define MBEDTLS_SSL_RECORD_CHECKING

/**
 * \def MBEDTLS_SSL_DTLS_CONNECTION_ID
 *
 * Enable support for the DTLS Connection ID extension
 * (version draft-ietf-tls-dtls-connection-id-05,
 * https://tools.ietf.org/html/draft-ietf-tls-dtls-connection-id-05)
 * which allows to identify DTLS connections across changes
 * in the underlying transport.
 *
 * Setting this option enables the SSL APIs mbedtls_ssl_set_cid(),
 * mbedtls_ssl_get_peer_cid() and mbedtls_ssl_conf_cid().
 * See the corresponding documentation for more information.
 *
 * \warning The Connection ID extension is still in draft state.
 *          We make no stability promises for the availability
 *          or the shape of the API controlled by this option.
 *
 * The maximum lengths of outgoing and incoming CIDs can be configured
 * through the options
 * - MBEDTLS_SSL_CID_OUT_LEN_MAX
 * - MBEDTLS_SSL_CID_IN_LEN_MAX.
 *
 * Requires: MBEDTLS_SSL_PROTO_DTLS
 *
 * Uncomment to enable the Connection ID extension.
 */
//#define MBEDTLS_SSL_DTLS_CONNECTION_ID

/**
 * \def MBEDTLS_SSL_ASYNC_PRIVATE
 *
 * Enable asynchronous external private key operations in SSL. This allows
 * you to configure an SSL connection to call an external cryptographic
 * module to perform private key operations instead of performing the
 * operation inside the library.
 *
 */
//#define MBEDTLS_SSL_ASYNC_PRIVATE

/**
 * \def MBEDTLS_SSL_CONTEXT_SERIALIZATION
 *
 * Enable serialization of the TLS context structures, through use of the
 * functions mbedtls_ssl_context_save() and mbedtls_ssl_context_load().
 *
 * This pair of functions allows one side of a connection to serialize the
 * context associated with the connection, then free or re-use that context
 * while the serialized state is persisted elsewhere, and finally deserialize
 * that state to a live context for resuming read/write operations on the
 * connection. From a protocol perspective, the state of the connection is
 * unaffected, in particular this is entirely transparent to the peer.
 *
 * Note: this is distinct from TLS session resumption, which is part of the
 * protocol and fully visible by the peer. TLS session resumption enables
 * establishing new connections associated to a saved session with shorter,
 * lighter handshakes, while context serialization is a local optimization in
 * handling a single, potentially long-lived connection.
 *
 * Enabling these APIs makes some SSL structures larger, as 64 extra bytes are
 * saved after the handshake to allow for more efficient serialization, so if
 * you don't need this feature you'll save RAM by disabling it.
 *
 * Comment to disable the context serialization APIs.
 */
#define MBEDTLS_SSL_CONTEXT_SERIALIZATION

/**
 * \def MBEDTLS_SSL_DEBUG_ALL
 *
 * Enable the debug messages in SSL module for all issues.
 * Debug messages have been disabled in some places to prevent timing
 * attacks due to (unbalanced) debugging function calls.
 *
 * If you need all error reporting you should enable this during debugging,
 * but remove this for production servers that should log as well.
 *
 * Uncomment this macro to report all debug messages on errors introducing
 * a timing side-channel.
 *
 */
//#define MBEDTLS_SSL_DEBUG_ALL

/** \def MBEDTLS_SSL_ENCRYPT_THEN_MAC
 *
 * Enable support for Encrypt-then-MAC, RFC 7366.
 *
 * This allows peers that both support it to use a more robust protection for
 * ciphersuites using CBC, providing deep resistance against timing attacks
 * on the padding or underlying cipher.
 *
 * This only affects CBC ciphersuites, and is useless if none is defined.
 *
 * Requires: MBEDTLS_SSL_PROTO_TLS1    or
 *           MBEDTLS_SSL_PROTO_TLS1_1  or
 *           MBEDTLS_SSL_PROTO_TLS1_2
 *
 * Comment this macro to disable support for Encrypt-then-MAC
 */
#define MBEDTLS_SSL_ENCRYPT_THEN_MAC

/** \def MBEDTLS_SSL_EXTENDED_MASTER_SECRET
 *
 * Enable support for Extended Master Secret, aka Session Hash
 * (draft-ietf-tls-session-hash-02).
 *
 * This was introduced as "the proper fix" to the Triple Handshake familiy of
 * attacks, but it is recommended to always use it (even if you disable
 * renegotiation), since it actually fixes a more fundamental issue in the
 * original SSL/TLS design, and has implications beyond Triple Handshake.
 *
 * Requires: MBEDTLS_SSL_PROTO_TLS1    or
 *           MBEDTLS_SSL_PROTO_TLS1_1  or
 *           MBEDTLS_SSL_PROTO_TLS1_2
 *
 * Comment this macro to disable support for Extended Master Secret.
 */
#define MBEDTLS_SSL_EXTENDED_MASTER_SECRET

/**
 * \def MBEDTLS_SSL_FALLBACK_SCSV
 *
 * Enable support for FALLBACK_SCSV (draft-ietf-tls-downgrade-scsv-00).
 *
 * For servers, it is recommended to always enable this, unless you support
 * only one version of TLS, or know for sure that none of your clients
 * implements a fallback strategy.
 *
 * For clients, you only need this if you're using a fallback strategy, which
 * is not recommended in the first place, unless you absolutely need it to
 * interoperate with buggy (version-intolerant) servers.
 *
 * Comment this macro to disable support for FALLBACK_SCSV
 */
#define MBEDTLS_SSL_FALLBACK_SCSV

/**
 * \def MBEDTLS_SSL_KEEP_PEER_CERTIFICATE
 *
 * This option controls the availability of the API mbedtls_ssl_get_peer_cert()
 * giving access to the peer's certificate after completion of the handshake.
 *
 * Unless you need mbedtls_ssl_peer_cert() in your application, it is
 * recommended to disable this option for reduced RAM usage.
 *
 * \note If this option is disabled, mbedtls_ssl_get_peer_cert() is still
 *       defined, but always returns \c NULL.
 *
 * \note This option has no influence on the protection against the
 *       triple handshake attack. Even if it is disabled, Mbed TLS will
 *       still ensure that certificates do not change during renegotiation,
 *       for exaple by keeping a hash of the peer's certificate.
 *
 * Comment this macro to disable storing the peer's certificate
 * after the handshake.
 */
#define MBEDTLS_SSL_KEEP_PEER_CERTIFICATE

/**
 * \def MBEDTLS_SSL_HW_RECORD_ACCEL
 *
 * Enable hooking functions in SSL module for hardware acceleration of
 * individual records.
 *
 * Uncomment this macro to enable hooking functions.
 */
//#define MBEDTLS_SSL_HW_RECORD_ACCEL

/**
 * \def MBEDTLS_SSL_CBC_RECORD_SPLITTING
 *
 * Enable 1/n-1 record splitting for CBC mode in SSLv3 and TLS 1.0.
 *
 * This is a countermeasure to the BEAST attack, which also minimizes the risk
 * of interoperability issues compared to sending 0-length records.
 *
 * Comment this macro to disable 1/n-1 record splitting.
 */
#define MBEDTLS_SSL_CBC_RECORD_SPLITTING

/**
 * \def MBEDTLS_SSL_RENEGOTIATION
 *
 * Enable support for TLS renegotiation.
 *
 * The two main uses of renegotiation are (1) refresh keys on long-lived
 * connections and (2) client authentication after the initial handshake.
 * If you don't need renegotiation, it's probably better to disable it, since
 * it has been associated with security issues in the past and is easy to
 * misuse/misunderstand.
 *
 * Comment this to disable support for renegotiation.
 *
 * \note   Even if this option is disabled, both client and server are aware
 *         of the Renegotiation Indication Extension (RFC 5746) used to
 *         prevent the SSL renegotiation attack (see RFC 5746 Sect. 1).
 *         (See \c mbedtls_ssl_conf_legacy_renegotiation for the
 *          configuration of this extension).
 *
 */
#define MBEDTLS_SSL_RENEGOTIATION

/**
 * \def MBEDTLS_SSL_SRV_SUPPORT_SSLV2_CLIENT_HELLO
 *
 * Enable support for receiving and parsing SSLv2 Client Hello messages for the
 * SSL Server module (MBEDTLS_SSL_SRV_C).
 *
 * Uncomment this macro to enable support for SSLv2 Client Hello messages.
 */
//#define MBEDTLS_SSL_SRV_SUPPORT_SSLV2_CLIENT_HELLO

/**
 * \def MBEDTLS_SSL_SRV_RESPECT_CLIENT_PREFERENCE
 *
 * Pick the ciphersuite according to the client's preferences rather than ours
 * in the SSL Server module (MBEDTLS_SSL_SRV_C).
 *
 * Uncomment this macro to respect client's ciphersuite order
 */
//#define MBEDTLS_SSL_SRV_RESPECT_CLIENT_PREFERENCE

/**
 * \def MBEDTLS_SSL_MAX_FRAGMENT_LENGTH
 *
 * Enable support for RFC 6066 max_fragment_length extension in SSL.
 *
 * Comment this macro to disable support for the max_fragment_length extension
 */
#define MBEDTLS_SSL_MAX_FRAGMENT_LENGTH

/**
 * \def MBEDTLS_SSL_PROTO_SSL3
 *
 * Enable support for SSL 3.0 (if TLS is enabled).
 *
 * Requires: MBEDTLS_MD5_C
 *           MBEDTLS_SHA1_C
 *
 * Comment this macro to disable support for SSL 3.0
 */
//#define MBEDTLS_SSL_PROTO_SSL3

/**
 * \def MBEDTLS_SSL_PROTO_TLS1
 *
 * Enable support for TLS 1.0 (if TLS is enabled).
 *
 * Requires: MBEDTLS_MD5_C
 *           MBEDTLS_SHA1_C
 *
 * Comment this macro to disable support for TLS 1.0
 */
#define MBEDTLS_SSL_PROTO_TLS1

/**
 * \def MBEDTLS_SSL_PROTO_TLS1_1
 *
 * Enable support for TLS 1.1 (if TLS is enabled) and DTLS 1.0 (if DTLS is
 * enabled).
 *
 * Requires: MBEDTLS_MD5_C
 *           MBEDTLS_SHA1_C
 *
 * Comment this macro to disable support for TLS 1.1 / DTLS 1.0
 */
#define MBEDTLS_SSL_PROTO_TLS1_1

/**
 * \def MBEDTLS_SSL_PROTO_TLS1_2
 *
 * Enable support for TLS 1.2 (if TLS is enabled) and DTLS 1.2 (if DTLS is
 * enabled).
 *
 * Requires: MBEDTLS_SHA1_C or MBEDTLS_SHA256_C or MBEDTLS_SHA512_C
 *           (Depends on ciphersuites)
 *
 * Comment this macro to disable support for TLS 1.2 / DTLS 1.2
 */
#define MBEDTLS_SSL_PROTO_TLS1_2

/**
 * \def MBEDTLS_SSL_PROTO_DTLS
 *
 * Enable support for DTLS (all available versions).
 *
 * Enable this and MBEDTLS_SSL_PROTO_TLS1_2 to enable DTLS 1.2,
 * and/or this and MBEDTLS_SSL_PROTO_TLS1_1 to enable DTLS 1.0.
 *
 * \see MBEDTLS_SSL_PROTO_NO_TLS
 *
 * Requires: MBEDTLS_SSL_PROTO_TLS1_1
 *        or MBEDTLS_SSL_PROTO_TLS1_2
 *
 * Comment this macro to disable support for DTLS
 */
#define MBEDTLS_SSL_PROTO_DTLS

/**
 * \def MBEDTLS_SSL_PROTO_NO_TLS
 *
 * Disable support for SSL/TLS (all available versions) - this doesn't affect
 * support for DTLS which is controlled by #MBEDTLS_SSL_PROTO_DTLS. This is
 * useful to reduce code size in configurations where only DTLS is used.
 *
 * Disable this and enable MBEDTLS_SSL_PROTO_TLS1_2 to enable TLS 1.2;
 * disable this and enable MBEDTLS_SSL_PROTO_TLS1_1 to enable TLS 1.1;
 * disable this and enable MBEDTLS_SSL_PROTO_TLS1   to enable TLS 1.0;
 * disable this and enable MBEDTLS_SSL_PROTO_SSL3   to enable SSL 3.0.
 *
 * Requirements: if this macro is disabled, at least one of the above
 * TLS versions needs to be enabled.
 *
 * Uncomment this macro to disable support for TLS.
 */
//#define MBEDTLS_SSL_PROTO_NO_TLS

/**
 * \def MBEDTLS_SSL_ALPN
 *
 * Enable support for RFC 7301 Application Layer Protocol Negotiation.
 *
 * Comment this macro to disable support for ALPN.
 */
#define MBEDTLS_SSL_ALPN

/**
 * \def MBEDTLS_SSL_DTLS_ANTI_REPLAY
 *
 * Enable support for the anti-replay mechanism in DTLS.
 *
 * Requires: MBEDTLS_SSL_TLS_C
 *           MBEDTLS_SSL_PROTO_DTLS
 *
 * \warning Disabling this is often a security risk!
 * See mbedtls_ssl_conf_dtls_anti_replay() for details.
 *
 * Comment this to disable anti-replay in DTLS.
 */
#define MBEDTLS_SSL_DTLS_ANTI_REPLAY

/**
 * \def MBEDTLS_SSL_DTLS_HELLO_VERIFY
 *
 * Enable support for HelloVerifyRequest on DTLS servers.
 *
 * This feature is highly recommended to prevent DTLS servers being used as
 * amplifiers in DoS attacks against other hosts. It should always be enabled
 * unless you know for sure amplification cannot be a problem in the
 * environment in which your server operates.
 *
 * \warning Disabling this can ba a security risk! (see above)
 *
 * Requires: MBEDTLS_SSL_PROTO_DTLS
 *
 * Comment this to disable support for HelloVerifyRequest.
 */
#define MBEDTLS_SSL_DTLS_HELLO_VERIFY

/**
 * \def MBEDTLS_SSL_DTLS_CLIENT_PORT_REUSE
 *
 * Enable server-side support for clients that reconnect from the same port.
 *
 * Some clients unexpectedly close the connection and try to reconnect using the
 * same source port. This needs special support from the server to handle the
 * new connection securely, as described in section 4.2.8 of RFC 6347. This
 * flag enables that support.
 *
 * Requires: MBEDTLS_SSL_DTLS_HELLO_VERIFY
 *
 * Comment this to disable support for clients reusing the source port.
 */
#define MBEDTLS_SSL_DTLS_CLIENT_PORT_REUSE

/**
 * \def MBEDTLS_SSL_DTLS_BADMAC_LIMIT
 *
 * Enable support for a limit of records with bad MAC.
 *
 * See mbedtls_ssl_conf_dtls_badmac_limit().
 *
 * Requires: MBEDTLS_SSL_PROTO_DTLS
 */
#define MBEDTLS_SSL_DTLS_BADMAC_LIMIT

/**
 * \def MBEDTLS_SSL_SESSION_TICKETS
 *
 * Enable support for RFC 5077 session tickets in SSL.
 * Client-side, provides full support for session tickets (maintenance of a
 * session store remains the responsibility of the application, though).
 * Server-side, you also need to provide callbacks for writing and parsing
 * tickets, including authenticated encryption and key management. Example
 * callbacks are provided by MBEDTLS_SSL_TICKET_C.
 *
 * Requires: !MBEDTLS_SSL_NO_SESSION_RESUMPTION
 *
 * Comment this macro to disable support for SSL session tickets.
 */
#define MBEDTLS_SSL_SESSION_TICKETS

/**
 * \def MBEDTLS_SSL_NO_SESSION_CACHE
 *
 * Disable support for cache based session resumption. This is useful to
 * reduce code size in configurations where cache-based session resumption is
 * not used.
 *
 * This option is only about the server-side support of the session caches.
 * Client will only need !MBEDTLS_SSL_NO_SESSION_RESUMPTION to support
 * cache based session resumption.
 *
 * Server-side, you also need to provide callbacks for storing and reading
 * sessions from cache. Example callbacks are provided by MBEDTLS_SSL_CACHE_C.
 *
 * If MBEDTLS_SSL_NO_SESSION_RESUMPTION is defined, this needs to be defined
 * as well.
 *
 * Uncomment this macro to disable support for SSL session cache.
 */
//#define MBEDTLS_SSL_NO_SESSION_CACHE

/**
 * \def MBEDTLS_SSL_NO_SESSION_RESUMPTION
 *
 * Disable support for session resumption. This is useful to reduce code size
 * in configurations where no form of session resumption is used.
 *
 * \note Session resumption is part of the TLS standard, disabling this
 * option means that the full implementation of the standard is no longer
 * used. This shouldn't cause any interoperability issues as the standard
 * mandates that peers who want to resume a session need to be prepared to
 * fall back to a full handshake.
 *
 * When this flag is enabled, following needs to be true:
 *     MBEDTLS_SSL_NO_SESSION_CACHE enabled
 *     MBEDTLS_SSL_SESSION_TICKETS disabled
 *
 * Client-side, this is enough to enable support for cache-based session
 * resumption (as defined by the TLS standard); for ticket-based resumption
 * you'll also need to enable MBEDTLS_SSL_SESSION_TICKETS.
 *
 * Server-side, this option is only useful in conjunction with at least
 * one of !MBEDTLS_SSL_NO_SESSION_CACHE or MBEDTLS_SSL_SESSION_TICKETS.
 * Each one of these additionally requires an implementation of the cache
 * or tickets, examples of which are provided by MBEDTLS_SSL_CACHE_C
 * and MBEDTLS_SSL_TICKET_C respectively.
 *
 * Uncomment this macro to disable support for SSL session resumption.
 */
//#define MBEDTLS_SSL_NO_SESSION_RESUMPTION

/**
 * \def MBEDTLS_SSL_EXPORT_KEYS
 *
 * Enable support for exporting key block and master secret.
 * This is required for certain users of TLS, e.g. EAP-TLS.
 *
 * Comment this macro to disable support for key export
 */
#define MBEDTLS_SSL_EXPORT_KEYS

/**
 * \def MBEDTLS_SSL_SERVER_NAME_INDICATION
 *
 * Enable support for RFC 6066 server name indication (SNI) in SSL.
 *
 * Requires: MBEDTLS_X509_CRT_PARSE_C
 *
 * Comment this macro to disable support for server name indication in SSL
 */
#define MBEDTLS_SSL_SERVER_NAME_INDICATION

/**
 * \def MBEDTLS_SSL_TRUNCATED_HMAC
 *
 * Enable support for RFC 6066 truncated HMAC in SSL.
 *
 * Comment this macro to disable support for truncated HMAC in SSL
 */
#define MBEDTLS_SSL_TRUNCATED_HMAC

/**
 * \def MBEDTLS_SSL_TRUNCATED_HMAC_COMPAT
 *
 * Fallback to old (pre-2.7), non-conforming implementation of the truncated
 * HMAC extension which also truncates the HMAC key. Note that this option is
 * only meant for a transitory upgrade period and is likely to be removed in
 * a future version of the library.
 *
 * \warning The old implementation is non-compliant and has a security weakness
 *          (2^80 brute force attack on the HMAC key used for a single,
 *          uninterrupted connection). This should only be enabled temporarily
 *          when (1) the use of truncated HMAC is essential in order to save
 *          bandwidth, and (2) the peer is an Mbed TLS stack that doesn't use
 *          the fixed implementation yet (pre-2.7).
 *
 * \deprecated This option is deprecated and will likely be removed in a
 *             future version of Mbed TLS.
 *
 * Uncomment to fallback to old, non-compliant truncated HMAC implementation.
 *
 * Requires: MBEDTLS_SSL_TRUNCATED_HMAC
 */
//#define MBEDTLS_SSL_TRUNCATED_HMAC_COMPAT

/**
 * \def MBEDTLS_SSL_VARIABLE_BUFFER_LENGTH
 *
 * Enable modifying the maximum I/O buffer size in runtime.
 *
 * If the library runs out of memory during the resizing of an I/O buffer,
 * there is no error returned. The operation continues as usual on an
 * unchanged buffer without any negative impact on the flow.
 */
//#define MBEDTLS_SSL_VARIABLE_BUFFER_LENGTH

/**
 * \def MBEDTLS_THREADING_ALT
 *
 * Provide your own alternate threading implementation.
 *
 * Requires: MBEDTLS_THREADING_C
 *
 * Uncomment this to allow your own alternate threading implementation.
 */
//#define MBEDTLS_THREADING_ALT

/**
 * \def MBEDTLS_THREADING_PTHREAD
 *
 * Enable the pthread wrapper layer for the threading layer.
 *
 * Requires: MBEDTLS_THREADING_C
 *
 * Uncomment this to enable pthread mutexes.
 */
//#define MBEDTLS_THREADING_PTHREAD

/**
 * \def MBEDTLS_VERSION_FEATURES
 *
 * Allow run-time checking of compile-time enabled features. Thus allowing users
 * to check at run-time if the library is for instance compiled with threading
 * support via mbedtls_version_check_feature().
 *
 * Requires: MBEDTLS_VERSION_C
 *
 * Comment this to disable run-time checking and save ROM space
 */
#define MBEDTLS_VERSION_FEATURES

/**
 * \def MBEDTLS_X509_ON_DEMAND_PARSING
 *
 * Save RAM by reducing mbedtls_x509_crt to a pointer
 * to the raw CRT data and parsing CRTs on demand only.
 *
 * \warning This option changes the API by removing most of
 *          the structure fields of mbedtls_x509_crt.
 *
 * \warning This option and its corresponding X.509 API are currently
 *          under development and may change at any time.
 *
 * Regardless of whether this option is enabled or not, direct access of
 * structure fields of `mbedtls_x509_crt` should be replaced by calls to
 * one of the following functions:
 * - mbedtls_x509_crt_get_frame(), to obtain a CRT frame giving
 *   access to several basic CRT fields (such as the CRT version),
 *   as well as pointers to the raw ASN.1 data of more complex fields
 *   (such as the issuer).
 * - mbedtls_x509_crt_get_pk(), to obtain a public key context
 *   for the public key contained in the certificate.
 * - mbedtls_x509_crt_get_issuer(), to obtain the issuer name.
 * - mbedtls_x509_crt_get_subject(), to obtain the subject name.
 * - mbedtls_x509_crt_get_subject_alt_names(), to obtain the
 *   alternative names from the subject alternative names extension.
 * - mbedtls_x509_crt_get_ext_key_usage(), to obtain the state of
 *   the extended key usage extension.
 *
 * Uncomment this to enable on-demand CRT parsing to save RAM.
 */
//#define MBEDTLS_X509_ON_DEMAND_PARSING

/**
 * \def MBEDTLS_X509_ALWAYS_FLUSH
 *
 * Save RAM by having Mbed TLS always flush caches for parsed X.509
 * structures after use: This means, firstly, that caches of X.509
 * structures used by an API call are flushed when the call returns,
 * but it also encompasses immediate flushing of caches when Mbed TLS uses
 * multiple structures in succession, thereby reducing the peak RAM usage.
 * Setting this option leads to minimal RAM usage of the X.509 module at
 * the cost of performance penalties when using X.509 structures multiple
 * times (such as trusted CRTs on systems serving many connections).
 *
 * Uncomment this to always flush caches for unused X.509 structures.
 */
#define MBEDTLS_X509_ALWAYS_FLUSH

/**
 * \def MBEDTLS_X509_ALLOW_EXTENSIONS_NON_V3
 *
 * If set, the X509 parser will not break-off when parsing an X509 certificate
 * and encountering an extension in a v1 or v2 certificate.
 *
 * Uncomment to prevent an error.
 */
//#define MBEDTLS_X509_ALLOW_EXTENSIONS_NON_V3

/**
 * \def MBEDTLS_X509_ALLOW_UNSUPPORTED_CRITICAL_EXTENSION
 *
 * If set, the X509 parser will not break-off when parsing an X509 certificate
 * and encountering an unknown critical extension.
 *
 * \warning Depending on your PKI use, enabling this can be a security risk!
 *
 * Uncomment to prevent an error.
 */
//#define MBEDTLS_X509_ALLOW_UNSUPPORTED_CRITICAL_EXTENSION

/**
 * \def MBEDTLS_X509_CHECK_KEY_USAGE
 *
 * Enable verification of the keyUsage extension (CA and leaf certificates).
 *
 * Disabling this avoids problems with mis-issued and/or misused
 * (intermediate) CA and leaf certificates.
 *
 * \warning Depending on your PKI use, disabling this can be a security risk!
 *
 * Comment to skip keyUsage checking for both CA and leaf certificates.
 */
#define MBEDTLS_X509_CHECK_KEY_USAGE

/**
 * \def MBEDTLS_X509_CHECK_EXTENDED_KEY_USAGE
 *
 * Enable verification of the extendedKeyUsage extension (leaf certificates).
 *
 * Disabling this avoids problems with mis-issued and/or misused certificates.
 *
 * \warning Depending on your PKI use, disabling this can be a security risk!
 *
 * Comment to skip extendedKeyUsage checking for certificates.
 */
#define MBEDTLS_X509_CHECK_EXTENDED_KEY_USAGE

/**
 * \def MBEDTLS_X509_REMOVE_INFO
 *
 * Enable mbedtls_x509_*_info() and related APIs.
 *
 * Comment to omit mbedtls_x509_*_info(), as well as mbedtls_debug_print_crt()
 * and other functions/constants only used by these functions, thus reducing
 * the code footprint by several KB.
 */
//#define MBEDTLS_X509_REMOVE_INFO

/**
 * \def MBEDTLS_X509_CRT_REMOVE_TIME
 *
 * Don't store time validity fields in X.509 certificate structures.
 *
 * Uncomment this to save some code and RAM on constrained systems which
 * don't have time and where there's no use of the time validity fields
 * in a certificate.
 *
 * Requires: !MBEDTLS_HAVE_TIME_DATE
 */
//#define MBEDTLS_X509_CRT_REMOVE_TIME

/**
 * \def MBEDTLS_X509_CRT_REMOVE_SUBJECT_ISSUER_ID
 *
 * Don't store subject and issuer ID in X.509 certificate structures.
 *
 * Uncomment this to save some code and RAM on constrained systems which
 * don't need to inspect issuer and subject ID fields in certificates.
 */
//#define MBEDTLS_X509_CRT_REMOVE_SUBJECT_ISSUER_ID

/**
 * \def MBEDTLS_X509_REMOVE_HOSTNAME_VERIFICATION
 *
 * Remove hostname verification from APIs related to X.509 certificate validation.
 *
 * \warning Uncommenting this affects parsing and verification of
 * X.509 certificate by leaving Common Name and Subject Alternative Name fields out
 * of parsing and verification.
 *
 * Affected API's:
 *  - mbedtls_ssl_set_hostname() not available.
 *  - mbedtls_x509_crt_get_subject_alt_names() not available.
 *  - mbedtls_x509_crt_parse_der(): Subject Alternative Name field
 *    is not parsed.
 *  - mbedtls_x509_crt_parse_der_nocopy(): Subject Alternative Name field
 *    is not parsed.
 *  - mbedtls_x509_crt_parse(): Subject Alternative Name field
 *    is not parsed.
 *  - mbedtls_x509_crt_parse_file(): Subject Alternative Name field
 *    is not parsed.
 *  - mbedtls_x509_crt_parse_path(): Subject Alternative Name field
 *    is not parsed.
 *  - mbedtls_x509_crt_info(): Subject Alternative Name field
 *    is not parsed.
 *  - mbedtls_x509_crt_verify(): param \c cn is omitted from the API.
 *  - mbedtls_x509_crt_verify_with_profile(): param \c cn is omitted from the API.
 *  - mbedtls_x509_crt_verify_restartable(): param \c cn is omitted from the API.
 *  -
 *
 *  Affected structs
 *   - ::mbedtls_x509_crt_frame: subject_alt_raw is defined out.
 *   - ::mbedtls_x509_crt: subject_alt_names is defined out.
 *
 * Uncomment this to save some code and RAM on constrained systems which
 * don't need hostname verification.
 */
//#define MBEDTLS_X509_REMOVE_HOSTNAME_VERIFICATION

/**
 * \def MBEDTLS_X509_REMOVE_VERIFY_CALLBACK
 *
 * Remove support for X.509 certificate verification callbacks.
 *
 * Uncomment to save some bytes of code by removing support for X.509
 * certificate verification callbacks in mbedtls_x509_crt_verify() and
 * related verification API.
 */
//#define MBEDTLS_X509_REMOVE_VERIFY_CALLBACK

/**
 * \def MBEDTLS_X509_RSASSA_PSS_SUPPORT
 *
 * Enable parsing and verification of X.509 certificates, CRLs and CSRS
 * signed with RSASSA-PSS (aka PKCS#1 v2.1).
 *
 * Comment this macro to disallow using RSASSA-PSS in certificates.
 */
#define MBEDTLS_X509_RSASSA_PSS_SUPPORT

/**
 * \def MBEDTLS_ZLIB_SUPPORT
 *
 * If set, the SSL/TLS module uses ZLIB to support compression and
 * decompression of packet data.
 *
 * \warning TLS-level compression MAY REDUCE SECURITY! See for example the
 * CRIME attack. Before enabling this option, you should examine with care if
 * CRIME or similar exploits may be applicable to your use case.
 *
 * \note Currently compression can't be used with DTLS.
 *
 * \deprecated This feature is deprecated and will be removed
 *             in the next major revision of the library.
 *
 * Used in: library/ssl_tls.c
 *          library/ssl_cli.c
 *          library/ssl_srv.c
 *
 * This feature requires zlib library and headers to be present.
 *
 * Uncomment to enable use of ZLIB
 */
//#define MBEDTLS_ZLIB_SUPPORT
/* \} name SECTION: mbed TLS feature support */

/**
 * \name SECTION: mbed TLS modules
 *
 * This section enables or disables entire modules in mbed TLS
 * \{
 */

/**
 * \def MBEDTLS_AESNI_C
 *
 * Enable AES-NI support on x86-64.
 *
 * Module:  library/aesni.c
 * Caller:  library/aes.c
 *
 * Requires: MBEDTLS_HAVE_ASM
 *
 * This modules adds support for the AES-NI instructions on x86-64
 */
#define MBEDTLS_AESNI_C

/**
 * \def MBEDTLS_AES_C
 *
 * Enable the AES block cipher.
 *
 * Module:  library/aes.c
 * Caller:  library/cipher.c
 *          library/pem.c
 *          library/ctr_drbg.c
 *
 * This module enables the following ciphersuites (if other requisites are
 * enabled as well):
 *      MBEDTLS_TLS_ECDH_ECDSA_WITH_AES_128_CBC_SHA
 *      MBEDTLS_TLS_ECDH_ECDSA_WITH_AES_256_CBC_SHA
 *      MBEDTLS_TLS_ECDH_RSA_WITH_AES_128_CBC_SHA
 *      MBEDTLS_TLS_ECDH_RSA_WITH_AES_256_CBC_SHA
 *      MBEDTLS_TLS_ECDH_ECDSA_WITH_AES_128_CBC_SHA256
 *      MBEDTLS_TLS_ECDH_ECDSA_WITH_AES_256_CBC_SHA384
 *      MBEDTLS_TLS_ECDH_RSA_WITH_AES_128_CBC_SHA256
 *      MBEDTLS_TLS_ECDH_RSA_WITH_AES_256_CBC_SHA384
 *      MBEDTLS_TLS_ECDH_ECDSA_WITH_AES_128_GCM_SHA256
 *      MBEDTLS_TLS_ECDH_ECDSA_WITH_AES_256_GCM_SHA384
 *      MBEDTLS_TLS_ECDH_RSA_WITH_AES_128_GCM_SHA256
 *      MBEDTLS_TLS_ECDH_RSA_WITH_AES_256_GCM_SHA384
 *      MBEDTLS_TLS_ECDHE_ECDSA_WITH_AES_256_GCM_SHA384
 *      MBEDTLS_TLS_ECDHE_RSA_WITH_AES_256_GCM_SHA384
 *      MBEDTLS_TLS_DHE_RSA_WITH_AES_256_GCM_SHA384
 *      MBEDTLS_TLS_ECDHE_ECDSA_WITH_AES_256_CBC_SHA384
 *      MBEDTLS_TLS_ECDHE_RSA_WITH_AES_256_CBC_SHA384
 *      MBEDTLS_TLS_DHE_RSA_WITH_AES_256_CBC_SHA256
 *      MBEDTLS_TLS_ECDHE_ECDSA_WITH_AES_256_CBC_SHA
 *      MBEDTLS_TLS_ECDHE_RSA_WITH_AES_256_CBC_SHA
 *      MBEDTLS_TLS_DHE_RSA_WITH_AES_256_CBC_SHA
 *      MBEDTLS_TLS_ECDHE_ECDSA_WITH_AES_128_GCM_SHA256
 *      MBEDTLS_TLS_ECDHE_RSA_WITH_AES_128_GCM_SHA256
 *      MBEDTLS_TLS_DHE_RSA_WITH_AES_128_GCM_SHA256
 *      MBEDTLS_TLS_ECDHE_ECDSA_WITH_AES_128_CBC_SHA256
 *      MBEDTLS_TLS_ECDHE_RSA_WITH_AES_128_CBC_SHA256
 *      MBEDTLS_TLS_DHE_RSA_WITH_AES_128_CBC_SHA256
 *      MBEDTLS_TLS_ECDHE_ECDSA_WITH_AES_128_CBC_SHA
 *      MBEDTLS_TLS_ECDHE_RSA_WITH_AES_128_CBC_SHA
 *      MBEDTLS_TLS_DHE_RSA_WITH_AES_128_CBC_SHA
 *      MBEDTLS_TLS_DHE_PSK_WITH_AES_256_GCM_SHA384
 *      MBEDTLS_TLS_ECDHE_PSK_WITH_AES_256_CBC_SHA384
 *      MBEDTLS_TLS_DHE_PSK_WITH_AES_256_CBC_SHA384
 *      MBEDTLS_TLS_ECDHE_PSK_WITH_AES_256_CBC_SHA
 *      MBEDTLS_TLS_DHE_PSK_WITH_AES_256_CBC_SHA
 *      MBEDTLS_TLS_DHE_PSK_WITH_AES_128_GCM_SHA256
 *      MBEDTLS_TLS_ECDHE_PSK_WITH_AES_128_CBC_SHA256
 *      MBEDTLS_TLS_DHE_PSK_WITH_AES_128_CBC_SHA256
 *      MBEDTLS_TLS_ECDHE_PSK_WITH_AES_128_CBC_SHA
 *      MBEDTLS_TLS_DHE_PSK_WITH_AES_128_CBC_SHA
 *      MBEDTLS_TLS_RSA_WITH_AES_256_GCM_SHA384
 *      MBEDTLS_TLS_RSA_WITH_AES_256_CBC_SHA256
 *      MBEDTLS_TLS_RSA_WITH_AES_256_CBC_SHA
 *      MBEDTLS_TLS_RSA_WITH_AES_128_GCM_SHA256
 *      MBEDTLS_TLS_RSA_WITH_AES_128_CBC_SHA256
 *      MBEDTLS_TLS_RSA_WITH_AES_128_CBC_SHA
 *      MBEDTLS_TLS_RSA_PSK_WITH_AES_256_GCM_SHA384
 *      MBEDTLS_TLS_RSA_PSK_WITH_AES_256_CBC_SHA384
 *      MBEDTLS_TLS_RSA_PSK_WITH_AES_256_CBC_SHA
 *      MBEDTLS_TLS_RSA_PSK_WITH_AES_128_GCM_SHA256
 *      MBEDTLS_TLS_RSA_PSK_WITH_AES_128_CBC_SHA256
 *      MBEDTLS_TLS_RSA_PSK_WITH_AES_128_CBC_SHA
 *      MBEDTLS_TLS_PSK_WITH_AES_256_GCM_SHA384
 *      MBEDTLS_TLS_PSK_WITH_AES_256_CBC_SHA384
 *      MBEDTLS_TLS_PSK_WITH_AES_256_CBC_SHA
 *      MBEDTLS_TLS_PSK_WITH_AES_128_GCM_SHA256
 *      MBEDTLS_TLS_PSK_WITH_AES_128_CBC_SHA256
 *      MBEDTLS_TLS_PSK_WITH_AES_128_CBC_SHA
 *
 * PEM_PARSE uses AES for decrypting encrypted keys.
 */
#define MBEDTLS_AES_C

/**
 * \def MBEDTLS_ARC4_C
 *
 * Enable the ARCFOUR stream cipher.
 *
 * Module:  library/arc4.c
 * Caller:  library/cipher.c
 *
 * This module enables the following ciphersuites (if other requisites are
 * enabled as well):
 *      MBEDTLS_TLS_ECDH_ECDSA_WITH_RC4_128_SHA
 *      MBEDTLS_TLS_ECDH_RSA_WITH_RC4_128_SHA
 *      MBEDTLS_TLS_ECDHE_ECDSA_WITH_RC4_128_SHA
 *      MBEDTLS_TLS_ECDHE_RSA_WITH_RC4_128_SHA
 *      MBEDTLS_TLS_ECDHE_PSK_WITH_RC4_128_SHA
 *      MBEDTLS_TLS_DHE_PSK_WITH_RC4_128_SHA
 *      MBEDTLS_TLS_RSA_WITH_RC4_128_SHA
 *      MBEDTLS_TLS_RSA_WITH_RC4_128_MD5
 *      MBEDTLS_TLS_RSA_PSK_WITH_RC4_128_SHA
 *      MBEDTLS_TLS_PSK_WITH_RC4_128_SHA
 *
 * \warning   ARC4 is considered a weak cipher and its use constitutes a
 *            security risk. If possible, we recommend avoidng dependencies on
 *            it, and considering stronger ciphers instead.
 *
 */
#define MBEDTLS_ARC4_C

/**
 * \def MBEDTLS_ASN1_PARSE_C
 *
 * Enable the generic ASN1 parser.
 *
 * Module:  library/asn1.c
 * Caller:  library/x509.c
 *          library/dhm.c
 *          library/pkcs12.c
 *          library/pkcs5.c
 *          library/pkparse.c
 */
#define MBEDTLS_ASN1_PARSE_C

/**
 * \def MBEDTLS_ASN1_WRITE_C
 *
 * Enable the generic ASN1 writer.
 *
 * Module:  library/asn1write.c
 * Caller:  library/ecdsa.c
 *          library/pkwrite.c
 *          library/x509_create.c
 *          library/x509write_crt.c
 *          library/x509write_csr.c
 */
#define MBEDTLS_ASN1_WRITE_C

/**
 * \def MBEDTLS_BASE64_C
 *
 * Enable the Base64 module.
 *
 * Module:  library/base64.c
 * Caller:  library/pem.c
 *
 * This module is required for PEM support (required by X.509).
 */
#define MBEDTLS_BASE64_C

/**
 * \def MBEDTLS_BIGNUM_C
 *
 * Enable the multi-precision integer library.
 *
 * Module:  library/bignum.c
 * Caller:  library/dhm.c
 *          library/ecp.c
 *          library/ecdsa.c
 *          library/rsa.c
 *          library/rsa_internal.c
 *          library/ssl_tls.c
 *
 * This module is required for RSA, DHM and ECC (ECDH, ECDSA) support.
 */
#define MBEDTLS_BIGNUM_C

/**
 * \def MBEDTLS_BLOWFISH_C
 *
 * Enable the Blowfish block cipher.
 *
 * Module:  library/blowfish.c
 */
#define MBEDTLS_BLOWFISH_C

/**
 * \def MBEDTLS_CAMELLIA_C
 *
 * Enable the Camellia block cipher.
 *
 * Module:  library/camellia.c
 * Caller:  library/cipher.c
 *
 * This module enables the following ciphersuites (if other requisites are
 * enabled as well):
 *      MBEDTLS_TLS_ECDH_ECDSA_WITH_CAMELLIA_128_CBC_SHA256
 *      MBEDTLS_TLS_ECDH_ECDSA_WITH_CAMELLIA_256_CBC_SHA384
 *      MBEDTLS_TLS_ECDH_RSA_WITH_CAMELLIA_128_CBC_SHA256
 *      MBEDTLS_TLS_ECDH_RSA_WITH_CAMELLIA_256_CBC_SHA384
 *      MBEDTLS_TLS_ECDH_ECDSA_WITH_CAMELLIA_128_GCM_SHA256
 *      MBEDTLS_TLS_ECDH_ECDSA_WITH_CAMELLIA_256_GCM_SHA384
 *      MBEDTLS_TLS_ECDH_RSA_WITH_CAMELLIA_128_GCM_SHA256
 *      MBEDTLS_TLS_ECDH_RSA_WITH_CAMELLIA_256_GCM_SHA384
 *      MBEDTLS_TLS_ECDHE_ECDSA_WITH_CAMELLIA_256_GCM_SHA384
 *      MBEDTLS_TLS_ECDHE_RSA_WITH_CAMELLIA_256_GCM_SHA384
 *      MBEDTLS_TLS_DHE_RSA_WITH_CAMELLIA_256_GCM_SHA384
 *      MBEDTLS_TLS_ECDHE_ECDSA_WITH_CAMELLIA_256_CBC_SHA384
 *      MBEDTLS_TLS_ECDHE_RSA_WITH_CAMELLIA_256_CBC_SHA384
 *      MBEDTLS_TLS_DHE_RSA_WITH_CAMELLIA_256_CBC_SHA256
 *      MBEDTLS_TLS_DHE_RSA_WITH_CAMELLIA_256_CBC_SHA
 *      MBEDTLS_TLS_ECDHE_ECDSA_WITH_CAMELLIA_128_GCM_SHA256
 *      MBEDTLS_TLS_ECDHE_RSA_WITH_CAMELLIA_128_GCM_SHA256
 *      MBEDTLS_TLS_DHE_RSA_WITH_CAMELLIA_128_GCM_SHA256
 *      MBEDTLS_TLS_ECDHE_ECDSA_WITH_CAMELLIA_128_CBC_SHA256
 *      MBEDTLS_TLS_ECDHE_RSA_WITH_CAMELLIA_128_CBC_SHA256
 *      MBEDTLS_TLS_DHE_RSA_WITH_CAMELLIA_128_CBC_SHA256
 *      MBEDTLS_TLS_DHE_RSA_WITH_CAMELLIA_128_CBC_SHA
 *      MBEDTLS_TLS_DHE_PSK_WITH_CAMELLIA_256_GCM_SHA384
 *      MBEDTLS_TLS_ECDHE_PSK_WITH_CAMELLIA_256_CBC_SHA384
 *      MBEDTLS_TLS_DHE_PSK_WITH_CAMELLIA_256_CBC_SHA384
 *      MBEDTLS_TLS_DHE_PSK_WITH_CAMELLIA_128_GCM_SHA256
 *      MBEDTLS_TLS_DHE_PSK_WITH_CAMELLIA_128_CBC_SHA256
 *      MBEDTLS_TLS_ECDHE_PSK_WITH_CAMELLIA_128_CBC_SHA256
 *      MBEDTLS_TLS_RSA_WITH_CAMELLIA_256_GCM_SHA384
 *      MBEDTLS_TLS_RSA_WITH_CAMELLIA_256_CBC_SHA256
 *      MBEDTLS_TLS_RSA_WITH_CAMELLIA_256_CBC_SHA
 *      MBEDTLS_TLS_RSA_WITH_CAMELLIA_128_GCM_SHA256
 *      MBEDTLS_TLS_RSA_WITH_CAMELLIA_128_CBC_SHA256
 *      MBEDTLS_TLS_RSA_WITH_CAMELLIA_128_CBC_SHA
 *      MBEDTLS_TLS_RSA_PSK_WITH_CAMELLIA_256_GCM_SHA384
 *      MBEDTLS_TLS_RSA_PSK_WITH_CAMELLIA_256_CBC_SHA384
 *      MBEDTLS_TLS_RSA_PSK_WITH_CAMELLIA_128_GCM_SHA256
 *      MBEDTLS_TLS_RSA_PSK_WITH_CAMELLIA_128_CBC_SHA256
 *      MBEDTLS_TLS_PSK_WITH_CAMELLIA_256_GCM_SHA384
 *      MBEDTLS_TLS_PSK_WITH_CAMELLIA_256_CBC_SHA384
 *      MBEDTLS_TLS_PSK_WITH_CAMELLIA_128_GCM_SHA256
 *      MBEDTLS_TLS_PSK_WITH_CAMELLIA_128_CBC_SHA256
 */
#define MBEDTLS_CAMELLIA_C

/**
 * \def MBEDTLS_ARIA_C
 *
 * Enable the ARIA block cipher.
 *
 * Module:  library/aria.c
 * Caller:  library/cipher.c
 *
 * This module enables the following ciphersuites (if other requisites are
 * enabled as well):
 *
 *      MBEDTLS_TLS_RSA_WITH_ARIA_128_CBC_SHA256
 *      MBEDTLS_TLS_RSA_WITH_ARIA_256_CBC_SHA384
 *      MBEDTLS_TLS_DHE_RSA_WITH_ARIA_128_CBC_SHA256
 *      MBEDTLS_TLS_DHE_RSA_WITH_ARIA_256_CBC_SHA384
 *      MBEDTLS_TLS_ECDHE_ECDSA_WITH_ARIA_128_CBC_SHA256
 *      MBEDTLS_TLS_ECDHE_ECDSA_WITH_ARIA_256_CBC_SHA384
 *      MBEDTLS_TLS_ECDH_ECDSA_WITH_ARIA_128_CBC_SHA256
 *      MBEDTLS_TLS_ECDH_ECDSA_WITH_ARIA_256_CBC_SHA384
 *      MBEDTLS_TLS_ECDHE_RSA_WITH_ARIA_128_CBC_SHA256
 *      MBEDTLS_TLS_ECDHE_RSA_WITH_ARIA_256_CBC_SHA384
 *      MBEDTLS_TLS_ECDH_RSA_WITH_ARIA_128_CBC_SHA256
 *      MBEDTLS_TLS_ECDH_RSA_WITH_ARIA_256_CBC_SHA384
 *      MBEDTLS_TLS_RSA_WITH_ARIA_128_GCM_SHA256
 *      MBEDTLS_TLS_RSA_WITH_ARIA_256_GCM_SHA384
 *      MBEDTLS_TLS_DHE_RSA_WITH_ARIA_128_GCM_SHA256
 *      MBEDTLS_TLS_DHE_RSA_WITH_ARIA_256_GCM_SHA384
 *      MBEDTLS_TLS_ECDHE_ECDSA_WITH_ARIA_128_GCM_SHA256
 *      MBEDTLS_TLS_ECDHE_ECDSA_WITH_ARIA_256_GCM_SHA384
 *      MBEDTLS_TLS_ECDH_ECDSA_WITH_ARIA_128_GCM_SHA256
 *      MBEDTLS_TLS_ECDH_ECDSA_WITH_ARIA_256_GCM_SHA384
 *      MBEDTLS_TLS_ECDHE_RSA_WITH_ARIA_128_GCM_SHA256
 *      MBEDTLS_TLS_ECDHE_RSA_WITH_ARIA_256_GCM_SHA384
 *      MBEDTLS_TLS_ECDH_RSA_WITH_ARIA_128_GCM_SHA256
 *      MBEDTLS_TLS_ECDH_RSA_WITH_ARIA_256_GCM_SHA384
 *      MBEDTLS_TLS_PSK_WITH_ARIA_128_CBC_SHA256
 *      MBEDTLS_TLS_PSK_WITH_ARIA_256_CBC_SHA384
 *      MBEDTLS_TLS_DHE_PSK_WITH_ARIA_128_CBC_SHA256
 *      MBEDTLS_TLS_DHE_PSK_WITH_ARIA_256_CBC_SHA384
 *      MBEDTLS_TLS_RSA_PSK_WITH_ARIA_128_CBC_SHA256
 *      MBEDTLS_TLS_RSA_PSK_WITH_ARIA_256_CBC_SHA384
 *      MBEDTLS_TLS_PSK_WITH_ARIA_128_GCM_SHA256
 *      MBEDTLS_TLS_PSK_WITH_ARIA_256_GCM_SHA384
 *      MBEDTLS_TLS_DHE_PSK_WITH_ARIA_128_GCM_SHA256
 *      MBEDTLS_TLS_DHE_PSK_WITH_ARIA_256_GCM_SHA384
 *      MBEDTLS_TLS_RSA_PSK_WITH_ARIA_128_GCM_SHA256
 *      MBEDTLS_TLS_RSA_PSK_WITH_ARIA_256_GCM_SHA384
 *      MBEDTLS_TLS_ECDHE_PSK_WITH_ARIA_128_CBC_SHA256
 *      MBEDTLS_TLS_ECDHE_PSK_WITH_ARIA_256_CBC_SHA384
 */
//#define MBEDTLS_ARIA_C

/**
 * \def MBEDTLS_CCM_C
 *
 * Enable the Counter with CBC-MAC (CCM) mode for 128-bit block cipher.
 *
 * Module:  library/ccm.c
 *
 * Requires: MBEDTLS_AES_C or MBEDTLS_CAMELLIA_C
 *
 * This module enables the AES-CCM ciphersuites, if other requisites are
 * enabled as well.
 */
#define MBEDTLS_CCM_C

/**
 * \def MBEDTLS_CERTS_C
 *
 * Enable the test certificates.
 *
 * Module:  library/certs.c
 * Caller:
 *
 * This module is used for testing (ssl_client/server).
 */
#define MBEDTLS_CERTS_C

/**
 * \def MBEDTLS_CHACHA20_C
 *
 * Enable the ChaCha20 stream cipher.
 *
 * Module:  library/chacha20.c
 */
#define MBEDTLS_CHACHA20_C

/**
 * \def MBEDTLS_CHACHAPOLY_C
 *
 * Enable the ChaCha20-Poly1305 AEAD algorithm.
 *
 * Module:  library/chachapoly.c
 *
 * This module requires: MBEDTLS_CHACHA20_C, MBEDTLS_POLY1305_C
 */
#define MBEDTLS_CHACHAPOLY_C

/**
 * \def MBEDTLS_CIPHER_C
 *
 * Enable the generic cipher layer.
 *
 * Module:  library/cipher.c
 * Caller:  library/ssl_tls.c
 *
 * Uncomment to enable generic cipher wrappers.
 */
#define MBEDTLS_CIPHER_C

/**
 * \def MBEDTLS_CMAC_C
 *
 * Enable the CMAC (Cipher-based Message Authentication Code) mode for block
 * ciphers.
 *
 * Module:  library/cmac.c
 *
 * Requires: MBEDTLS_AES_C or MBEDTLS_DES_C
 *
 */
//#define MBEDTLS_CMAC_C

/**
 * \def MBEDTLS_CTR_DRBG_C
 *
 * Enable the CTR_DRBG AES-based random generator.
 * The CTR_DRBG generator uses AES-256 by default.
 * To use AES-128 instead, enable \c MBEDTLS_CTR_DRBG_USE_128_BIT_KEY above.
 *
 * \note To achieve a 256-bit security strength with CTR_DRBG,
 *       you must use AES-256 *and* use sufficient entropy.
 *       See ctr_drbg.h for more details.
 *
 * Module:  library/ctr_drbg.c
 * Caller:
 *
 * Requires: MBEDTLS_AES_C
 *
 * This module provides the CTR_DRBG AES random number generator.
 */
#define MBEDTLS_CTR_DRBG_C

/**
 * \def MBEDTLS_DEBUG_C
 *
 * Enable the debug functions.
 *
 * Module:  library/debug.c
 * Caller:  library/ssl_cli.c
 *          library/ssl_srv.c
 *          library/ssl_tls.c
 *
 * This module provides debugging functions.
 */
#define MBEDTLS_DEBUG_C

/**
 * \def MBEDTLS_DES_C
 *
 * Enable the DES block cipher.
 *
 * Module:  library/des.c
 * Caller:  library/pem.c
 *          library/cipher.c
 *
 * This module enables the following ciphersuites (if other requisites are
 * enabled as well):
 *      MBEDTLS_TLS_ECDH_ECDSA_WITH_3DES_EDE_CBC_SHA
 *      MBEDTLS_TLS_ECDH_RSA_WITH_3DES_EDE_CBC_SHA
 *      MBEDTLS_TLS_ECDHE_ECDSA_WITH_3DES_EDE_CBC_SHA
 *      MBEDTLS_TLS_ECDHE_RSA_WITH_3DES_EDE_CBC_SHA
 *      MBEDTLS_TLS_DHE_RSA_WITH_3DES_EDE_CBC_SHA
 *      MBEDTLS_TLS_ECDHE_PSK_WITH_3DES_EDE_CBC_SHA
 *      MBEDTLS_TLS_DHE_PSK_WITH_3DES_EDE_CBC_SHA
 *      MBEDTLS_TLS_RSA_WITH_3DES_EDE_CBC_SHA
 *      MBEDTLS_TLS_RSA_PSK_WITH_3DES_EDE_CBC_SHA
 *      MBEDTLS_TLS_PSK_WITH_3DES_EDE_CBC_SHA
 *
 * PEM_PARSE uses DES/3DES for decrypting encrypted keys.
 *
 * \warning   DES is considered a weak cipher and its use constitutes a
 *            security risk. We recommend considering stronger ciphers instead.
 */
#define MBEDTLS_DES_C

/**
 * \def MBEDTLS_DHM_C
 *
 * Enable the Diffie-Hellman-Merkle module.
 *
 * Module:  library/dhm.c
 * Caller:  library/ssl_cli.c
 *          library/ssl_srv.c
 *
 * This module is used by the following key exchanges:
 *      DHE-RSA, DHE-PSK
 *
 * \warning    Using DHE constitutes a security risk as it
 *             is not possible to validate custom DH parameters.
 *             If possible, it is recommended users should consider
 *             preferring other methods of key exchange.
 *             See dhm.h for more details.
 *
 */
#define MBEDTLS_DHM_C

/**
 * \def MBEDTLS_ECDH_C
 *
 * Enable the elliptic curve Diffie-Hellman library.
 *
 * Module:  library/ecdh.c
 * Caller:  library/ssl_cli.c
 *          library/ssl_srv.c
 *
 * This module is used by the following key exchanges:
 *      ECDHE-ECDSA, ECDHE-RSA, DHE-PSK
 *
 * Requires: MBEDTLS_ECP_C
 */
#define MBEDTLS_ECDH_C

/**
 * \def MBEDTLS_ECDSA_C
 *
 * Enable the elliptic curve DSA library.
 *
 * Module:  library/ecdsa.c
 * Caller:
 *
 * This module is used by the following key exchanges:
 *      ECDHE-ECDSA
 *
 * Requires: MBEDTLS_ECP_C, MBEDTLS_ASN1_WRITE_C, MBEDTLS_ASN1_PARSE_C
 */
#define MBEDTLS_ECDSA_C

/**
 * \def MBEDTLS_ECJPAKE_C
 *
 * Enable the elliptic curve J-PAKE library.
 *
 * \warning This is currently experimental. EC J-PAKE support is based on the
 * Thread v1.0.0 specification; incompatible changes to the specification
 * might still happen. For this reason, this is disabled by default.
 *
 * Module:  library/ecjpake.c
 * Caller:
 *
 * This module is used by the following key exchanges:
 *      ECJPAKE
 *
 * Requires: MBEDTLS_ECP_C, MBEDTLS_MD_C
 */
//#define MBEDTLS_ECJPAKE_C

/**
 * \def MBEDTLS_ECP_C
 *
 * Enable the elliptic curve over GF(p) library.
 *
 * Module:  library/ecp.c
 * Caller:  library/ecdh.c
 *          library/ecdsa.c
 *          library/ecjpake.c
 *
 * Requires: MBEDTLS_BIGNUM_C and at least one MBEDTLS_ECP_DP_XXX_ENABLED
 */
#define MBEDTLS_ECP_C

/**
 * \def MBEDTLS_USE_TINYCRYPT
 *
 * Enable the TinyCrypt ECC library. This module provides alternative ECC
 * handling functions replacing the native Mbed TLS ECP module.
 *
 * TinyCrypt is a project independent from Mbed TLS, licensed under 3-clause
 * BSD, and can be found at https://github.com/intel/tinycrypt - this option
 * only enables the ECC modules from TinyCrypt.
 *
 * Requires: MBEDTLS_SSL_CONF_RNG
 *           MBEDTLS_SSL_CONF_SINGLE_EC
 *           MBEDTLS_SSL_CONF_SINGLE_EC_TLS_ID == 23
 *           MBEDTLS_SSL_CONF_SINGLE_UECC_GRP_ID == MBEDTLS_UECC_DP_SECP256R1
 *           MBEDTLS_SHA256_C
 *
 * \see MBEDTLS_SSL_CONF_RNG
 *
 * \see MBEDTLS_SSL_CONF_SINGLE_EC
 *
 * Module:  tinycrypt/ecc.c
 *          tinycrypt/ecc_dh.c
 *          tinycrypt/ecc_dsa.c
 */
//#define MBEDTLS_USE_TINYCRYPT

/**
 * \def MBEDTLS_OPTIMIZE_TINYCRYPT_ASM
 *
 * Optimize TinyCrypt operations using assembly.
 * Add T32/A32 assembly for core tinycrypt/microecc routines, for ARMC5 and GCC;
 * Use fast integer types to avoid frequent narrowing instructions;
 * Use __builtin_clz and avoid boolean ops.
 *
 * Requires: MBEDTLS_USE_TINYCRYPT
 *           MBEDTLS_HAVE_ASM
 *
 * Module:  tinycrypt/ecc.c
 */
//#define MBEDTLS_OPTIMIZE_TINYCRYPT_ASM

/**
 * \def MBEDTLS_ENTROPY_C
 *
 * Enable the platform-specific entropy code.
 *
 * Module:  library/entropy.c
 * Caller:
 *
 * Requires: MBEDTLS_SHA512_C or MBEDTLS_SHA256_C
 *
 * This module provides a generic entropy pool
 */
#define MBEDTLS_ENTROPY_C

/**
 * \def MBEDTLS_ERROR_C
 *
 * Enable error code to error string conversion.
 *
 * Module:  library/error.c
 * Caller:
 *
 * This module enables mbedtls_strerror().
 */
#define MBEDTLS_ERROR_C

/**
 * \def MBEDTLS_CRC_C
 *
 * Enable the CRC calculating module
 *
 * Module:  library/crc.c
 *
 * This module enables mbedtls_crc_update().
 */
//#define MBEDTLS_CRC_C

/**
 * \def MBEDTLS_VALIDATE_SSL_KEYS_INTEGRITY
 *
 * Enable validation of ssl keys by checking their hash
 * during every encryption/decryption.
 *
 * Module:  library/ssl_tls.c
 *
 * Requires: MBEDTLS_SSL_TRANSFORM_OPTIMIZE_CIPHERS
 */
//#define MBEDTLS_VALIDATE_SSL_KEYS_INTEGRITY

/**
 * \def MBEDTLS_VALIDATE_AES_KEYS_INTEGRITY
 *
 * Enable validation of AES keys by checking their hash
 * during every encryption/decryption.
 *
 * Module:  library/aes.c
 *
 */
//#define MBEDTLS_VALIDATE_AES_KEYS_INTEGRITY

/**
 * \def MBEDTLS_GCM_C
 *
 * Enable the Galois/Counter Mode (GCM) for AES.
 *
 * Module:  library/gcm.c
 *
 * Requires: MBEDTLS_AES_C or MBEDTLS_CAMELLIA_C
 *
 * This module enables the AES-GCM and CAMELLIA-GCM ciphersuites, if other
 * requisites are enabled as well.
 */
#define MBEDTLS_GCM_C

/**
 * \def MBEDTLS_HAVEGE_C
 *
 * Enable the HAVEGE random generator.
 *
 * Warning: the HAVEGE random generator is not suitable for virtualized
 *          environments
 *
 * Warning: the HAVEGE random generator is dependent on timing and specific
 *          processor traits. It is therefore not advised to use HAVEGE as
 *          your applications primary random generator or primary entropy pool
 *          input. As a secondary input to your entropy pool, it IS able add
 *          the (limited) extra entropy it provides.
 *
 * Module:  library/havege.c
 * Caller:
 *
 * Requires: MBEDTLS_TIMING_C
 *
 * Uncomment to enable the HAVEGE random generator.
 */
//#define MBEDTLS_HAVEGE_C

/**
 * \def MBEDTLS_HKDF_C
 *
 * Enable the HKDF algorithm (RFC 5869).
 *
 * Module:  library/hkdf.c
 * Caller:
 *
 * Requires: MBEDTLS_MD_C
 *
 * This module adds support for the Hashed Message Authentication Code
 * (HMAC)-based key derivation function (HKDF).
 */
#define MBEDTLS_HKDF_C

/**
 * \def MBEDTLS_HMAC_DRBG_C
 *
 * Enable the HMAC_DRBG random generator.
 *
 * Module:  library/hmac_drbg.c
 * Caller:
 *
 * Requires: MBEDTLS_MD_C
 *
 * Uncomment to enable the HMAC_DRBG random number geerator.
 */
#define MBEDTLS_HMAC_DRBG_C

/**
 * \def MBEDTLS_NIST_KW_C
 *
 * Enable the Key Wrapping mode for 128-bit block ciphers,
 * as defined in NIST SP 800-38F. Only KW and KWP modes
 * are supported. At the moment, only AES is approved by NIST.
 *
 * Module:  library/nist_kw.c
 *
 * Requires: MBEDTLS_AES_C and MBEDTLS_CIPHER_C
 */
//#define MBEDTLS_NIST_KW_C

/**
 * \def MBEDTLS_MD_C
 *
 * Enable the generic message digest layer.
 *
 * Module:  library/md.c
 * Caller:
 *
 * Uncomment to enable generic message digest wrappers.
 */
#define MBEDTLS_MD_C

/**
 * \def MBEDTLS_MD2_C
 *
 * Enable the MD2 hash algorithm.
 *
 * Module:  library/md2.c
 * Caller:
 *
 * Uncomment to enable support for (rare) MD2-signed X.509 certs.
 *
 * \warning   MD2 is considered a weak message digest and its use constitutes a
 *            security risk. If possible, we recommend avoiding dependencies on
 *            it, and considering stronger message digests instead.
 *
 */
//#define MBEDTLS_MD2_C

/**
 * \def MBEDTLS_MD4_C
 *
 * Enable the MD4 hash algorithm.
 *
 * Module:  library/md4.c
 * Caller:
 *
 * Uncomment to enable support for (rare) MD4-signed X.509 certs.
 *
 * \warning   MD4 is considered a weak message digest and its use constitutes a
 *            security risk. If possible, we recommend avoiding dependencies on
 *            it, and considering stronger message digests instead.
 *
 */
//#define MBEDTLS_MD4_C

/**
 * \def MBEDTLS_MD5_C
 *
 * Enable the MD5 hash algorithm.
 *
 * Module:  library/md5.c
 * Caller:  library/md.c
 *          library/pem.c
 *          library/ssl_tls.c
 *
 * This module is required for SSL/TLS up to version 1.1, and for TLS 1.2
 * depending on the handshake parameters. Further, it is used for checking
 * MD5-signed certificates, and for PBKDF1 when decrypting PEM-encoded
 * encrypted keys.
 *
 * \warning   MD5 is considered a weak message digest and its use constitutes a
 *            security risk. If possible, we recommend avoiding dependencies on
 *            it, and considering stronger message digests instead.
 *
 */
#define MBEDTLS_MD5_C

/**
 * \def MBEDTLS_MEMORY_BUFFER_ALLOC_C
 *
 * Enable the buffer allocator implementation that makes use of a (stack)
 * based buffer to 'allocate' dynamic memory. (replaces calloc() and free()
 * calls)
 *
 * Module:  library/memory_buffer_alloc.c
 *
 * Requires: MBEDTLS_PLATFORM_C
 *           MBEDTLS_PLATFORM_MEMORY (to use it within mbed TLS)
 *
 * Enable this module to enable the buffer memory allocator.
 */
//#define MBEDTLS_MEMORY_BUFFER_ALLOC_C

/**
 * \def MBEDTLS_PLATFORM_FAULT_CALLBACKS
 *
 * Uncomment to provide your own alternate implementation for mbedtls_platform_fault(),
 * used in library/platform_util.c to signal a fault injection in either
 * mbedtls_platform_memcpy or mbedtls_platform_memset.
 *
 * You will need to provide a header "platform_fault.h" and an implementation at
 * compile time.
 */
//#define MBEDTLS_PLATFORM_FAULT_CALLBACKS

/**
 * \def MBEDTLS_NET_C
 *
 * Enable the TCP and UDP over IPv6/IPv4 networking routines.
 *
 * \note This module only works on POSIX/Unix (including Linux, BSD and OS X)
 * and Windows. For other platforms, you'll want to disable it, and write your
 * own networking callbacks to be passed to \c mbedtls_ssl_set_bio().
 *
 * \note See also our Knowledge Base article about porting to a new
 * environment:
 * https://tls.mbed.org/kb/how-to/how-do-i-port-mbed-tls-to-a-new-environment-OS
 *
 * Module:  library/net_sockets.c
 *
 * This module provides networking routines.
 */
#define MBEDTLS_NET_C

/**
 * \def MBEDTLS_OID_C
 *
 * Enable the OID database.
 *
 * Module:  library/oid.c
 * Caller:  library/asn1write.c
 *          library/pkcs5.c
 *          library/pkparse.c
 *          library/pkwrite.c
 *          library/rsa.c
 *          library/x509.c
 *          library/x509_create.c
 *          library/x509_crl.c
 *          library/x509_crt.c
 *          library/x509_csr.c
 *          library/x509write_crt.c
 *          library/x509write_csr.c
 *
 * This modules translates between OIDs and internal values.
 */
#define MBEDTLS_OID_C

/**
 * \def MBEDTLS_PADLOCK_C
 *
 * Enable VIA Padlock support on x86.
 *
 * Module:  library/padlock.c
 * Caller:  library/aes.c
 *
 * Requires: MBEDTLS_HAVE_ASM
 *
 * This modules adds support for the VIA PadLock on x86.
 */
#define MBEDTLS_PADLOCK_C

/**
 * \def MBEDTLS_PEM_PARSE_C
 *
 * Enable PEM decoding / parsing.
 *
 * Module:  library/pem.c
 * Caller:  library/dhm.c
 *          library/pkparse.c
 *          library/x509_crl.c
 *          library/x509_crt.c
 *          library/x509_csr.c
 *
 * Requires: MBEDTLS_BASE64_C
 *
 * This modules adds support for decoding / parsing PEM files.
 */
#define MBEDTLS_PEM_PARSE_C

/**
 * \def MBEDTLS_PEM_WRITE_C
 *
 * Enable PEM encoding / writing.
 *
 * Module:  library/pem.c
 * Caller:  library/pkwrite.c
 *          library/x509write_crt.c
 *          library/x509write_csr.c
 *
 * Requires: MBEDTLS_BASE64_C
 *
 * This modules adds support for encoding / writing PEM files.
 */
#define MBEDTLS_PEM_WRITE_C

/**
 * \def MBEDTLS_PK_C
 *
 * Enable the generic public (asymetric) key layer.
 *
 * Module:  library/pk.c
 * Caller:  library/ssl_tls.c
 *          library/ssl_cli.c
 *          library/ssl_srv.c
 *
 * Requires: MBEDTLS_RSA_C or MBEDTLS_ECP_C
 *
 * Uncomment to enable generic public key wrappers.
 */
#define MBEDTLS_PK_C

/**
 * \def MBEDTLS_PK_PARSE_C
 *
 * Enable the generic public (asymetric) key parser.
 *
 * Module:  library/pkparse.c
 * Caller:  library/x509_crt.c
 *          library/x509_csr.c
 *
 * Requires: MBEDTLS_PK_C
 *
 * Uncomment to enable generic public key parse functions.
 */
#define MBEDTLS_PK_PARSE_C

/**
 * \def MBEDTLS_PK_WRITE_C
 *
 * Enable the generic public (asymetric) key writer.
 *
 * Module:  library/pkwrite.c
 * Caller:  library/x509write.c
 *
 * Requires: MBEDTLS_PK_C
 *
 * Uncomment to enable generic public key write functions.
 */
#define MBEDTLS_PK_WRITE_C

/**
 * \def MBEDTLS_PKCS5_C
 *
 * Enable PKCS#5 functions.
 *
 * Module:  library/pkcs5.c
 *
 * Requires: MBEDTLS_MD_C
 *
 * This module adds support for the PKCS#5 functions.
 */
#define MBEDTLS_PKCS5_C

/**
 * \def MBEDTLS_PKCS11_C
 *
 * Enable wrapper for PKCS#11 smartcard support.
 *
 * Module:  library/pkcs11.c
 * Caller:  library/pk.c
 *
 * Requires: MBEDTLS_PK_C
 *
 * This module enables SSL/TLS PKCS #11 smartcard support.
 * Requires the presence of the PKCS#11 helper library (libpkcs11-helper)
 */
//#define MBEDTLS_PKCS11_C

/**
 * \def MBEDTLS_PKCS12_C
 *
 * Enable PKCS#12 PBE functions.
 * Adds algorithms for parsing PKCS#8 encrypted private keys
 *
 * Module:  library/pkcs12.c
 * Caller:  library/pkparse.c
 *
 * Requires: MBEDTLS_ASN1_PARSE_C, MBEDTLS_CIPHER_C, MBEDTLS_MD_C
 * Can use:  MBEDTLS_ARC4_C
 *
 * This module enables PKCS#12 functions.
 */
#define MBEDTLS_PKCS12_C

/**
 * \def MBEDTLS_PLATFORM_C
 *
 * Enable the platform abstraction layer that allows you to re-assign
 * functions like calloc(), free(), snprintf(), printf(), fprintf(), exit().
 *
 * Enabling MBEDTLS_PLATFORM_C enables to use of MBEDTLS_PLATFORM_XXX_ALT
 * or MBEDTLS_PLATFORM_XXX_MACRO directives, allowing the functions mentioned
 * above to be specified at runtime or compile time respectively.
 *
 * \note This abstraction layer must be enabled on Windows (including MSYS2)
 * as other module rely on it for a fixed snprintf implementation.
 *
 * Module:  library/platform.c
 * Caller:  Most other .c files
 *
 * This module enables abstraction of common (libc) functions.
 */
#define MBEDTLS_PLATFORM_C

/**
 * \def MBEDTLS_POLY1305_C
 *
 * Enable the Poly1305 MAC algorithm.
 *
 * Module:  library/poly1305.c
 * Caller:  library/chachapoly.c
 */
#define MBEDTLS_POLY1305_C

/**
 * \def MBEDTLS_RIPEMD160_C
 *
 * Enable the RIPEMD-160 hash algorithm.
 *
 * Module:  library/ripemd160.c
 * Caller:  library/md.c
 *
 */
#define MBEDTLS_RIPEMD160_C

/**
 * \def MBEDTLS_RSA_C
 *
 * Enable the RSA public-key cryptosystem.
 *
 * Module:  library/rsa.c
 *          library/rsa_internal.c
 * Caller:  library/ssl_cli.c
 *          library/ssl_srv.c
 *          library/ssl_tls.c
 *          library/x509.c
 *
 * This module is used by the following key exchanges:
 *      RSA, DHE-RSA, ECDHE-RSA, RSA-PSK
 *
 * Requires: MBEDTLS_BIGNUM_C, MBEDTLS_OID_C
 */
#define MBEDTLS_RSA_C

/**
 * \def MBEDTLS_SHA1_C
 *
 * Enable the SHA1 cryptographic hash algorithm.
 *
 * Module:  library/sha1.c
 * Caller:  library/md.c
 *          library/ssl_cli.c
 *          library/ssl_srv.c
 *          library/ssl_tls.c
 *          library/x509write_crt.c
 *
 * This module is required for SSL/TLS up to version 1.1, for TLS 1.2
 * depending on the handshake parameters, and for SHA1-signed certificates.
 *
 * \warning   SHA-1 is considered a weak message digest and its use constitutes
 *            a security risk. If possible, we recommend avoiding dependencies
 *            on it, and considering stronger message digests instead.
 *
 */
#define MBEDTLS_SHA1_C

/**
 * \def MBEDTLS_SHA256_C
 *
 * Enable the SHA-224 and SHA-256 cryptographic hash algorithms.
 *
 * Module:  library/sha256.c
 * Caller:  library/entropy.c
 *          library/md.c
 *          library/ssl_cli.c
 *          library/ssl_srv.c
 *          library/ssl_tls.c
 *
 * This module adds support for SHA-224 and SHA-256.
 * This module is required for the SSL/TLS 1.2 PRF function.
 */
#define MBEDTLS_SHA256_C

/**
 * \def MBEDTLS_SHA512_C
 *
 * Enable the SHA-384 and SHA-512 cryptographic hash algorithms.
 *
 * Module:  library/sha512.c
 * Caller:  library/entropy.c
 *          library/md.c
 *          library/ssl_cli.c
 *          library/ssl_srv.c
 *
 * This module adds support for SHA-384 and SHA-512.
 */
#define MBEDTLS_SHA512_C

/**
 * \def MBEDTLS_SSL_CACHE_C
 *
 * Enable simple SSL cache implementation.
 *
 * Module:  library/ssl_cache.c
 * Caller:
 *
 * Requires: MBEDTLS_SSL_CACHE_C
 */
#define MBEDTLS_SSL_CACHE_C

/**
 * \def MBEDTLS_SSL_COOKIE_C
 *
 * Enable basic implementation of DTLS cookies for hello verification.
 *
 * Module:  library/ssl_cookie.c
 * Caller:
 */
#define MBEDTLS_SSL_COOKIE_C

/**
 * \def MBEDTLS_SSL_TICKET_C
 *
 * Enable an implementation of TLS server-side callbacks for session tickets.
 *
 * Module:  library/ssl_ticket.c
 * Caller:
 *
 * Requires: MBEDTLS_CIPHER_C
 */
#define MBEDTLS_SSL_TICKET_C

/**
 * \def MBEDTLS_SSL_CLI_C
 *
 * Enable the SSL/TLS client code.
 *
 * Module:  library/ssl_cli.c
 * Caller:
 *
 * Requires: MBEDTLS_SSL_TLS_C
 *
 * This module is required for SSL/TLS client support.
 */
#define MBEDTLS_SSL_CLI_C

/**
 * \def MBEDTLS_SSL_SRV_C
 *
 * Enable the SSL/TLS server code.
 *
 * Module:  library/ssl_srv.c
 * Caller:
 *
 * Requires: MBEDTLS_SSL_TLS_C
 *
 * This module is required for SSL/TLS server support.
 */
#define MBEDTLS_SSL_SRV_C

/**
 * \def MBEDTLS_SSL_TLS_C
 *
 * Enable the generic SSL/TLS code.
 *
 * Module:  library/ssl_tls.c
 * Caller:  library/ssl_cli.c
 *          library/ssl_srv.c
 *
 * Requires: MBEDTLS_CIPHER_C, MBEDTLS_MD_C
 *           and at least one of the MBEDTLS_SSL_PROTO_XXX defines
 *
 * This module is required for SSL/TLS.
 */
#define MBEDTLS_SSL_TLS_C

/**
 * \def MBEDTLS_SSL_TRANSFORM_OPTIMIZE_CIPHERS
 * Use one cipher context for both decryption and encryption in ssl transforms.
 *
 * This change saves some RAM, but makes the operations last longer:
 * before every encryption and decryption a key is set on the context.
 *
 * This change will not work with MBEDTLS_ARC4_C, since it requires an
 * additional table and offsets to be saved between cipher calls, and this
 * contradicts key resetting before each use.
 *
 */
//#define MBEDTLS_SSL_TRANSFORM_OPTIMIZE_CIPHERS

/**
 * \def MBEDTLS_THREADING_C
 *
 * Enable the threading abstraction layer.
 * By default mbed TLS assumes it is used in a non-threaded environment or that
 * contexts are not shared between threads. If you do intend to use contexts
 * between threads, you will need to enable this layer to prevent race
 * conditions. See also our Knowledge Base article about threading:
 * https://tls.mbed.org/kb/development/thread-safety-and-multi-threading
 *
 * Module:  library/threading.c
 *
 * This allows different threading implementations (self-implemented or
 * provided).
 *
 * You will have to enable either MBEDTLS_THREADING_ALT or
 * MBEDTLS_THREADING_PTHREAD.
 *
 * Enable this layer to allow use of mutexes within mbed TLS
 */
//#define MBEDTLS_THREADING_C

/**
 * \def MBEDTLS_TIMING_C
 *
 * Enable the semi-portable timing interface.
 *
 * \note The provided implementation only works on POSIX/Unix (including Linux,
 * BSD and OS X) and Windows. On other platforms, you can either disable that
 * module and provide your own implementations of the callbacks needed by
 * \c mbedtls_ssl_set_timer_cb() for DTLS, or leave it enabled and provide
 * your own implementation of the whole module by setting
 * \c MBEDTLS_TIMING_ALT in the current file.
 *
 * \note See also our Knowledge Base article about porting to a new
 * environment:
 * https://tls.mbed.org/kb/how-to/how-do-i-port-mbed-tls-to-a-new-environment-OS
 *
 * Module:  library/timing.c
 * Caller:  library/havege.c
 *
 * This module is used by the HAVEGE random number generator.
 */
#define MBEDTLS_TIMING_C

/**
 * \def MBEDTLS_VERSION_C
 *
 * Enable run-time version information.
 *
 * Module:  library/version.c
 *
 * This module provides run-time version information.
 */
#define MBEDTLS_VERSION_C

/**
 * \def MBEDTLS_X509_USE_C
 *
 * Enable X.509 core for using certificates.
 *
 * Module:  library/x509.c
 * Caller:  library/x509_crl.c
 *          library/x509_crt.c
 *          library/x509_csr.c
 *
 * Requires: MBEDTLS_ASN1_PARSE_C, MBEDTLS_BIGNUM_C, MBEDTLS_OID_C,
 *           MBEDTLS_PK_PARSE_C
 *
 * This module is required for the X.509 parsing modules.
 */
#define MBEDTLS_X509_USE_C

/**
 * \def MBEDTLS_X509_CRT_PARSE_C
 *
 * Enable X.509 certificate parsing.
 *
 * Module:  library/x509_crt.c
 * Caller:  library/ssl_cli.c
 *          library/ssl_srv.c
 *          library/ssl_tls.c
 *
 * Requires: MBEDTLS_X509_USE_C
 *
 * This module is required for X.509 certificate parsing.
 */
#define MBEDTLS_X509_CRT_PARSE_C

/**
 * \def MBEDTLS_X509_CRL_PARSE_C
 *
 * Enable X.509 CRL parsing.
 *
 * Module:  library/x509_crl.c
 * Caller:  library/x509_crt.c
 *
 * Requires: MBEDTLS_X509_USE_C
 *
 * This module is required for X.509 CRL parsing.
 */
#define MBEDTLS_X509_CRL_PARSE_C

/**
 * \def MBEDTLS_X509_CSR_PARSE_C
 *
 * Enable X.509 Certificate Signing Request (CSR) parsing.
 *
 * Module:  library/x509_csr.c
 * Caller:  library/x509_crt_write.c
 *
 * Requires: MBEDTLS_X509_USE_C
 *
 * This module is used for reading X.509 certificate request.
 */
#define MBEDTLS_X509_CSR_PARSE_C

/**
 * \def MBEDTLS_X509_CREATE_C
 *
 * Enable X.509 core for creating certificates.
 *
 * Module:  library/x509_create.c
 *
 * Requires: MBEDTLS_BIGNUM_C, MBEDTLS_OID_C, MBEDTLS_PK_WRITE_C
 *
 * This module is the basis for creating X.509 certificates and CSRs.
 */
#define MBEDTLS_X509_CREATE_C

/**
 * \def MBEDTLS_X509_CRT_WRITE_C
 *
 * Enable creating X.509 certificates.
 *
 * Module:  library/x509_crt_write.c
 *
 * Requires: MBEDTLS_X509_CREATE_C
 *
 * This module is required for X.509 certificate creation.
 */
#define MBEDTLS_X509_CRT_WRITE_C

/**
 * \def MBEDTLS_X509_CSR_WRITE_C
 *
 * Enable creating X.509 Certificate Signing Requests (CSR).
 *
 * Module:  library/x509_csr_write.c
 *
 * Requires: MBEDTLS_X509_CREATE_C
 *
 * This module is required for X.509 certificate request writing.
 */
#define MBEDTLS_X509_CSR_WRITE_C

/**
 * \def MBEDTLS_XTEA_C
 *
 * Enable the XTEA block cipher.
 *
 * Module:  library/xtea.c
 * Caller:
 */
#define MBEDTLS_XTEA_C

/* \} name SECTION: mbed TLS modules */

/**
 * \name SECTION: Module configuration options
 *
 * This section allows for the setting of module specific sizes and
 * configuration options. The default values are already present in the
 * relevant header files and should suffice for the regular use cases.
 *
 * Our advice is to enable options and change their values here
 * only if you have a good reason and know the consequences.
 *
 * Please check the respective header file for documentation on these
 * parameters (to prevent duplicate documentation).
 * \{
 */

/* MPI / BIGNUM options */
//#define MBEDTLS_MPI_WINDOW_SIZE            6 /**< Maximum windows size used. */
//#define MBEDTLS_MPI_MAX_SIZE            1024 /**< Maximum number of bytes for usable MPIs. */

/* CTR_DRBG options */
//#define MBEDTLS_CTR_DRBG_ENTROPY_LEN               48 /**< Amount of entropy used per seed by default (48 with SHA-512, 32 with SHA-256) */
//#define MBEDTLS_CTR_DRBG_RESEED_INTERVAL        10000 /**< Interval before reseed is performed by default */
//#define MBEDTLS_CTR_DRBG_MAX_INPUT                256 /**< Maximum number of additional input bytes */
//#define MBEDTLS_CTR_DRBG_MAX_REQUEST             1024 /**< Maximum number of requested bytes per call */
//#define MBEDTLS_CTR_DRBG_MAX_SEED_INPUT           384 /**< Maximum size of (re)seed buffer */

/* HMAC_DRBG options */
//#define MBEDTLS_HMAC_DRBG_RESEED_INTERVAL   10000 /**< Interval before reseed is performed by default */
//#define MBEDTLS_HMAC_DRBG_MAX_INPUT           256 /**< Maximum number of additional input bytes */
//#define MBEDTLS_HMAC_DRBG_MAX_REQUEST        1024 /**< Maximum number of requested bytes per call */
//#define MBEDTLS_HMAC_DRBG_MAX_SEED_INPUT      384 /**< Maximum size of (re)seed buffer */

/* ECP options */
//#define MBEDTLS_ECP_MAX_BITS             521 /**< Maximum bit size of groups */
//#define MBEDTLS_ECP_WINDOW_SIZE            6 /**< Maximum window size used */
//#define MBEDTLS_ECP_FIXED_POINT_OPTIM      1 /**< Enable fixed-point speed-up */

/* Entropy options */
//#define MBEDTLS_ENTROPY_MAX_SOURCES                20 /**< Maximum number of sources supported */
//#define MBEDTLS_ENTROPY_MAX_GATHER                128 /**< Maximum amount requested from entropy sources */
//#define MBEDTLS_ENTROPY_MIN_HARDWARE               32 /**< Default minimum number of bytes required for the hardware entropy source mbedtls_hardware_poll() before entropy is released */

/* Memory buffer allocator options */
//#define MBEDTLS_MEMORY_ALIGN_MULTIPLE      4 /**< Align on multiples of this value */

/* Platform options */
//#define MBEDTLS_PLATFORM_STD_MEM_HDR   <stdlib.h> /**< Header to include if MBEDTLS_PLATFORM_NO_STD_FUNCTIONS is defined. Don't define if no header is needed. */
//#define MBEDTLS_PLATFORM_STD_CALLOC        calloc /**< Default allocator to use, can be undefined */
//#define MBEDTLS_PLATFORM_STD_FREE            free /**< Default free to use, can be undefined */
//#define MBEDTLS_PLATFORM_STD_EXIT            exit /**< Default exit to use, can be undefined */
//#define MBEDTLS_PLATFORM_STD_TIME            time /**< Default time to use, can be undefined. MBEDTLS_HAVE_TIME must be enabled */
//#define MBEDTLS_PLATFORM_STD_FPRINTF      fprintf /**< Default fprintf to use, can be undefined */
//#define MBEDTLS_PLATFORM_STD_PRINTF        printf /**< Default printf to use, can be undefined */
/* Note: your snprintf must correctly zero-terminate the buffer! */
//#define MBEDTLS_PLATFORM_STD_SNPRINTF    snprintf /**< Default snprintf to use, can be undefined */
//#define MBEDTLS_PLATFORM_STD_EXIT_SUCCESS       0 /**< Default exit value to use, can be undefined */
//#define MBEDTLS_PLATFORM_STD_EXIT_FAILURE       1 /**< Default exit value to use, can be undefined */
//#define MBEDTLS_PLATFORM_STD_NV_SEED_READ   mbedtls_platform_std_nv_seed_read /**< Default nv_seed_read function to use, can be undefined */
//#define MBEDTLS_PLATFORM_STD_NV_SEED_WRITE  mbedtls_platform_std_nv_seed_write /**< Default nv_seed_write function to use, can be undefined */
//#define MBEDTLS_PLATFORM_STD_NV_SEED_FILE  "seedfile" /**< Seed file to read/write with default implementation */

/* To Use Function Macros MBEDTLS_PLATFORM_C must be enabled */
/* MBEDTLS_PLATFORM_XXX_MACRO and MBEDTLS_PLATFORM_XXX_ALT cannot both be defined */
//#define MBEDTLS_PLATFORM_CALLOC_MACRO        calloc /**< Default allocator macro to use, can be undefined */
//#define MBEDTLS_PLATFORM_FREE_MACRO            free /**< Default free macro to use, can be undefined */
//#define MBEDTLS_PLATFORM_EXIT_MACRO            exit /**< Default exit macro to use, can be undefined */
//#define MBEDTLS_PLATFORM_TIME_MACRO            time /**< Default time macro to use, can be undefined. MBEDTLS_HAVE_TIME must be enabled */
//#define MBEDTLS_PLATFORM_TIME_TYPE_MACRO       time_t /**< Default time macro to use, can be undefined. MBEDTLS_HAVE_TIME must be enabled */
//#define MBEDTLS_PLATFORM_FPRINTF_MACRO      fprintf /**< Default fprintf macro to use, can be undefined */
//#define MBEDTLS_PLATFORM_PRINTF_MACRO        printf /**< Default printf macro to use, can be undefined */
/* Note: your snprintf must correctly zero-terminate the buffer! */
//#define MBEDTLS_PLATFORM_SNPRINTF_MACRO    snprintf /**< Default snprintf macro to use, can be undefined */
//#define MBEDTLS_PLATFORM_NV_SEED_READ_MACRO   mbedtls_platform_std_nv_seed_read /**< Default nv_seed_read function to use, can be undefined */
//#define MBEDTLS_PLATFORM_NV_SEED_WRITE_MACRO  mbedtls_platform_std_nv_seed_write /**< Default nv_seed_write function to use, can be undefined */

/**
 * \brief       This macro is invoked by the library when an invalid parameter
 *              is detected that is only checked with #MBEDTLS_CHECK_PARAMS
 *              (see the documentation of that option for context).
 *
 *              When you leave this undefined here, the library provides
 *              a default definition. If the macro #MBEDTLS_CHECK_PARAMS_ASSERT
 *              is defined, the default definition is `assert(cond)`,
 *              otherwise the default definition calls a function
 *              mbedtls_param_failed(). This function is declared in
 *              `platform_util.h` for the benefit of the library, but
 *              you need to define in your application.
 *
 *              When you define this here, this replaces the default
 *              definition in platform_util.h (which no longer declares the
 *              function mbedtls_param_failed()) and it is your responsibility
 *              to make sure this macro expands to something suitable (in
 *              particular, that all the necessary declarations are visible
 *              from within the library - you can ensure that by providing
 *              them in this file next to the macro definition).
 *              If you define this macro to call `assert`, also define
 *              #MBEDTLS_CHECK_PARAMS_ASSERT so that library source files
 *              include `<assert.h>`.
 *
 *              Note that you may define this macro to expand to nothing, in
 *              which case you don't have to worry about declarations or
 *              definitions. However, you will then be notified about invalid
 *              parameters only in non-void functions, and void function will
 *              just silently return early on invalid parameters, which
 *              partially negates the benefits of enabling
 *              #MBEDTLS_CHECK_PARAMS in the first place, so is discouraged.
 *
 * \param cond  The expression that should evaluate to true, but doesn't.
 */
//#define MBEDTLS_PARAM_FAILED( cond )               assert( cond )

/* SSL Cache options */
//#define MBEDTLS_SSL_CACHE_DEFAULT_TIMEOUT       86400 /**< 1 day  */
//#define MBEDTLS_SSL_CACHE_DEFAULT_MAX_ENTRIES      50 /**< Maximum entries in cache */

/* SSL options */

/** \def MBEDTLS_SSL_MAX_CONTENT_LEN
 *
 * Maximum length (in bytes) of incoming and outgoing plaintext fragments.
 *
 * This determines the size of both the incoming and outgoing TLS I/O buffers
 * in such a way that both are capable of holding the specified amount of
 * plaintext data, regardless of the protection mechanism used.
 *
 * To configure incoming and outgoing I/O buffers separately, use
 * #MBEDTLS_SSL_IN_CONTENT_LEN and #MBEDTLS_SSL_OUT_CONTENT_LEN,
 * which overwrite the value set by this option.
 *
 * \note When using a value less than the default of 16KB on the client, it is
 *       recommended to use the Maximum Fragment Length (MFL) extension to
 *       inform the server about this limitation. On the server, there
 *       is no supported, standardized way of informing the client about
 *       restriction on the maximum size of incoming messages, and unless
 *       the limitation has been communicated by other means, it is recommended
 *       to only change the outgoing buffer size #MBEDTLS_SSL_OUT_CONTENT_LEN
 *       while keeping the default value of 16KB for the incoming buffer.
 *
 * Uncomment to set the maximum plaintext size of both
 * incoming and outgoing I/O buffers.
 */
//#define MBEDTLS_SSL_MAX_CONTENT_LEN             16384

/** \def MBEDTLS_SSL_IN_CONTENT_LEN
 *
 * Maximum length (in bytes) of incoming plaintext fragments.
 *
 * This determines the size of the incoming TLS I/O buffer in such a way
 * that it is capable of holding the specified amount of plaintext data,
 * regardless of the protection mechanism used.
 *
 * If this option is undefined, it inherits its value from
 * #MBEDTLS_SSL_MAX_CONTENT_LEN.
 *
 * \note When using a value less than the default of 16KB on the client, it is
 *       recommended to use the Maximum Fragment Length (MFL) extension to
 *       inform the server about this limitation. On the server, there
 *       is no supported, standardized way of informing the client about
 *       restriction on the maximum size of incoming messages, and unless
 *       the limitation has been communicated by other means, it is recommended
 *       to only change the outgoing buffer size #MBEDTLS_SSL_OUT_CONTENT_LEN
 *       while keeping the default value of 16KB for the incoming buffer.
 *
 * Uncomment to set the maximum plaintext size of the incoming I/O buffer
 * independently of the outgoing I/O buffer.
 */
//#define MBEDTLS_SSL_IN_CONTENT_LEN              16384

/** \def MBEDTLS_SSL_CID_IN_LEN_MAX
 *
 * The maximum length of CIDs used for incoming DTLS messages.
 *
 */
//#define MBEDTLS_SSL_CID_IN_LEN_MAX 32

/** \def MBEDTLS_SSL_CID_OUT_LEN_MAX
 *
 * The maximum length of CIDs used for outgoing DTLS messages.
 *
 */
//#define MBEDTLS_SSL_CID_OUT_LEN_MAX 32

/** \def MBEDTLS_SSL_CID_PADDING_GRANULARITY
 *
 * This option controls the use of record plaintext padding
 * when using the Connection ID extension in DTLS 1.2.
 *
 * The padding will always be chosen so that the length of the
 * padded plaintext is a multiple of the value of this option.
 *
 * Note: A value of \c 1 means that no padding will be used
 *       for outgoing records.
 *
 * Note: On systems lacking division instructions,
 *       a power of two should be preferred.
 *
 */
//#define MBEDTLS_SSL_CID_PADDING_GRANULARITY 16

/** \def MBEDTLS_SSL_OUT_CONTENT_LEN
 *
 * Maximum length (in bytes) of outgoing plaintext fragments.
 *
 * This determines the size of the outgoing TLS I/O buffer in such a way
 * that it is capable of holding the specified amount of plaintext data,
 * regardless of the protection mechanism used.
 *
 * If this option undefined, it inherits its value from
 * #MBEDTLS_SSL_MAX_CONTENT_LEN.
 *
 * It is possible to save RAM by setting a smaller outward buffer, while keeping
 * the default inward 16384 byte buffer to conform to the TLS specification.
 *
 * The minimum required outward buffer size is determined by the handshake
 * protocol's usage. Handshaking will fail if the outward buffer is too small.
 * The specific size requirement depends on the configured ciphers and any
 * certificate data which is sent during the handshake.
 *
 * Uncomment to set the maximum plaintext size of the outgoing I/O buffer
 * independently of the incoming I/O buffer.
 */
//#define MBEDTLS_SSL_OUT_CONTENT_LEN             16384

/** \def MBEDTLS_SSL_DTLS_MAX_BUFFERING
 *
 * Maximum number of heap-allocated bytes for the purpose of
 * DTLS handshake message reassembly and future message buffering.
 *
 * This should be at least 9/8 * MBEDTLSSL_IN_CONTENT_LEN
 * to account for a reassembled handshake message of maximum size,
 * together with its reassembly bitmap.
 *
 * A value of 2 * MBEDTLS_SSL_IN_CONTENT_LEN (32768 by default)
 * should be sufficient for all practical situations as it allows
 * to reassembly a large handshake message (such as a certificate)
 * while buffering multiple smaller handshake messages.
 *
 */
//#define MBEDTLS_SSL_DTLS_MAX_BUFFERING             32768

//#define MBEDTLS_SSL_DEFAULT_TICKET_LIFETIME     86400 /**< Lifetime of session tickets (if enabled) */
//#define MBEDTLS_PSK_MAX_LEN               32 /**< Max size of TLS pre-shared keys, in bytes (default 256 bits) */
//#define MBEDTLS_SSL_COOKIE_TIMEOUT        60 /**< Default expiration delay of DTLS cookies, in seconds if HAVE_TIME, or in number of cookies issued */

/**
 * Complete list of ciphersuites to use, in order of preference.
 *
 * \warning No dependency checking is done on that field! This option can only
 * be used to restrict the set of available ciphersuites. It is your
 * responsibility to make sure the needed modules are active.
 *
 * Use this to save a few hundred bytes of ROM (default ordering of all
 * available ciphersuites) and a few to a few hundred bytes of RAM.
 *
 * The value below is only an example, not the default.
 */
//#define MBEDTLS_SSL_CIPHERSUITES MBEDTLS_TLS_ECDHE_ECDSA_WITH_AES_256_GCM_SHA384,MBEDTLS_TLS_ECDHE_ECDSA_WITH_AES_128_GCM_SHA256

/* X509 options */
//#define MBEDTLS_X509_MAX_INTERMEDIATE_CA   8   /**< Maximum number of intermediate CAs in a verification chain. */
//#define MBEDTLS_X509_MAX_FILE_PATH_LEN     512 /**< Maximum length of a path/filename string in bytes including the null terminator character ('\0'). */

/**
 * Allow SHA-1 in the default TLS configuration for certificate signing.
 * Without this build-time option, SHA-1 support must be activated explicitly
 * through mbedtls_ssl_conf_cert_profile. Turning on this option is not
 * recommended because of it is possible to generate SHA-1 collisions, however
 * this may be safe for legacy infrastructure where additional controls apply.
 *
 * \warning   SHA-1 is considered a weak message digest and its use constitutes
 *            a security risk. If possible, we recommend avoiding dependencies
 *            on it, and considering stronger message digests instead.
 *
 */
// #define MBEDTLS_TLS_DEFAULT_ALLOW_SHA1_IN_CERTIFICATES

/**
 * Allow SHA-1 in the default TLS configuration for TLS 1.2 handshake
 * signature and ciphersuite selection. Without this build-time option, SHA-1
 * support must be activated explicitly through mbedtls_ssl_conf_sig_hashes.
 * The use of SHA-1 in TLS <= 1.1 and in HMAC-SHA-1 is always allowed by
 * default. At the time of writing, there is no practical attack on the use
 * of SHA-1 in handshake signatures, hence this option is turned on by default
 * to preserve compatibility with existing peers, but the general
 * warning applies nonetheless:
 *
 * \warning   SHA-1 is considered a weak message digest and its use constitutes
 *            a security risk. If possible, we recommend avoiding dependencies
 *            on it, and considering stronger message digests instead.
 *
 */
#define MBEDTLS_TLS_DEFAULT_ALLOW_SHA1_IN_KEY_EXCHANGE

/**
 * Uncomment the macro to let mbed TLS use your alternate implementation of
 * mbedtls_platform_zeroize(). This replaces the default implementation in
 * platform_util.c.
 *
 * mbedtls_platform_zeroize() is a widely used function across the library to
 * zero a block of memory. The implementation is expected to be secure in the
 * sense that it has been written to prevent the compiler from removing calls
 * to mbedtls_platform_zeroize() as part of redundant code elimination
 * optimizations. However, it is difficult to guarantee that calls to
 * mbedtls_platform_zeroize() will not be optimized by the compiler as older
 * versions of the C language standards do not provide a secure implementation
 * of memset(). Therefore, MBEDTLS_PLATFORM_ZEROIZE_ALT enables users to
 * configure their own implementation of mbedtls_platform_zeroize(), for
 * example by using directives specific to their compiler, features from newer
 * C standards (e.g using memset_s() in C11) or calling a secure memset() from
 * their system (e.g explicit_bzero() in BSD).
 */
//#define MBEDTLS_PLATFORM_ZEROIZE_ALT

/**
 * Uncomment the macro to let Mbed TLS use your alternate implementation of
 * mbedtls_platform_gmtime_r(). This replaces the default implementation in
 * platform_util.c.
 *
 * gmtime() is not a thread-safe function as defined in the C standard. The
 * library will try to use safer implementations of this function, such as
 * gmtime_r() when available. However, if Mbed TLS cannot identify the target
 * system, the implementation of mbedtls_platform_gmtime_r() will default to
 * using the standard gmtime(). In this case, calls from the library to
 * gmtime() will be guarded by the global mutex mbedtls_threading_gmtime_mutex
 * if MBEDTLS_THREADING_C is enabled. We recommend that calls from outside the
 * library are also guarded with this mutex to avoid race conditions. However,
 * if the macro MBEDTLS_PLATFORM_GMTIME_R_ALT is defined, Mbed TLS will
 * unconditionally use the implementation for mbedtls_platform_gmtime_r()
 * supplied at compile time.
 */
//#define MBEDTLS_PLATFORM_GMTIME_R_ALT

/* \} name SECTION: Customisation configuration options */

/**
 * \name SECTION: Compile-time SSL configuration
 *
 * This section allows to fix parts of the SSL configuration
 * at compile-time. If a field is fixed at compile-time, the
 * corresponding SSL configuration API `mbedtls_ssl_conf_xxx()`
 * is removed.
 *
 * This can be used on constrained systems to reduce code-size.
 * \{
 */

//#define MBEDTLS_SSL_CONF_ALLOW_LEGACY_RENEGOTIATION MBEDTLS_SSL_LEGACY_NO_RENEGOTIATION

//#define MBEDTLS_SSL_CONF_AUTHMODE MBEDTLS_SSL_VERIFY_REQUIRED

/* Timeout */
//#define MBEDTLS_SSL_CONF_READ_TIMEOUT 0

/* Endpoint (Client/Server) */
//#define MBEDTLS_SSL_CONF_ENDPOINT MBEDTLS_SSL_IS_CLIENT

/* Transport (Stream/Datagram) */
//#define MBEDTLS_SSL_CONF_TRANSPORT MBEDTLS_SSL_TRANSPORT_STREAM

//#define MBEDTLS_SSL_CONF_CERT_REQ_CA_LIST MBEDTLS_SSL_CERT_REQ_CA_LIST_ENABLED

/* DTLS-specific settings */
//#define MBEDTLS_SSL_CONF_HS_TIMEOUT_MIN MBEDTLS_SSL_DTLS_TIMEOUT_DFL_MIN
//#define MBEDTLS_SSL_CONF_HS_TIMEOUT_MAX MBEDTLS_SSL_DTLS_TIMEOUT_DFL_MAX
//#define MBEDTLS_SSL_CONF_ANTI_REPLAY MBEDTLS_SSL_ANTI_REPLAY_ENABLED
//#define MBEDTLS_SSL_CONF_BADMAC_LIMIT 0
//#define MBEDTLS_SSL_CONF_CID_LEN 0
//#define MBEDTLS_SSL_CONF_IGNORE_UNEXPECTED_CID MBEDTLS_SSL_UNEXPECTED_CID_IGNORE

/* The timer callbacks to use by the SSL module.
 * If defined,
 * - MBEDTLS_SSL_CONF_SET_TIMER must evaluate to the name of an externally
 *   defined function with signature
 *      void f_set_timer( void* , uint32_t, uint32_t ),
 * * MBEDTLS_SSL_CONF_SEND must evaluate to the name of an externally
 *   defined function with signature
 *      int f_get_timer( void* ).
 */
//#define MBEDTLS_SSL_CONF_GET_TIMER mbedtls_timing_get_delay
//#define MBEDTLS_SSL_CONF_SET_TIMER mbedtls_timing_set_delay

/* The send and receive callbacks to use by the SSL module.
 * If defined,
 * - MBEDTLS_SSL_CONF_RECV must evaluate to the name of an externally
 *   defined function with signature
 *      int f_recv( void*, unsigned char *, size_t ),
 * * MBEDTLS_SSL_CONF_SEND must evaluate to the name of an externally
 *   defined function with signature
 *      int f_send( void*, const unsigned char *, size_t ),
 * * MBEDTLS_SSL_CONF_RECV_TIMEOUT must evaluate to the name of an
 *   externally defined function with signature
 *      int f_recv_timeout( void*, const unsigned char *, size_t, uint32_t ).
 */
//#define MBEDTLS_SSL_CONF_RECV mbedtls_net_recv
//#define MBEDTLS_SSL_CONF_SEND mbedtls_net_send
//#define MBEDTLS_SSL_CONF_RECV_TIMEOUT mbedtls_net_recv_timeout

/* The PRNG to use by the SSL module. If defined, this must
 * evaluate to the name of an externally defined function with signature
 * int f_rng(void *, unsigned char *, size_t),
 * which ignores its first parameter (the stack will always
 * pass NULL to this function).
 * NB: The reason not to drop the context parameter entirely
 * is for compatibility with the Crypto and X.509 libraries
 * which use RNG callbacks including context parameters.
 */
//#define MBEDTLS_SSL_CONF_RNG rng_wrap

/* TLS version */
//#define MBEDTLS_SSL_CONF_MIN_MINOR_VER MBEDTLS_SSL_MINOR_VERSION_3
//#define MBEDTLS_SSL_CONF_MAX_MINOR_VER MBEDTLS_SSL_MINOR_VERSION_3
//#define MBEDTLS_SSL_CONF_MIN_MAJOR_VER MBEDTLS_SSL_MAJOR_VERSION_3
//#define MBEDTLS_SSL_CONF_MAX_MAJOR_VER MBEDTLS_SSL_MAJOR_VERSION_3

/* ExtendedMasterSecret extension
 * The following two options must be set/unset simultaneously. */
//#define MBEDTLS_SSL_CONF_EXTENDED_MASTER_SECRET MBEDTLS_SSL_EXTENDED_MS_ENABLED
//#define MBEDTLS_SSL_CONF_ENFORCE_EXTENDED_MASTER_SECRET MBEDTLS_SSL_EXTENDED_MS_ENFORCE_DISABLED

/* Set this to MBEDTLS_SUITE_{OFFICIAL_SUITE_NAME} to hardcode
 * the choice of a fixed ciphersuite at compile-time.
 *
 * You need to make sure that the corresponding ciphersuite attributes
 * are defined through macros in ssl_ciphersuites.h. See the definitions
 * of MBEDTLS_SUITE_TLS_ECDHE_ECDSA_WITH_AES_128_CCM_8_XXX for an example.
 *
 * If this option is set, the API mbedtls_ssl_conf_ciphersuites() is removed.
 */
//#define MBEDTLS_SSL_CONF_SINGLE_CIPHERSUITE MBEDTLS_SUITE_TLS_ECDHE_ECDSA_WITH_AES_128_CCM_8

/* Enable support of a single elliptic curve fixed
 * at compile-time, at the benefit of code-size.
 *
 * On highly constrained systems with large control
 * over the configuration of the connection endpoints,
 * this option can be used to hardcode the choice of
 * a single elliptic curve to be used for all elliptic
 * curve operations during the handshake.
 *
 * If this is set, you must also define the following:
 * - MBEDTLS_SSL_CONF_SINGLE_EC_GRP_ID (if MBEDTLS_ECP_C is set)
 *   This must resolve to the Mbed TLS group ID for the elliptic
 *   curve to use (e.g. MBEDTLS_ECP_DP_SECP256R1); see
 *   ::mbedtls_ecp_group_id in mbedtls/ecp.h for a complete list
 *   of curve identifiers.
 * - MBEDTLS_SSL_CONF_SINGLE_UECC_GRP_ID (if MBEDTLS_USE_TINYCRYPT is set)
 *   This must resolve to MBEDTLS_UECC_DP_SECP256R1.
 * - MBEDTLS_SSL_CONF_SINGLE_EC_TLS_ID
 *   This must resolve to the identifier for the elliptic curve
 *   to use according to the IANA NamedCurve registry:
 *     https://tools.ietf.org/html/rfc4492#section-5.1
 *
 * If defined, this option overwrites the effect of the
 * runtime configuration API mbedtls_ssl_conf_curves().
 */
//#define MBEDTLS_SSL_CONF_SINGLE_EC
//#define MBEDTLS_SSL_CONF_SINGLE_EC_TLS_ID 23
//#define MBEDTLS_SSL_CONF_SINGLE_EC_GRP_ID MBEDTLS_ECP_DP_SECP256R1
//#define MBEDTLS_SSL_CONF_SINGLE_UECC_GRP_ID MBEDTLS_UECC_DP_SECP256R1

/* Enable support a single signature hash algorithm
 * at compile-time, at the benefit of code-size.
 *
 * On highly constrained systems with large control
 * over the configuration of the connection endpoints,
 * this option can be used to hardcode the choice of
 * hash algorithm to be used for signatures in the
 * ServerKeyExchange and CertificateVerify messages.
 *
 * If this is set, you must also define the following:
 * - MBEDTLS_SSL_CONF_SINGLE_SIG_HASH_MD_ID
 *   This must resolve to the Mbed TLS hash ID for the hash
 *   algorithm to use (e.g. MBEDTLS_MD_SHA256). See
 *   ::mbedtls_md_type_t in mbedtls/md.h for a complete
 *   list of supported hash algorithm identifiers.
 * - MBEDTLS_SSL_CONF_SINGLE_SIG_HASH_TLS_ID
 *   This must resolve to the TLS identifier for the hash
 *   algorithm to use. See
 *   https://tools.ietf.org/html/rfc5246#section-7.4.1.4.1
 *   for a list of the supported identifiers.
 *
 * If defined, this option overwrites the effect of the
 * runtime configuration API mbedtls_ssl_conf_sig_hashes().
 */
//#define MBEDTLS_SSL_CONF_SINGLE_SIG_HASH
//#define MBEDTLS_SSL_CONF_SINGLE_SIG_HASH_MD_ID
//#define MBEDTLS_SSL_CONF_SINGLE_SIG_HASH_TLS_ID

/* Set this to MBEDTLS_MD_INFO_{DIGEST} support of a single message
 * digest at compile-time, at the benefit of code-size.
 *
 * On highly constrained systems with large control over the configuration of
 * the connection endpoints, this option can be used to hardcode support for
 * a single hash algorithm.
 *
 * You need to make sure that the corresponding digest algorithm attributes
 * are defined through macros in md.c. See the definitions
 * MBEDTLS_MD_INFO_SHA256_XXX for example.
 *
 */
//#define MBEDTLS_MD_SINGLE_HASH MBEDTLS_MD_INFO_SHA256

/* Enable support for a single PK type in the PK layer.
 *
 * This is mainly intented to reduce code size on highly constrained system
 * with large control over the set of algorithms they need to support. It will
 * also reduce dynamic memory allocation.
 *
 * Currently this is only supported with EC keys in conjunction with the
 * MBEDTLS_USE_TINYCRYPT option. Set this to MBEDTLS_PK_INFO_ECKEY to enable.
 */
//#define MBEDTLS_PK_SINGLE_TYPE    MBEDTLS_PK_INFO_ECKEY

/* \} SECTION: Compile-time SSL configuration */

/* Target and application specific configurations
 *
 * Allow user to override any previous default.
 *
 */
#if defined(MBEDTLS_USER_CONFIG_FILE)
#include MBEDTLS_USER_CONFIG_FILE
#endif

#include "check_config.h"

#endif /* MBEDTLS_CONFIG_H */<|MERGE_RESOLUTION|>--- conflicted
+++ resolved
@@ -658,22 +658,14 @@
  * \def MBEDTLS_AES_128_BIT_MASKED
  *
  * Requires MBEDTLS_AES_SCA_COUNTERMEASURES
-<<<<<<< HEAD
- *
-=======
- * 
->>>>>>> 88da3c24
+ *
  * Add boolean masking against possible combined side-channel-attack fault injection attacks.
  *
  * Uncommenting this macro adds data, key and Sbox masking additionally to dummy rounds
  *
  * Tradeoff:
  * Uncommenting this macro does not increase codesize in MBEDTLS_AES_ROM_TABLES configuration.
-<<<<<<< HEAD
  * Uncommenting this macro increases codesize in AES RAM tables configuration by ~600 byte.
-=======
- * Uncommenting this macro increases codesize in AES RAM tables configuration by ~1k.
->>>>>>> 88da3c24
  * The performance loss is ~50% with 128 bit AES encrypt.
  *
  * This option is dependent of \c MBEDTLS_ENTROPY_HARDWARE_ALT.
