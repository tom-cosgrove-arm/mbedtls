--- conflicted
+++ resolved
@@ -1,732 +1,286 @@
-<<<<<<< HEAD
-<<<<<<< HEAD:visualc/VS2010/PolarSSL.vcxproj
-=======
->>>>>>> 539d972a
-﻿<?xml version="1.0" encoding="utf-8"?>
-<Project DefaultTargets="Build" ToolsVersion="4.0" xmlns="http://schemas.microsoft.com/developer/msbuild/2003">
-  <ItemGroup Label="ProjectConfigurations">
-    <ProjectConfiguration Include="Debug|Win32">
-      <Configuration>Debug</Configuration>
-      <Platform>Win32</Platform>
-    </ProjectConfiguration>
-    <ProjectConfiguration Include="Debug|x64">
-      <Configuration>Debug</Configuration>
-      <Platform>x64</Platform>
-    </ProjectConfiguration>
-    <ProjectConfiguration Include="Release|Win32">
-      <Configuration>Release</Configuration>
-      <Platform>Win32</Platform>
-    </ProjectConfiguration>
-    <ProjectConfiguration Include="Release|x64">
-      <Configuration>Release</Configuration>
-      <Platform>x64</Platform>
-    </ProjectConfiguration>
-  </ItemGroup>
-  <PropertyGroup Label="Globals">
-    <ProjectGuid>{46CF2D25-6A36-4189-B59C-E4815388E554}</ProjectGuid>
-    <Keyword>Win32Proj</Keyword>
-<<<<<<< HEAD
-    <RootNamespace>PolarSSL</RootNamespace>
-  </PropertyGroup>
-  <Import Project="$(VCTargetsPath)\Microsoft.Cpp.Default.props" />
-  <PropertyGroup Condition="'$(Configuration)|$(Platform)'=='Debug|Win32'" Label="Configuration">
-    <ConfigurationType>StaticLibrary</ConfigurationType>
-    <UseDebugLibraries>true</UseDebugLibraries>
-    <CharacterSet>Unicode</CharacterSet>
-  </PropertyGroup>
-  <PropertyGroup Condition="'$(Configuration)|$(Platform)'=='Debug|x64'" Label="Configuration">
-    <ConfigurationType>StaticLibrary</ConfigurationType>
-    <UseDebugLibraries>true</UseDebugLibraries>
-    <CharacterSet>Unicode</CharacterSet>
-  </PropertyGroup>
-  <PropertyGroup Condition="'$(Configuration)|$(Platform)'=='Release|Win32'" Label="Configuration">
-    <ConfigurationType>StaticLibrary</ConfigurationType>
-    <UseDebugLibraries>false</UseDebugLibraries>
-    <WholeProgramOptimization>true</WholeProgramOptimization>
-    <CharacterSet>Unicode</CharacterSet>
-  </PropertyGroup>
-  <PropertyGroup Condition="'$(Configuration)|$(Platform)'=='Release|x64'" Label="Configuration">
-    <ConfigurationType>StaticLibrary</ConfigurationType>
-    <UseDebugLibraries>false</UseDebugLibraries>
-    <WholeProgramOptimization>true</WholeProgramOptimization>
-    <CharacterSet>Unicode</CharacterSet>
-    <PlatformToolset>Windows7.1SDK</PlatformToolset>
-  </PropertyGroup>
-  <Import Project="$(VCTargetsPath)\Microsoft.Cpp.props" />
-  <ImportGroup Label="ExtensionSettings">
-  </ImportGroup>
-  <ImportGroup Label="PropertySheets" Condition="'$(Configuration)|$(Platform)'=='Debug|Win32'">
-    <Import Project="$(UserRootDir)\Microsoft.Cpp.$(Platform).user.props" Condition="exists('$(UserRootDir)\Microsoft.Cpp.$(Platform).user.props')" Label="LocalAppDataPlatform" />
-  </ImportGroup>
-  <ImportGroup Condition="'$(Configuration)|$(Platform)'=='Debug|x64'" Label="PropertySheets">
-    <Import Project="$(UserRootDir)\Microsoft.Cpp.$(Platform).user.props" Condition="exists('$(UserRootDir)\Microsoft.Cpp.$(Platform).user.props')" Label="LocalAppDataPlatform" />
-  </ImportGroup>
-  <ImportGroup Label="PropertySheets" Condition="'$(Configuration)|$(Platform)'=='Release|Win32'">
-    <Import Project="$(UserRootDir)\Microsoft.Cpp.$(Platform).user.props" Condition="exists('$(UserRootDir)\Microsoft.Cpp.$(Platform).user.props')" Label="LocalAppDataPlatform" />
-  </ImportGroup>
-  <ImportGroup Condition="'$(Configuration)|$(Platform)'=='Release|x64'" Label="PropertySheets">
-    <Import Project="$(UserRootDir)\Microsoft.Cpp.$(Platform).user.props" Condition="exists('$(UserRootDir)\Microsoft.Cpp.$(Platform).user.props')" Label="LocalAppDataPlatform" />
-  </ImportGroup>
-  <PropertyGroup Label="UserMacros" />
-  <PropertyGroup Condition="'$(Configuration)|$(Platform)'=='Debug|Win32'">
-    <LinkIncremental>true</LinkIncremental>
-  </PropertyGroup>
-  <PropertyGroup Condition="'$(Configuration)|$(Platform)'=='Debug|x64'">
-    <LinkIncremental>true</LinkIncremental>
-  </PropertyGroup>
-  <PropertyGroup Condition="'$(Configuration)|$(Platform)'=='Release|Win32'">
-    <LinkIncremental>false</LinkIncremental>
-  </PropertyGroup>
-  <PropertyGroup Condition="'$(Configuration)|$(Platform)'=='Release|x64'">
-    <LinkIncremental>false</LinkIncremental>
-  </PropertyGroup>
-  <ItemDefinitionGroup Condition="'$(Configuration)|$(Platform)'=='Debug|Win32'">
-    <ClCompile>
-      <PrecompiledHeader>
-      </PrecompiledHeader>
-      <WarningLevel>Level3</WarningLevel>
-      <Optimization>Disabled</Optimization>
-      <PreprocessorDefinitions>WIN32;_DEBUG;_WINDOWS;_USRDLL;POLARSSL_EXPORTS;%(PreprocessorDefinitions)</PreprocessorDefinitions>
-      <AdditionalIncludeDirectories>../../include</AdditionalIncludeDirectories>
-      <CompileAs>CompileAsC</CompileAs>
-    </ClCompile>
-    <Link>
-      <SubSystem>Windows</SubSystem>
-      <GenerateDebugInformation>true</GenerateDebugInformation>
-    </Link>
-  </ItemDefinitionGroup>
-  <ItemDefinitionGroup Condition="'$(Configuration)|$(Platform)'=='Debug|x64'">
-    <ClCompile>
-      <PrecompiledHeader>
-      </PrecompiledHeader>
-      <WarningLevel>Level3</WarningLevel>
-      <Optimization>Disabled</Optimization>
-      <PreprocessorDefinitions>WIN32;_DEBUG;_WINDOWS;_USRDLL;POLARSSL_EXPORTS;%(PreprocessorDefinitions)</PreprocessorDefinitions>
-      <AdditionalIncludeDirectories>../../include</AdditionalIncludeDirectories>
-      <CompileAs>CompileAsC</CompileAs>
-    </ClCompile>
-    <Link>
-      <SubSystem>Windows</SubSystem>
-      <GenerateDebugInformation>true</GenerateDebugInformation>
-    </Link>
-  </ItemDefinitionGroup>
-  <ItemDefinitionGroup Condition="'$(Configuration)|$(Platform)'=='Release|Win32'">
-    <ClCompile>
-      <WarningLevel>Level3</WarningLevel>
-      <PrecompiledHeader>
-      </PrecompiledHeader>
-      <Optimization>MaxSpeed</Optimization>
-      <FunctionLevelLinking>true</FunctionLevelLinking>
-      <IntrinsicFunctions>true</IntrinsicFunctions>
-      <PreprocessorDefinitions>WIN32;NDEBUG;_WINDOWS;_USRDLL;POLARSSL_EXPORTS;%(PreprocessorDefinitions)</PreprocessorDefinitions>
-      <AdditionalIncludeDirectories>../../include</AdditionalIncludeDirectories>
-    </ClCompile>
-    <Link>
-      <SubSystem>Windows</SubSystem>
-      <GenerateDebugInformation>true</GenerateDebugInformation>
-      <EnableCOMDATFolding>true</EnableCOMDATFolding>
-      <OptimizeReferences>true</OptimizeReferences>
-    </Link>
-  </ItemDefinitionGroup>
-  <ItemDefinitionGroup Condition="'$(Configuration)|$(Platform)'=='Release|x64'">
-    <ClCompile>
-      <WarningLevel>Level3</WarningLevel>
-      <PrecompiledHeader>
-      </PrecompiledHeader>
-      <Optimization>MaxSpeed</Optimization>
-      <FunctionLevelLinking>true</FunctionLevelLinking>
-      <IntrinsicFunctions>true</IntrinsicFunctions>
-      <PreprocessorDefinitions>WIN64;NDEBUG;_WINDOWS;_USRDLL;POLARSSL_EXPORTS;%(PreprocessorDefinitions)</PreprocessorDefinitions>
-      <AdditionalIncludeDirectories>../../include</AdditionalIncludeDirectories>
-    </ClCompile>
-    <Link>
-      <SubSystem>Windows</SubSystem>
-      <GenerateDebugInformation>true</GenerateDebugInformation>
-      <EnableCOMDATFolding>true</EnableCOMDATFolding>
-      <OptimizeReferences>true</OptimizeReferences>
-    </Link>
-  </ItemDefinitionGroup>
-  <ItemGroup>
-    <ClInclude Include="..\..\include\polarssl\aes.h" />
-    <ClInclude Include="..\..\include\polarssl\aesni.h" />
-    <ClInclude Include="..\..\include\polarssl\arc4.h" />
-    <ClInclude Include="..\..\include\polarssl\asn1.h" />
-    <ClInclude Include="..\..\include\polarssl\asn1write.h" />
-    <ClInclude Include="..\..\include\polarssl\base64.h" />
-    <ClInclude Include="..\..\include\polarssl\bignum.h" />
-    <ClInclude Include="..\..\include\polarssl\blowfish.h" />
-    <ClInclude Include="..\..\include\polarssl\bn_mul.h" />
-    <ClInclude Include="..\..\include\polarssl\camellia.h" />
-    <ClInclude Include="..\..\include\polarssl\ccm.h" />
-    <ClInclude Include="..\..\include\polarssl\certs.h" />
-    <ClInclude Include="..\..\include\polarssl\check_config.h" />
-    <ClInclude Include="..\..\include\polarssl\cipher.h" />
-    <ClInclude Include="..\..\include\polarssl\cipher_wrap.h" />
-    <ClInclude Include="..\..\include\polarssl\compat-1.2.h" />
-    <ClInclude Include="..\..\include\polarssl\config.h" />
-    <ClInclude Include="..\..\include\polarssl\ctr_drbg.h" />
-    <ClInclude Include="..\..\include\polarssl\debug.h" />
-    <ClInclude Include="..\..\include\polarssl\des.h" />
-    <ClInclude Include="..\..\include\polarssl\dhm.h" />
-    <ClInclude Include="..\..\include\polarssl\ecdh.h" />
-    <ClInclude Include="..\..\include\polarssl\ecdsa.h" />
-    <ClInclude Include="..\..\include\polarssl\ecp.h" />
-    <ClInclude Include="..\..\include\polarssl\entropy.h" />
-    <ClInclude Include="..\..\include\polarssl\entropy_poll.h" />
-    <ClInclude Include="..\..\include\polarssl\error.h" />
-    <ClInclude Include="..\..\include\polarssl\gcm.h" />
-    <ClInclude Include="..\..\include\polarssl\havege.h" />
-    <ClInclude Include="..\..\include\polarssl\hmac_drbg.h" />
-    <ClInclude Include="..\..\include\polarssl\md.h" />
-    <ClInclude Include="..\..\include\polarssl\md2.h" />
-    <ClInclude Include="..\..\include\polarssl\md4.h" />
-    <ClInclude Include="..\..\include\polarssl\md5.h" />
-    <ClInclude Include="..\..\include\polarssl\md_wrap.h" />
-    <ClInclude Include="..\..\include\polarssl\memory.h" />
-    <ClInclude Include="..\..\include\polarssl\memory_buffer_alloc.h" />
-    <ClInclude Include="..\..\include\polarssl\net.h" />
-    <ClInclude Include="..\..\include\polarssl\oid.h" />
-    <ClInclude Include="..\..\include\polarssl\openssl.h" />
-    <ClInclude Include="..\..\include\polarssl\padlock.h" />
-    <ClInclude Include="..\..\include\polarssl\pbkdf2.h" />
-    <ClInclude Include="..\..\include\polarssl\pem.h" />
-    <ClInclude Include="..\..\include\polarssl\pk.h" />
-    <ClInclude Include="..\..\include\polarssl\pk_wrap.h" />
-    <ClInclude Include="..\..\include\polarssl\pkcs11.h" />
-    <ClInclude Include="..\..\include\polarssl\pkcs12.h" />
-    <ClInclude Include="..\..\include\polarssl\pkcs5.h" />
-    <ClInclude Include="..\..\include\polarssl\platform.h" />
-    <ClInclude Include="..\..\include\polarssl\ripemd160.h" />
-    <ClInclude Include="..\..\include\polarssl\rsa.h" />
-    <ClInclude Include="..\..\include\polarssl\sha1.h" />
-    <ClInclude Include="..\..\include\polarssl\sha256.h" />
-    <ClInclude Include="..\..\include\polarssl\sha512.h" />
-    <ClInclude Include="..\..\include\polarssl\ssl.h" />
-    <ClInclude Include="..\..\include\polarssl\ssl_cache.h" />
-    <ClInclude Include="..\..\include\polarssl\ssl_ciphersuites.h" />
-    <ClInclude Include="..\..\include\polarssl\ssl_cookie.h" />
-    <ClInclude Include="..\..\include\polarssl\threading.h" />
-    <ClInclude Include="..\..\include\polarssl\timing.h" />
-    <ClInclude Include="..\..\include\polarssl\version.h" />
-    <ClInclude Include="..\..\include\polarssl\x509.h" />
-    <ClInclude Include="..\..\include\polarssl\x509_crl.h" />
-    <ClInclude Include="..\..\include\polarssl\x509_crt.h" />
-    <ClInclude Include="..\..\include\polarssl\x509_csr.h" />
-    <ClInclude Include="..\..\include\polarssl\xtea.h" />
-  </ItemGroup>
-  <ItemGroup>
-    <ClCompile Include="..\..\library\aes.c" />
-    <ClCompile Include="..\..\library\aesni.c" />
-    <ClCompile Include="..\..\library\arc4.c" />
-    <ClCompile Include="..\..\library\asn1parse.c" />
-    <ClCompile Include="..\..\library\asn1write.c" />
-    <ClCompile Include="..\..\library\base64.c" />
-    <ClCompile Include="..\..\library\bignum.c" />
-    <ClCompile Include="..\..\library\blowfish.c" />
-    <ClCompile Include="..\..\library\camellia.c" />
-    <ClCompile Include="..\..\library\ccm.c" />
-    <ClCompile Include="..\..\library\certs.c" />
-    <ClCompile Include="..\..\library\cipher.c" />
-    <ClCompile Include="..\..\library\cipher_wrap.c" />
-    <ClCompile Include="..\..\library\ctr_drbg.c" />
-    <ClCompile Include="..\..\library\debug.c" />
-    <ClCompile Include="..\..\library\des.c" />
-    <ClCompile Include="..\..\library\dhm.c" />
-    <ClCompile Include="..\..\library\ecdh.c" />
-    <ClCompile Include="..\..\library\ecdsa.c" />
-    <ClCompile Include="..\..\library\ecp.c" />
-    <ClCompile Include="..\..\library\ecp_curves.c" />
-    <ClCompile Include="..\..\library\entropy.c" />
-    <ClCompile Include="..\..\library\entropy_poll.c" />
-    <ClCompile Include="..\..\library\error.c" />
-    <ClCompile Include="..\..\library\gcm.c" />
-    <ClCompile Include="..\..\library\havege.c" />
-    <ClCompile Include="..\..\library\hmac_drbg.c" />
-    <ClCompile Include="..\..\library\md.c" />
-    <ClCompile Include="..\..\library\md2.c" />
-    <ClCompile Include="..\..\library\md4.c" />
-    <ClCompile Include="..\..\library\md5.c" />
-    <ClCompile Include="..\..\library\md_wrap.c" />
-    <ClCompile Include="..\..\library\memory_buffer_alloc.c" />
-    <ClCompile Include="..\..\library\net.c" />
-    <ClCompile Include="..\..\library\oid.c" />
-    <ClCompile Include="..\..\library\padlock.c" />
-    <ClCompile Include="..\..\library\pbkdf2.c" />
-    <ClCompile Include="..\..\library\pem.c" />
-    <ClCompile Include="..\..\library\pk.c" />
-    <ClCompile Include="..\..\library\pk_wrap.c" />
-    <ClCompile Include="..\..\library\pkcs11.c" />
-    <ClCompile Include="..\..\library\pkcs12.c" />
-    <ClCompile Include="..\..\library\pkcs5.c" />
-    <ClCompile Include="..\..\library\pkparse.c" />
-    <ClCompile Include="..\..\library\pkwrite.c" />
-    <ClCompile Include="..\..\library\platform.c" />
-    <ClCompile Include="..\..\library\ripemd160.c" />
-    <ClCompile Include="..\..\library\rsa.c" />
-    <ClCompile Include="..\..\library\sha1.c" />
-    <ClCompile Include="..\..\library\sha256.c" />
-    <ClCompile Include="..\..\library\sha512.c" />
-    <ClCompile Include="..\..\library\ssl_cache.c" />
-    <ClCompile Include="..\..\library\ssl_ciphersuites.c" />
-    <ClCompile Include="..\..\library\ssl_cli.c" />
-    <ClCompile Include="..\..\library\ssl_cookie.c" />
-    <ClCompile Include="..\..\library\ssl_srv.c" />
-    <ClCompile Include="..\..\library\ssl_tls.c" />
-    <ClCompile Include="..\..\library\threading.c" />
-    <ClCompile Include="..\..\library\timing.c" />
-    <ClCompile Include="..\..\library\version.c" />
-    <ClCompile Include="..\..\library\version_features.c" />
-    <ClCompile Include="..\..\library\x509.c" />
-    <ClCompile Include="..\..\library\x509_create.c" />
-    <ClCompile Include="..\..\library\x509_crl.c" />
-    <ClCompile Include="..\..\library\x509_crt.c" />
-    <ClCompile Include="..\..\library\x509_csr.c" />
-    <ClCompile Include="..\..\library\x509write_crt.c" />
-    <ClCompile Include="..\..\library\x509write_csr.c" />
-    <ClCompile Include="..\..\library\xtea.c" />
-  </ItemGroup>
-  <Import Project="$(VCTargetsPath)\Microsoft.Cpp.targets" />
-  <ImportGroup Label="ExtensionTargets">
-  </ImportGroup>
-</Project>
-=======
-﻿<?xml version="1.0" encoding="utf-8"?>
-<Project DefaultTargets="Build" ToolsVersion="4.0" xmlns="http://schemas.microsoft.com/developer/msbuild/2003">
-  <ItemGroup Label="ProjectConfigurations">
-    <ProjectConfiguration Include="Debug|Win32">
-      <Configuration>Debug</Configuration>
-      <Platform>Win32</Platform>
-    </ProjectConfiguration>
-    <ProjectConfiguration Include="Debug|x64">
-      <Configuration>Debug</Configuration>
-      <Platform>x64</Platform>
-    </ProjectConfiguration>
-    <ProjectConfiguration Include="Release|Win32">
-      <Configuration>Release</Configuration>
-      <Platform>Win32</Platform>
-    </ProjectConfiguration>
-    <ProjectConfiguration Include="Release|x64">
-      <Configuration>Release</Configuration>
-      <Platform>x64</Platform>
-    </ProjectConfiguration>
-  </ItemGroup>
-  <PropertyGroup Label="Globals">
-    <ProjectGuid>{46CF2D25-6A36-4189-B59C-E4815388E554}</ProjectGuid>
-    <Keyword>Win32Proj</Keyword>
-=======
->>>>>>> 539d972a
+﻿<?xml version="1.0" encoding="utf-8"?>
+<Project DefaultTargets="Build" ToolsVersion="4.0" xmlns="http://schemas.microsoft.com/developer/msbuild/2003">
+  <ItemGroup Label="ProjectConfigurations">
+    <ProjectConfiguration Include="Debug|Win32">
+      <Configuration>Debug</Configuration>
+      <Platform>Win32</Platform>
+    </ProjectConfiguration>
+    <ProjectConfiguration Include="Debug|x64">
+      <Configuration>Debug</Configuration>
+      <Platform>x64</Platform>
+    </ProjectConfiguration>
+    <ProjectConfiguration Include="Release|Win32">
+      <Configuration>Release</Configuration>
+      <Platform>Win32</Platform>
+    </ProjectConfiguration>
+    <ProjectConfiguration Include="Release|x64">
+      <Configuration>Release</Configuration>
+      <Platform>x64</Platform>
+    </ProjectConfiguration>
+  </ItemGroup>
+  <PropertyGroup Label="Globals">
+    <ProjectGuid>{46CF2D25-6A36-4189-B59C-E4815388E554}</ProjectGuid>
+    <Keyword>Win32Proj</Keyword>
     <RootNamespace>mbedTLS</RootNamespace>
-  </PropertyGroup>
-  <Import Project="$(VCTargetsPath)\Microsoft.Cpp.Default.props" />
-  <PropertyGroup Condition="'$(Configuration)|$(Platform)'=='Debug|Win32'" Label="Configuration">
-    <ConfigurationType>StaticLibrary</ConfigurationType>
-    <UseDebugLibraries>true</UseDebugLibraries>
-    <CharacterSet>Unicode</CharacterSet>
-  </PropertyGroup>
-  <PropertyGroup Condition="'$(Configuration)|$(Platform)'=='Debug|x64'" Label="Configuration">
-    <ConfigurationType>StaticLibrary</ConfigurationType>
-    <UseDebugLibraries>true</UseDebugLibraries>
-    <CharacterSet>Unicode</CharacterSet>
-  </PropertyGroup>
-  <PropertyGroup Condition="'$(Configuration)|$(Platform)'=='Release|Win32'" Label="Configuration">
-    <ConfigurationType>StaticLibrary</ConfigurationType>
-    <UseDebugLibraries>false</UseDebugLibraries>
-    <WholeProgramOptimization>true</WholeProgramOptimization>
-    <CharacterSet>Unicode</CharacterSet>
-  </PropertyGroup>
-  <PropertyGroup Condition="'$(Configuration)|$(Platform)'=='Release|x64'" Label="Configuration">
-    <ConfigurationType>StaticLibrary</ConfigurationType>
-    <UseDebugLibraries>false</UseDebugLibraries>
-    <WholeProgramOptimization>true</WholeProgramOptimization>
-    <CharacterSet>Unicode</CharacterSet>
-    <PlatformToolset>Windows7.1SDK</PlatformToolset>
-  </PropertyGroup>
-  <Import Project="$(VCTargetsPath)\Microsoft.Cpp.props" />
-  <ImportGroup Label="ExtensionSettings">
-  </ImportGroup>
-  <ImportGroup Label="PropertySheets" Condition="'$(Configuration)|$(Platform)'=='Debug|Win32'">
-    <Import Project="$(UserRootDir)\Microsoft.Cpp.$(Platform).user.props" Condition="exists('$(UserRootDir)\Microsoft.Cpp.$(Platform).user.props')" Label="LocalAppDataPlatform" />
-  </ImportGroup>
-  <ImportGroup Condition="'$(Configuration)|$(Platform)'=='Debug|x64'" Label="PropertySheets">
-    <Import Project="$(UserRootDir)\Microsoft.Cpp.$(Platform).user.props" Condition="exists('$(UserRootDir)\Microsoft.Cpp.$(Platform).user.props')" Label="LocalAppDataPlatform" />
-  </ImportGroup>
-  <ImportGroup Label="PropertySheets" Condition="'$(Configuration)|$(Platform)'=='Release|Win32'">
-    <Import Project="$(UserRootDir)\Microsoft.Cpp.$(Platform).user.props" Condition="exists('$(UserRootDir)\Microsoft.Cpp.$(Platform).user.props')" Label="LocalAppDataPlatform" />
-  </ImportGroup>
-  <ImportGroup Condition="'$(Configuration)|$(Platform)'=='Release|x64'" Label="PropertySheets">
-    <Import Project="$(UserRootDir)\Microsoft.Cpp.$(Platform).user.props" Condition="exists('$(UserRootDir)\Microsoft.Cpp.$(Platform).user.props')" Label="LocalAppDataPlatform" />
-  </ImportGroup>
-  <PropertyGroup Label="UserMacros" />
-  <PropertyGroup Condition="'$(Configuration)|$(Platform)'=='Debug|Win32'">
-    <LinkIncremental>true</LinkIncremental>
-  </PropertyGroup>
-  <PropertyGroup Condition="'$(Configuration)|$(Platform)'=='Debug|x64'">
-    <LinkIncremental>true</LinkIncremental>
-  </PropertyGroup>
-  <PropertyGroup Condition="'$(Configuration)|$(Platform)'=='Release|Win32'">
-    <LinkIncremental>false</LinkIncremental>
-  </PropertyGroup>
-  <PropertyGroup Condition="'$(Configuration)|$(Platform)'=='Release|x64'">
-    <LinkIncremental>false</LinkIncremental>
-  </PropertyGroup>
-  <ItemDefinitionGroup Condition="'$(Configuration)|$(Platform)'=='Debug|Win32'">
-    <ClCompile>
-      <PrecompiledHeader>
-      </PrecompiledHeader>
-      <WarningLevel>Level3</WarningLevel>
-      <Optimization>Disabled</Optimization>
+  </PropertyGroup>
+  <Import Project="$(VCTargetsPath)\Microsoft.Cpp.Default.props" />
+  <PropertyGroup Condition="'$(Configuration)|$(Platform)'=='Debug|Win32'" Label="Configuration">
+    <ConfigurationType>StaticLibrary</ConfigurationType>
+    <UseDebugLibraries>true</UseDebugLibraries>
+    <CharacterSet>Unicode</CharacterSet>
+  </PropertyGroup>
+  <PropertyGroup Condition="'$(Configuration)|$(Platform)'=='Debug|x64'" Label="Configuration">
+    <ConfigurationType>StaticLibrary</ConfigurationType>
+    <UseDebugLibraries>true</UseDebugLibraries>
+    <CharacterSet>Unicode</CharacterSet>
+  </PropertyGroup>
+  <PropertyGroup Condition="'$(Configuration)|$(Platform)'=='Release|Win32'" Label="Configuration">
+    <ConfigurationType>StaticLibrary</ConfigurationType>
+    <UseDebugLibraries>false</UseDebugLibraries>
+    <WholeProgramOptimization>true</WholeProgramOptimization>
+    <CharacterSet>Unicode</CharacterSet>
+  </PropertyGroup>
+  <PropertyGroup Condition="'$(Configuration)|$(Platform)'=='Release|x64'" Label="Configuration">
+    <ConfigurationType>StaticLibrary</ConfigurationType>
+    <UseDebugLibraries>false</UseDebugLibraries>
+    <WholeProgramOptimization>true</WholeProgramOptimization>
+    <CharacterSet>Unicode</CharacterSet>
+    <PlatformToolset>Windows7.1SDK</PlatformToolset>
+  </PropertyGroup>
+  <Import Project="$(VCTargetsPath)\Microsoft.Cpp.props" />
+  <ImportGroup Label="ExtensionSettings">
+  </ImportGroup>
+  <ImportGroup Label="PropertySheets" Condition="'$(Configuration)|$(Platform)'=='Debug|Win32'">
+    <Import Project="$(UserRootDir)\Microsoft.Cpp.$(Platform).user.props" Condition="exists('$(UserRootDir)\Microsoft.Cpp.$(Platform).user.props')" Label="LocalAppDataPlatform" />
+  </ImportGroup>
+  <ImportGroup Condition="'$(Configuration)|$(Platform)'=='Debug|x64'" Label="PropertySheets">
+    <Import Project="$(UserRootDir)\Microsoft.Cpp.$(Platform).user.props" Condition="exists('$(UserRootDir)\Microsoft.Cpp.$(Platform).user.props')" Label="LocalAppDataPlatform" />
+  </ImportGroup>
+  <ImportGroup Label="PropertySheets" Condition="'$(Configuration)|$(Platform)'=='Release|Win32'">
+    <Import Project="$(UserRootDir)\Microsoft.Cpp.$(Platform).user.props" Condition="exists('$(UserRootDir)\Microsoft.Cpp.$(Platform).user.props')" Label="LocalAppDataPlatform" />
+  </ImportGroup>
+  <ImportGroup Condition="'$(Configuration)|$(Platform)'=='Release|x64'" Label="PropertySheets">
+    <Import Project="$(UserRootDir)\Microsoft.Cpp.$(Platform).user.props" Condition="exists('$(UserRootDir)\Microsoft.Cpp.$(Platform).user.props')" Label="LocalAppDataPlatform" />
+  </ImportGroup>
+  <PropertyGroup Label="UserMacros" />
+  <PropertyGroup Condition="'$(Configuration)|$(Platform)'=='Debug|Win32'">
+    <LinkIncremental>true</LinkIncremental>
+  </PropertyGroup>
+  <PropertyGroup Condition="'$(Configuration)|$(Platform)'=='Debug|x64'">
+    <LinkIncremental>true</LinkIncremental>
+  </PropertyGroup>
+  <PropertyGroup Condition="'$(Configuration)|$(Platform)'=='Release|Win32'">
+    <LinkIncremental>false</LinkIncremental>
+  </PropertyGroup>
+  <PropertyGroup Condition="'$(Configuration)|$(Platform)'=='Release|x64'">
+    <LinkIncremental>false</LinkIncremental>
+  </PropertyGroup>
+  <ItemDefinitionGroup Condition="'$(Configuration)|$(Platform)'=='Debug|Win32'">
+    <ClCompile>
+      <PrecompiledHeader>
+      </PrecompiledHeader>
+      <WarningLevel>Level3</WarningLevel>
+      <Optimization>Disabled</Optimization>
       <PreprocessorDefinitions>WIN32;_DEBUG;_WINDOWS;_USRDLL;MBEDTLS_EXPORTS;%(PreprocessorDefinitions)</PreprocessorDefinitions>
-      <AdditionalIncludeDirectories>../../include</AdditionalIncludeDirectories>
-      <CompileAs>CompileAsC</CompileAs>
-    </ClCompile>
-    <Link>
-      <SubSystem>Windows</SubSystem>
-      <GenerateDebugInformation>true</GenerateDebugInformation>
-    </Link>
-  </ItemDefinitionGroup>
-  <ItemDefinitionGroup Condition="'$(Configuration)|$(Platform)'=='Debug|x64'">
-    <ClCompile>
-      <PrecompiledHeader>
-      </PrecompiledHeader>
-      <WarningLevel>Level3</WarningLevel>
-      <Optimization>Disabled</Optimization>
+      <AdditionalIncludeDirectories>../../include</AdditionalIncludeDirectories>
+      <CompileAs>CompileAsC</CompileAs>
+    </ClCompile>
+    <Link>
+      <SubSystem>Windows</SubSystem>
+      <GenerateDebugInformation>true</GenerateDebugInformation>
+    </Link>
+  </ItemDefinitionGroup>
+  <ItemDefinitionGroup Condition="'$(Configuration)|$(Platform)'=='Debug|x64'">
+    <ClCompile>
+      <PrecompiledHeader>
+      </PrecompiledHeader>
+      <WarningLevel>Level3</WarningLevel>
+      <Optimization>Disabled</Optimization>
       <PreprocessorDefinitions>WIN32;_DEBUG;_WINDOWS;_USRDLL;MBEDTLS_EXPORTS;%(PreprocessorDefinitions)</PreprocessorDefinitions>
-      <AdditionalIncludeDirectories>../../include</AdditionalIncludeDirectories>
-      <CompileAs>CompileAsC</CompileAs>
-    </ClCompile>
-    <Link>
-      <SubSystem>Windows</SubSystem>
-      <GenerateDebugInformation>true</GenerateDebugInformation>
-    </Link>
-  </ItemDefinitionGroup>
-  <ItemDefinitionGroup Condition="'$(Configuration)|$(Platform)'=='Release|Win32'">
-    <ClCompile>
-      <WarningLevel>Level3</WarningLevel>
-      <PrecompiledHeader>
-      </PrecompiledHeader>
-      <Optimization>MaxSpeed</Optimization>
-      <FunctionLevelLinking>true</FunctionLevelLinking>
-      <IntrinsicFunctions>true</IntrinsicFunctions>
+      <AdditionalIncludeDirectories>../../include</AdditionalIncludeDirectories>
+      <CompileAs>CompileAsC</CompileAs>
+    </ClCompile>
+    <Link>
+      <SubSystem>Windows</SubSystem>
+      <GenerateDebugInformation>true</GenerateDebugInformation>
+    </Link>
+  </ItemDefinitionGroup>
+  <ItemDefinitionGroup Condition="'$(Configuration)|$(Platform)'=='Release|Win32'">
+    <ClCompile>
+      <WarningLevel>Level3</WarningLevel>
+      <PrecompiledHeader>
+      </PrecompiledHeader>
+      <Optimization>MaxSpeed</Optimization>
+      <FunctionLevelLinking>true</FunctionLevelLinking>
+      <IntrinsicFunctions>true</IntrinsicFunctions>
       <PreprocessorDefinitions>WIN32;NDEBUG;_WINDOWS;_USRDLL;MBEDTLS_EXPORTS;%(PreprocessorDefinitions)</PreprocessorDefinitions>
-      <AdditionalIncludeDirectories>../../include</AdditionalIncludeDirectories>
-    </ClCompile>
-    <Link>
-      <SubSystem>Windows</SubSystem>
-      <GenerateDebugInformation>true</GenerateDebugInformation>
-      <EnableCOMDATFolding>true</EnableCOMDATFolding>
-      <OptimizeReferences>true</OptimizeReferences>
-    </Link>
-  </ItemDefinitionGroup>
-  <ItemDefinitionGroup Condition="'$(Configuration)|$(Platform)'=='Release|x64'">
-    <ClCompile>
-      <WarningLevel>Level3</WarningLevel>
-      <PrecompiledHeader>
-      </PrecompiledHeader>
-      <Optimization>MaxSpeed</Optimization>
-      <FunctionLevelLinking>true</FunctionLevelLinking>
-      <IntrinsicFunctions>true</IntrinsicFunctions>
+      <AdditionalIncludeDirectories>../../include</AdditionalIncludeDirectories>
+    </ClCompile>
+    <Link>
+      <SubSystem>Windows</SubSystem>
+      <GenerateDebugInformation>true</GenerateDebugInformation>
+      <EnableCOMDATFolding>true</EnableCOMDATFolding>
+      <OptimizeReferences>true</OptimizeReferences>
+    </Link>
+  </ItemDefinitionGroup>
+  <ItemDefinitionGroup Condition="'$(Configuration)|$(Platform)'=='Release|x64'">
+    <ClCompile>
+      <WarningLevel>Level3</WarningLevel>
+      <PrecompiledHeader>
+      </PrecompiledHeader>
+      <Optimization>MaxSpeed</Optimization>
+      <FunctionLevelLinking>true</FunctionLevelLinking>
+      <IntrinsicFunctions>true</IntrinsicFunctions>
       <PreprocessorDefinitions>WIN64;NDEBUG;_WINDOWS;_USRDLL;MBEDTLS_EXPORTS;%(PreprocessorDefinitions)</PreprocessorDefinitions>
-<<<<<<< HEAD
-      <AdditionalIncludeDirectories>../../include</AdditionalIncludeDirectories>
-    </ClCompile>
-    <Link>
-      <SubSystem>Windows</SubSystem>
-      <GenerateDebugInformation>true</GenerateDebugInformation>
-      <EnableCOMDATFolding>true</EnableCOMDATFolding>
-      <OptimizeReferences>true</OptimizeReferences>
-    </Link>
-  </ItemDefinitionGroup>
-  <ItemGroup>
-    <ClInclude Include="..\..\include\polarssl\aes.h" />
-    <ClInclude Include="..\..\include\polarssl\aesni.h" />
-    <ClInclude Include="..\..\include\polarssl\arc4.h" />
-    <ClInclude Include="..\..\include\polarssl\asn1.h" />
-    <ClInclude Include="..\..\include\polarssl\asn1write.h" />
-    <ClInclude Include="..\..\include\polarssl\base64.h" />
-    <ClInclude Include="..\..\include\polarssl\bignum.h" />
-    <ClInclude Include="..\..\include\polarssl\blowfish.h" />
-    <ClInclude Include="..\..\include\polarssl\bn_mul.h" />
-    <ClInclude Include="..\..\include\polarssl\camellia.h" />
-    <ClInclude Include="..\..\include\polarssl\ccm.h" />
-    <ClInclude Include="..\..\include\polarssl\certs.h" />
-    <ClInclude Include="..\..\include\polarssl\check_config.h" />
-    <ClInclude Include="..\..\include\polarssl\cipher.h" />
-    <ClInclude Include="..\..\include\polarssl\cipher_wrap.h" />
-    <ClInclude Include="..\..\include\polarssl\compat-1.2.h" />
-    <ClInclude Include="..\..\include\polarssl\config.h" />
-    <ClInclude Include="..\..\include\polarssl\ctr_drbg.h" />
-    <ClInclude Include="..\..\include\polarssl\debug.h" />
-    <ClInclude Include="..\..\include\polarssl\des.h" />
-    <ClInclude Include="..\..\include\polarssl\dhm.h" />
-    <ClInclude Include="..\..\include\polarssl\ecdh.h" />
-    <ClInclude Include="..\..\include\polarssl\ecdsa.h" />
-    <ClInclude Include="..\..\include\polarssl\ecp.h" />
-    <ClInclude Include="..\..\include\polarssl\entropy.h" />
-    <ClInclude Include="..\..\include\polarssl\entropy_poll.h" />
-    <ClInclude Include="..\..\include\polarssl\error.h" />
-    <ClInclude Include="..\..\include\polarssl\gcm.h" />
-    <ClInclude Include="..\..\include\polarssl\havege.h" />
-    <ClInclude Include="..\..\include\polarssl\hmac_drbg.h" />
-    <ClInclude Include="..\..\include\polarssl\md.h" />
-    <ClInclude Include="..\..\include\polarssl\md2.h" />
-    <ClInclude Include="..\..\include\polarssl\md4.h" />
-    <ClInclude Include="..\..\include\polarssl\md5.h" />
-    <ClInclude Include="..\..\include\polarssl\md_wrap.h" />
-    <ClInclude Include="..\..\include\polarssl\memory.h" />
-    <ClInclude Include="..\..\include\polarssl\memory_buffer_alloc.h" />
-    <ClInclude Include="..\..\include\polarssl\net.h" />
-    <ClInclude Include="..\..\include\polarssl\oid.h" />
-    <ClInclude Include="..\..\include\polarssl\openssl.h" />
-    <ClInclude Include="..\..\include\polarssl\padlock.h" />
-    <ClInclude Include="..\..\include\polarssl\pbkdf2.h" />
-    <ClInclude Include="..\..\include\polarssl\pem.h" />
-    <ClInclude Include="..\..\include\polarssl\pk.h" />
-    <ClInclude Include="..\..\include\polarssl\pk_wrap.h" />
-    <ClInclude Include="..\..\include\polarssl\pkcs11.h" />
-    <ClInclude Include="..\..\include\polarssl\pkcs12.h" />
-    <ClInclude Include="..\..\include\polarssl\pkcs5.h" />
-    <ClInclude Include="..\..\include\polarssl\platform.h" />
-    <ClInclude Include="..\..\include\polarssl\ripemd160.h" />
-    <ClInclude Include="..\..\include\polarssl\rsa.h" />
-    <ClInclude Include="..\..\include\polarssl\sha1.h" />
-    <ClInclude Include="..\..\include\polarssl\sha256.h" />
-    <ClInclude Include="..\..\include\polarssl\sha512.h" />
-    <ClInclude Include="..\..\include\polarssl\ssl.h" />
-    <ClInclude Include="..\..\include\polarssl\ssl_cache.h" />
-    <ClInclude Include="..\..\include\polarssl\ssl_ciphersuites.h" />
-    <ClInclude Include="..\..\include\polarssl\threading.h" />
-    <ClInclude Include="..\..\include\polarssl\timing.h" />
-    <ClInclude Include="..\..\include\polarssl\version.h" />
-    <ClInclude Include="..\..\include\polarssl\x509.h" />
-    <ClInclude Include="..\..\include\polarssl\x509_crl.h" />
-    <ClInclude Include="..\..\include\polarssl\x509_crt.h" />
-    <ClInclude Include="..\..\include\polarssl\x509_csr.h" />
-    <ClInclude Include="..\..\include\polarssl\xtea.h" />
-  </ItemGroup>
-  <ItemGroup>
-    <ClCompile Include="..\..\library\aes.c" />
-    <ClCompile Include="..\..\library\aesni.c" />
-    <ClCompile Include="..\..\library\arc4.c" />
-    <ClCompile Include="..\..\library\asn1parse.c" />
-    <ClCompile Include="..\..\library\asn1write.c" />
-    <ClCompile Include="..\..\library\base64.c" />
-    <ClCompile Include="..\..\library\bignum.c" />
-    <ClCompile Include="..\..\library\blowfish.c" />
-    <ClCompile Include="..\..\library\camellia.c" />
-    <ClCompile Include="..\..\library\ccm.c" />
-    <ClCompile Include="..\..\library\certs.c" />
-    <ClCompile Include="..\..\library\cipher.c" />
-    <ClCompile Include="..\..\library\cipher_wrap.c" />
-    <ClCompile Include="..\..\library\ctr_drbg.c" />
-    <ClCompile Include="..\..\library\debug.c" />
-    <ClCompile Include="..\..\library\des.c" />
-    <ClCompile Include="..\..\library\dhm.c" />
-    <ClCompile Include="..\..\library\ecdh.c" />
-    <ClCompile Include="..\..\library\ecdsa.c" />
-    <ClCompile Include="..\..\library\ecp.c" />
-    <ClCompile Include="..\..\library\ecp_curves.c" />
-    <ClCompile Include="..\..\library\entropy.c" />
-    <ClCompile Include="..\..\library\entropy_poll.c" />
-    <ClCompile Include="..\..\library\error.c" />
-    <ClCompile Include="..\..\library\gcm.c" />
-    <ClCompile Include="..\..\library\havege.c" />
-    <ClCompile Include="..\..\library\hmac_drbg.c" />
-    <ClCompile Include="..\..\library\md.c" />
-    <ClCompile Include="..\..\library\md2.c" />
-    <ClCompile Include="..\..\library\md4.c" />
-    <ClCompile Include="..\..\library\md5.c" />
-    <ClCompile Include="..\..\library\md_wrap.c" />
-    <ClCompile Include="..\..\library\memory_buffer_alloc.c" />
-    <ClCompile Include="..\..\library\net.c" />
-    <ClCompile Include="..\..\library\oid.c" />
-    <ClCompile Include="..\..\library\padlock.c" />
-    <ClCompile Include="..\..\library\pbkdf2.c" />
-    <ClCompile Include="..\..\library\pem.c" />
-    <ClCompile Include="..\..\library\pk.c" />
-    <ClCompile Include="..\..\library\pk_wrap.c" />
-    <ClCompile Include="..\..\library\pkcs11.c" />
-    <ClCompile Include="..\..\library\pkcs12.c" />
-    <ClCompile Include="..\..\library\pkcs5.c" />
-    <ClCompile Include="..\..\library\pkparse.c" />
-    <ClCompile Include="..\..\library\pkwrite.c" />
-    <ClCompile Include="..\..\library\platform.c" />
-    <ClCompile Include="..\..\library\ripemd160.c" />
-    <ClCompile Include="..\..\library\rsa.c" />
-    <ClCompile Include="..\..\library\sha1.c" />
-    <ClCompile Include="..\..\library\sha256.c" />
-    <ClCompile Include="..\..\library\sha512.c" />
-    <ClCompile Include="..\..\library\ssl_cache.c" />
-    <ClCompile Include="..\..\library\ssl_ciphersuites.c" />
-    <ClCompile Include="..\..\library\ssl_cli.c" />
-    <ClCompile Include="..\..\library\ssl_srv.c" />
-    <ClCompile Include="..\..\library\ssl_tls.c" />
-    <ClCompile Include="..\..\library\threading.c" />
-    <ClCompile Include="..\..\library\timing.c" />
-    <ClCompile Include="..\..\library\version.c" />
-    <ClCompile Include="..\..\library\version_features.c" />
-    <ClCompile Include="..\..\library\x509.c" />
-    <ClCompile Include="..\..\library\x509_create.c" />
-    <ClCompile Include="..\..\library\x509_crl.c" />
-    <ClCompile Include="..\..\library\x509_crt.c" />
-    <ClCompile Include="..\..\library\x509_csr.c" />
-    <ClCompile Include="..\..\library\x509write_crt.c" />
-    <ClCompile Include="..\..\library\x509write_csr.c" />
-    <ClCompile Include="..\..\library\xtea.c" />
-  </ItemGroup>
-  <Import Project="$(VCTargetsPath)\Microsoft.Cpp.targets" />
-  <ImportGroup Label="ExtensionTargets">
-  </ImportGroup>
-</Project>
->>>>>>> development:visualc/VS2010/mbedTLS.vcxproj
-=======
-      <AdditionalIncludeDirectories>../../include</AdditionalIncludeDirectories>
-    </ClCompile>
-    <Link>
-      <SubSystem>Windows</SubSystem>
-      <GenerateDebugInformation>true</GenerateDebugInformation>
-      <EnableCOMDATFolding>true</EnableCOMDATFolding>
-      <OptimizeReferences>true</OptimizeReferences>
-    </Link>
-  </ItemDefinitionGroup>
-  <ItemGroup>
-    <ClInclude Include="..\..\include\polarssl\aes.h" />
-    <ClInclude Include="..\..\include\polarssl\aesni.h" />
-    <ClInclude Include="..\..\include\polarssl\arc4.h" />
-    <ClInclude Include="..\..\include\polarssl\asn1.h" />
-    <ClInclude Include="..\..\include\polarssl\asn1write.h" />
-    <ClInclude Include="..\..\include\polarssl\base64.h" />
-    <ClInclude Include="..\..\include\polarssl\bignum.h" />
-    <ClInclude Include="..\..\include\polarssl\blowfish.h" />
-    <ClInclude Include="..\..\include\polarssl\bn_mul.h" />
-    <ClInclude Include="..\..\include\polarssl\camellia.h" />
-    <ClInclude Include="..\..\include\polarssl\ccm.h" />
-    <ClInclude Include="..\..\include\polarssl\certs.h" />
-    <ClInclude Include="..\..\include\polarssl\check_config.h" />
-    <ClInclude Include="..\..\include\polarssl\cipher.h" />
-    <ClInclude Include="..\..\include\polarssl\cipher_wrap.h" />
-    <ClInclude Include="..\..\include\polarssl\compat-1.2.h" />
-    <ClInclude Include="..\..\include\polarssl\config.h" />
-    <ClInclude Include="..\..\include\polarssl\ctr_drbg.h" />
-    <ClInclude Include="..\..\include\polarssl\debug.h" />
-    <ClInclude Include="..\..\include\polarssl\des.h" />
-    <ClInclude Include="..\..\include\polarssl\dhm.h" />
-    <ClInclude Include="..\..\include\polarssl\ecdh.h" />
-    <ClInclude Include="..\..\include\polarssl\ecdsa.h" />
-    <ClInclude Include="..\..\include\polarssl\ecp.h" />
-    <ClInclude Include="..\..\include\polarssl\entropy.h" />
-    <ClInclude Include="..\..\include\polarssl\entropy_poll.h" />
-    <ClInclude Include="..\..\include\polarssl\error.h" />
-    <ClInclude Include="..\..\include\polarssl\gcm.h" />
-    <ClInclude Include="..\..\include\polarssl\havege.h" />
-    <ClInclude Include="..\..\include\polarssl\hmac_drbg.h" />
-    <ClInclude Include="..\..\include\polarssl\md.h" />
-    <ClInclude Include="..\..\include\polarssl\md2.h" />
-    <ClInclude Include="..\..\include\polarssl\md4.h" />
-    <ClInclude Include="..\..\include\polarssl\md5.h" />
-    <ClInclude Include="..\..\include\polarssl\md_wrap.h" />
-    <ClInclude Include="..\..\include\polarssl\memory.h" />
-    <ClInclude Include="..\..\include\polarssl\memory_buffer_alloc.h" />
-    <ClInclude Include="..\..\include\polarssl\net.h" />
-    <ClInclude Include="..\..\include\polarssl\oid.h" />
-    <ClInclude Include="..\..\include\polarssl\openssl.h" />
-    <ClInclude Include="..\..\include\polarssl\padlock.h" />
-    <ClInclude Include="..\..\include\polarssl\pbkdf2.h" />
-    <ClInclude Include="..\..\include\polarssl\pem.h" />
-    <ClInclude Include="..\..\include\polarssl\pk.h" />
-    <ClInclude Include="..\..\include\polarssl\pk_wrap.h" />
-    <ClInclude Include="..\..\include\polarssl\pkcs11.h" />
-    <ClInclude Include="..\..\include\polarssl\pkcs12.h" />
-    <ClInclude Include="..\..\include\polarssl\pkcs5.h" />
-    <ClInclude Include="..\..\include\polarssl\platform.h" />
-    <ClInclude Include="..\..\include\polarssl\ripemd160.h" />
-    <ClInclude Include="..\..\include\polarssl\rsa.h" />
-    <ClInclude Include="..\..\include\polarssl\sha1.h" />
-    <ClInclude Include="..\..\include\polarssl\sha256.h" />
-    <ClInclude Include="..\..\include\polarssl\sha512.h" />
-    <ClInclude Include="..\..\include\polarssl\ssl.h" />
-    <ClInclude Include="..\..\include\polarssl\ssl_cache.h" />
-    <ClInclude Include="..\..\include\polarssl\ssl_ciphersuites.h" />
-    <ClInclude Include="..\..\include\polarssl\threading.h" />
-    <ClInclude Include="..\..\include\polarssl\timing.h" />
-    <ClInclude Include="..\..\include\polarssl\version.h" />
-    <ClInclude Include="..\..\include\polarssl\x509.h" />
-    <ClInclude Include="..\..\include\polarssl\x509_crl.h" />
-    <ClInclude Include="..\..\include\polarssl\x509_crt.h" />
-    <ClInclude Include="..\..\include\polarssl\x509_csr.h" />
-    <ClInclude Include="..\..\include\polarssl\xtea.h" />
-  </ItemGroup>
-  <ItemGroup>
-    <ClCompile Include="..\..\library\aes.c" />
-    <ClCompile Include="..\..\library\aesni.c" />
-    <ClCompile Include="..\..\library\arc4.c" />
-    <ClCompile Include="..\..\library\asn1parse.c" />
-    <ClCompile Include="..\..\library\asn1write.c" />
-    <ClCompile Include="..\..\library\base64.c" />
-    <ClCompile Include="..\..\library\bignum.c" />
-    <ClCompile Include="..\..\library\blowfish.c" />
-    <ClCompile Include="..\..\library\camellia.c" />
-    <ClCompile Include="..\..\library\ccm.c" />
-    <ClCompile Include="..\..\library\certs.c" />
-    <ClCompile Include="..\..\library\cipher.c" />
-    <ClCompile Include="..\..\library\cipher_wrap.c" />
-    <ClCompile Include="..\..\library\ctr_drbg.c" />
-    <ClCompile Include="..\..\library\debug.c" />
-    <ClCompile Include="..\..\library\des.c" />
-    <ClCompile Include="..\..\library\dhm.c" />
-    <ClCompile Include="..\..\library\ecdh.c" />
-    <ClCompile Include="..\..\library\ecdsa.c" />
-    <ClCompile Include="..\..\library\ecp.c" />
-    <ClCompile Include="..\..\library\ecp_curves.c" />
-    <ClCompile Include="..\..\library\entropy.c" />
-    <ClCompile Include="..\..\library\entropy_poll.c" />
-    <ClCompile Include="..\..\library\error.c" />
-    <ClCompile Include="..\..\library\gcm.c" />
-    <ClCompile Include="..\..\library\havege.c" />
-    <ClCompile Include="..\..\library\hmac_drbg.c" />
-    <ClCompile Include="..\..\library\md.c" />
-    <ClCompile Include="..\..\library\md2.c" />
-    <ClCompile Include="..\..\library\md4.c" />
-    <ClCompile Include="..\..\library\md5.c" />
-    <ClCompile Include="..\..\library\md_wrap.c" />
-    <ClCompile Include="..\..\library\memory_buffer_alloc.c" />
-    <ClCompile Include="..\..\library\net.c" />
-    <ClCompile Include="..\..\library\oid.c" />
-    <ClCompile Include="..\..\library\padlock.c" />
-    <ClCompile Include="..\..\library\pbkdf2.c" />
-    <ClCompile Include="..\..\library\pem.c" />
-    <ClCompile Include="..\..\library\pk.c" />
-    <ClCompile Include="..\..\library\pk_wrap.c" />
-    <ClCompile Include="..\..\library\pkcs11.c" />
-    <ClCompile Include="..\..\library\pkcs12.c" />
-    <ClCompile Include="..\..\library\pkcs5.c" />
-    <ClCompile Include="..\..\library\pkparse.c" />
-    <ClCompile Include="..\..\library\pkwrite.c" />
-    <ClCompile Include="..\..\library\platform.c" />
-    <ClCompile Include="..\..\library\ripemd160.c" />
-    <ClCompile Include="..\..\library\rsa.c" />
-    <ClCompile Include="..\..\library\sha1.c" />
-    <ClCompile Include="..\..\library\sha256.c" />
-    <ClCompile Include="..\..\library\sha512.c" />
-    <ClCompile Include="..\..\library\ssl_cache.c" />
-    <ClCompile Include="..\..\library\ssl_ciphersuites.c" />
-    <ClCompile Include="..\..\library\ssl_cli.c" />
-    <ClCompile Include="..\..\library\ssl_srv.c" />
-    <ClCompile Include="..\..\library\ssl_tls.c" />
-    <ClCompile Include="..\..\library\threading.c" />
-    <ClCompile Include="..\..\library\timing.c" />
-    <ClCompile Include="..\..\library\version.c" />
-    <ClCompile Include="..\..\library\version_features.c" />
-    <ClCompile Include="..\..\library\x509.c" />
-    <ClCompile Include="..\..\library\x509_create.c" />
-    <ClCompile Include="..\..\library\x509_crl.c" />
-    <ClCompile Include="..\..\library\x509_crt.c" />
-    <ClCompile Include="..\..\library\x509_csr.c" />
-    <ClCompile Include="..\..\library\x509write_crt.c" />
-    <ClCompile Include="..\..\library\x509write_csr.c" />
-    <ClCompile Include="..\..\library\xtea.c" />
-  </ItemGroup>
-  <Import Project="$(VCTargetsPath)\Microsoft.Cpp.targets" />
-  <ImportGroup Label="ExtensionTargets">
-  </ImportGroup>
-</Project>
->>>>>>> 539d972a
+      <AdditionalIncludeDirectories>../../include</AdditionalIncludeDirectories>
+    </ClCompile>
+    <Link>
+      <SubSystem>Windows</SubSystem>
+      <GenerateDebugInformation>true</GenerateDebugInformation>
+      <EnableCOMDATFolding>true</EnableCOMDATFolding>
+      <OptimizeReferences>true</OptimizeReferences>
+    </Link>
+  </ItemDefinitionGroup>
+  <ItemGroup>
+    <ClInclude Include="..\..\include\polarssl\aes.h" />
+    <ClInclude Include="..\..\include\polarssl\aesni.h" />
+    <ClInclude Include="..\..\include\polarssl\arc4.h" />
+    <ClInclude Include="..\..\include\polarssl\asn1.h" />
+    <ClInclude Include="..\..\include\polarssl\asn1write.h" />
+    <ClInclude Include="..\..\include\polarssl\base64.h" />
+    <ClInclude Include="..\..\include\polarssl\bignum.h" />
+    <ClInclude Include="..\..\include\polarssl\blowfish.h" />
+    <ClInclude Include="..\..\include\polarssl\bn_mul.h" />
+    <ClInclude Include="..\..\include\polarssl\camellia.h" />
+    <ClInclude Include="..\..\include\polarssl\ccm.h" />
+    <ClInclude Include="..\..\include\polarssl\certs.h" />
+    <ClInclude Include="..\..\include\polarssl\check_config.h" />
+    <ClInclude Include="..\..\include\polarssl\cipher.h" />
+    <ClInclude Include="..\..\include\polarssl\cipher_wrap.h" />
+    <ClInclude Include="..\..\include\polarssl\compat-1.2.h" />
+    <ClInclude Include="..\..\include\polarssl\config.h" />
+    <ClInclude Include="..\..\include\polarssl\ctr_drbg.h" />
+    <ClInclude Include="..\..\include\polarssl\debug.h" />
+    <ClInclude Include="..\..\include\polarssl\des.h" />
+    <ClInclude Include="..\..\include\polarssl\dhm.h" />
+    <ClInclude Include="..\..\include\polarssl\ecdh.h" />
+    <ClInclude Include="..\..\include\polarssl\ecdsa.h" />
+    <ClInclude Include="..\..\include\polarssl\ecp.h" />
+    <ClInclude Include="..\..\include\polarssl\entropy.h" />
+    <ClInclude Include="..\..\include\polarssl\entropy_poll.h" />
+    <ClInclude Include="..\..\include\polarssl\error.h" />
+    <ClInclude Include="..\..\include\polarssl\gcm.h" />
+    <ClInclude Include="..\..\include\polarssl\havege.h" />
+    <ClInclude Include="..\..\include\polarssl\hmac_drbg.h" />
+    <ClInclude Include="..\..\include\polarssl\md.h" />
+    <ClInclude Include="..\..\include\polarssl\md2.h" />
+    <ClInclude Include="..\..\include\polarssl\md4.h" />
+    <ClInclude Include="..\..\include\polarssl\md5.h" />
+    <ClInclude Include="..\..\include\polarssl\md_wrap.h" />
+    <ClInclude Include="..\..\include\polarssl\memory.h" />
+    <ClInclude Include="..\..\include\polarssl\memory_buffer_alloc.h" />
+    <ClInclude Include="..\..\include\polarssl\net.h" />
+    <ClInclude Include="..\..\include\polarssl\oid.h" />
+    <ClInclude Include="..\..\include\polarssl\openssl.h" />
+    <ClInclude Include="..\..\include\polarssl\padlock.h" />
+    <ClInclude Include="..\..\include\polarssl\pbkdf2.h" />
+    <ClInclude Include="..\..\include\polarssl\pem.h" />
+    <ClInclude Include="..\..\include\polarssl\pk.h" />
+    <ClInclude Include="..\..\include\polarssl\pk_wrap.h" />
+    <ClInclude Include="..\..\include\polarssl\pkcs11.h" />
+    <ClInclude Include="..\..\include\polarssl\pkcs12.h" />
+    <ClInclude Include="..\..\include\polarssl\pkcs5.h" />
+    <ClInclude Include="..\..\include\polarssl\platform.h" />
+    <ClInclude Include="..\..\include\polarssl\ripemd160.h" />
+    <ClInclude Include="..\..\include\polarssl\rsa.h" />
+    <ClInclude Include="..\..\include\polarssl\sha1.h" />
+    <ClInclude Include="..\..\include\polarssl\sha256.h" />
+    <ClInclude Include="..\..\include\polarssl\sha512.h" />
+    <ClInclude Include="..\..\include\polarssl\ssl.h" />
+    <ClInclude Include="..\..\include\polarssl\ssl_cache.h" />
+    <ClInclude Include="..\..\include\polarssl\ssl_ciphersuites.h" />
+    <ClInclude Include="..\..\include\polarssl\ssl_cookie.h" />
+    <ClInclude Include="..\..\include\polarssl\threading.h" />
+    <ClInclude Include="..\..\include\polarssl\timing.h" />
+    <ClInclude Include="..\..\include\polarssl\version.h" />
+    <ClInclude Include="..\..\include\polarssl\x509.h" />
+    <ClInclude Include="..\..\include\polarssl\x509_crl.h" />
+    <ClInclude Include="..\..\include\polarssl\x509_crt.h" />
+    <ClInclude Include="..\..\include\polarssl\x509_csr.h" />
+    <ClInclude Include="..\..\include\polarssl\xtea.h" />
+  </ItemGroup>
+  <ItemGroup>
+    <ClCompile Include="..\..\library\aes.c" />
+    <ClCompile Include="..\..\library\aesni.c" />
+    <ClCompile Include="..\..\library\arc4.c" />
+    <ClCompile Include="..\..\library\asn1parse.c" />
+    <ClCompile Include="..\..\library\asn1write.c" />
+    <ClCompile Include="..\..\library\base64.c" />
+    <ClCompile Include="..\..\library\bignum.c" />
+    <ClCompile Include="..\..\library\blowfish.c" />
+    <ClCompile Include="..\..\library\camellia.c" />
+    <ClCompile Include="..\..\library\ccm.c" />
+    <ClCompile Include="..\..\library\certs.c" />
+    <ClCompile Include="..\..\library\cipher.c" />
+    <ClCompile Include="..\..\library\cipher_wrap.c" />
+    <ClCompile Include="..\..\library\ctr_drbg.c" />
+    <ClCompile Include="..\..\library\debug.c" />
+    <ClCompile Include="..\..\library\des.c" />
+    <ClCompile Include="..\..\library\dhm.c" />
+    <ClCompile Include="..\..\library\ecdh.c" />
+    <ClCompile Include="..\..\library\ecdsa.c" />
+    <ClCompile Include="..\..\library\ecp.c" />
+    <ClCompile Include="..\..\library\ecp_curves.c" />
+    <ClCompile Include="..\..\library\entropy.c" />
+    <ClCompile Include="..\..\library\entropy_poll.c" />
+    <ClCompile Include="..\..\library\error.c" />
+    <ClCompile Include="..\..\library\gcm.c" />
+    <ClCompile Include="..\..\library\havege.c" />
+    <ClCompile Include="..\..\library\hmac_drbg.c" />
+    <ClCompile Include="..\..\library\md.c" />
+    <ClCompile Include="..\..\library\md2.c" />
+    <ClCompile Include="..\..\library\md4.c" />
+    <ClCompile Include="..\..\library\md5.c" />
+    <ClCompile Include="..\..\library\md_wrap.c" />
+    <ClCompile Include="..\..\library\memory_buffer_alloc.c" />
+    <ClCompile Include="..\..\library\net.c" />
+    <ClCompile Include="..\..\library\oid.c" />
+    <ClCompile Include="..\..\library\padlock.c" />
+    <ClCompile Include="..\..\library\pbkdf2.c" />
+    <ClCompile Include="..\..\library\pem.c" />
+    <ClCompile Include="..\..\library\pk.c" />
+    <ClCompile Include="..\..\library\pk_wrap.c" />
+    <ClCompile Include="..\..\library\pkcs11.c" />
+    <ClCompile Include="..\..\library\pkcs12.c" />
+    <ClCompile Include="..\..\library\pkcs5.c" />
+    <ClCompile Include="..\..\library\pkparse.c" />
+    <ClCompile Include="..\..\library\pkwrite.c" />
+    <ClCompile Include="..\..\library\platform.c" />
+    <ClCompile Include="..\..\library\ripemd160.c" />
+    <ClCompile Include="..\..\library\rsa.c" />
+    <ClCompile Include="..\..\library\sha1.c" />
+    <ClCompile Include="..\..\library\sha256.c" />
+    <ClCompile Include="..\..\library\sha512.c" />
+    <ClCompile Include="..\..\library\ssl_cache.c" />
+    <ClCompile Include="..\..\library\ssl_ciphersuites.c" />
+    <ClCompile Include="..\..\library\ssl_cli.c" />
+    <ClCompile Include="..\..\library\ssl_cookie.c" />
+    <ClCompile Include="..\..\library\ssl_srv.c" />
+    <ClCompile Include="..\..\library\ssl_tls.c" />
+    <ClCompile Include="..\..\library\threading.c" />
+    <ClCompile Include="..\..\library\timing.c" />
+    <ClCompile Include="..\..\library\version.c" />
+    <ClCompile Include="..\..\library\version_features.c" />
+    <ClCompile Include="..\..\library\x509.c" />
+    <ClCompile Include="..\..\library\x509_create.c" />
+    <ClCompile Include="..\..\library\x509_crl.c" />
+    <ClCompile Include="..\..\library\x509_crt.c" />
+    <ClCompile Include="..\..\library\x509_csr.c" />
+    <ClCompile Include="..\..\library\x509write_crt.c" />
+    <ClCompile Include="..\..\library\x509write_csr.c" />
+    <ClCompile Include="..\..\library\xtea.c" />
+  </ItemGroup>
+  <Import Project="$(VCTargetsPath)\Microsoft.Cpp.targets" />
+  <ImportGroup Label="ExtensionTargets">
+  </ImportGroup>
+</Project>