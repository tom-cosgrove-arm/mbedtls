--- conflicted
+++ resolved
@@ -28,19 +28,7 @@
     yotta target frdm-k64f-gcc
     ```
 
-<<<<<<< HEAD
-4. Check that there are no missing dependencies:
-
-    ```
-    $ yotta ls
-    ```
-
-    If there are missing dependencies, yotta will list them in the terminal. Please install these before proceeding.
-
-5. Build mbedtls and the examples. This may take a long time if this is your first compilation:
-=======
-4. Build mbedtls and the examples. This will take a long time if it is the first time:
->>>>>>> 38db006e
+4. Build mbedtls and the examples. This may take a long time if this is your first compilation:
 
     ```
     $ yotta build
