--- conflicted
+++ resolved
@@ -759,14 +759,9 @@
  * - SSL_SERVER_HELLO_HRR
  * to indicate which message is expected and to be parsed next.
  */
-<<<<<<< HEAD
 #define SSL_SERVER_HELLO 0
 #define SSL_SERVER_HELLO_HRR 1
-=======
-#define SSL_SERVER_HELLO_COORDINATE_HELLO 0
-#define SSL_SERVER_HELLO_COORDINATE_HRR 1
-MBEDTLS_CHECK_RETURN_CRITICAL
->>>>>>> 41aa808a
+MBEDTLS_CHECK_RETURN_CRITICAL
 static int ssl_server_hello_is_hrr( mbedtls_ssl_context *ssl,
                                     const unsigned char *buf,
                                     const unsigned char *end )
@@ -805,18 +800,11 @@
  * - SSL_SERVER_HELLO_HRR or
  * - SSL_SERVER_HELLO_TLS1_2
  */
-<<<<<<< HEAD
 #define SSL_SERVER_HELLO_TLS1_2 2
+MBEDTLS_CHECK_RETURN_CRITICAL
 static int ssl_tls13_preprocess_server_hello( mbedtls_ssl_context *ssl,
                                               const unsigned char *buf,
                                               const unsigned char *end )
-=======
-#define SSL_SERVER_HELLO_COORDINATE_TLS1_2 2
-MBEDTLS_CHECK_RETURN_CRITICAL
-static int ssl_tls13_server_hello_coordinate( mbedtls_ssl_context *ssl,
-                                              unsigned char **buf,
-                                              size_t *buf_len )
->>>>>>> 41aa808a
 {
     int ret = MBEDTLS_ERR_ERROR_CORRUPTION_DETECTED;
     mbedtls_ssl_handshake_params *handshake = ssl->handshake;
@@ -1381,56 +1369,6 @@
  * the cryptographic context.
  */
 
-<<<<<<< HEAD
-=======
-/*
- * Overview
- */
-
-/* Main entry point; orchestrates the other functions */
-MBEDTLS_CHECK_RETURN_CRITICAL
-static int ssl_tls13_process_encrypted_extensions( mbedtls_ssl_context *ssl );
-
-MBEDTLS_CHECK_RETURN_CRITICAL
-static int ssl_tls13_parse_encrypted_extensions( mbedtls_ssl_context *ssl,
-                                                 const unsigned char *buf,
-                                                 const unsigned char *end );
-MBEDTLS_CHECK_RETURN_CRITICAL
-static int ssl_tls13_postprocess_encrypted_extensions( mbedtls_ssl_context *ssl );
-
-/*
- * Handler for  MBEDTLS_SSL_ENCRYPTED_EXTENSIONS
- */
-MBEDTLS_CHECK_RETURN_CRITICAL
-static int ssl_tls13_process_encrypted_extensions( mbedtls_ssl_context *ssl )
-{
-    int ret;
-    unsigned char *buf;
-    size_t buf_len;
-
-    MBEDTLS_SSL_DEBUG_MSG( 2, ( "=> parse encrypted extensions" ) );
-
-    MBEDTLS_SSL_PROC_CHK( mbedtls_ssl_tls13_fetch_handshake_msg( ssl,
-                                             MBEDTLS_SSL_HS_ENCRYPTED_EXTENSIONS,
-                                             &buf, &buf_len ) );
-
-    /* Process the message contents */
-    MBEDTLS_SSL_PROC_CHK(
-        ssl_tls13_parse_encrypted_extensions( ssl, buf, buf + buf_len ) );
-
-    mbedtls_ssl_add_hs_msg_to_checksum( ssl, MBEDTLS_SSL_HS_ENCRYPTED_EXTENSIONS,
-                                        buf, buf_len );
-
-    MBEDTLS_SSL_PROC_CHK( ssl_tls13_postprocess_encrypted_extensions( ssl ) );
-
-cleanup:
-
-    MBEDTLS_SSL_DEBUG_MSG( 2, ( "<= parse encrypted extensions" ) );
-    return( ret );
-
-}
-
->>>>>>> 41aa808a
 /* Parse EncryptedExtensions message
  * struct {
  *     Extension extensions<0..2^16-1>;
@@ -1518,12 +1456,8 @@
     return( ret );
 }
 
-<<<<<<< HEAD
+MBEDTLS_CHECK_RETURN_CRITICAL
 static int ssl_tls13_process_encrypted_extensions( mbedtls_ssl_context *ssl )
-=======
-MBEDTLS_CHECK_RETURN_CRITICAL
-static int ssl_tls13_postprocess_encrypted_extensions( mbedtls_ssl_context *ssl )
->>>>>>> 41aa808a
 {
     int ret;
     unsigned char *buf;
