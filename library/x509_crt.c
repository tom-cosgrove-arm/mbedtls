/*
 *  X.509 certificate parsing and verification
 *
 *  Copyright (C) 2006-2014, ARM Limited, All Rights Reserved
 *
 *  This file is part of mbed TLS (https://tls.mbed.org)
 *
 *  This program is free software; you can redistribute it and/or modify
 *  it under the terms of the GNU General Public License as published by
 *  the Free Software Foundation; either version 2 of the License, or
 *  (at your option) any later version.
 *
 *  This program is distributed in the hope that it will be useful,
 *  but WITHOUT ANY WARRANTY; without even the implied warranty of
 *  MERCHANTABILITY or FITNESS FOR A PARTICULAR PURPOSE.  See the
 *  GNU General Public License for more details.
 *
 *  You should have received a copy of the GNU General Public License along
 *  with this program; if not, write to the Free Software Foundation, Inc.,
 *  51 Franklin Street, Fifth Floor, Boston, MA 02110-1301 USA.
 */
/*
 *  The ITU-T X.509 standard defines a certificate format for PKI.
 *
 *  http://www.ietf.org/rfc/rfc5280.txt (Certificates and CRLs)
 *  http://www.ietf.org/rfc/rfc3279.txt (Alg IDs for CRLs)
 *  http://www.ietf.org/rfc/rfc2986.txt (CSRs, aka PKCS#10)
 *
 *  http://www.itu.int/ITU-T/studygroups/com17/languages/X.680-0207.pdf
 *  http://www.itu.int/ITU-T/studygroups/com17/languages/X.690-0207.pdf
 */

#if !defined(MBEDTLS_CONFIG_FILE)
#include "mbedtls/config.h"
#else
#include MBEDTLS_CONFIG_FILE
#endif

#if defined(MBEDTLS_X509_CRT_PARSE_C)

#include "mbedtls/x509_crt.h"
#include "mbedtls/oid.h"

#include <stdio.h>
#include <string.h>

#if defined(MBEDTLS_PEM_PARSE_C)
#include "mbedtls/pem.h"
#endif

#if defined(MBEDTLS_PLATFORM_C)
#include "mbedtls/platform.h"
#else
#include <stdlib.h>
#define mbedtls_free       free
#define mbedtls_calloc    calloc
#define mbedtls_snprintf   snprintf
#endif

#if defined(MBEDTLS_THREADING_C)
#include "mbedtls/threading.h"
#endif

#if defined(_WIN32) && !defined(EFIX64) && !defined(EFI32)
#include <windows.h>
#else
#include <time.h>
#endif

#if defined(MBEDTLS_FS_IO)
#include <stdio.h>
#if !defined(_WIN32) || defined(EFIX64) || defined(EFI32)
#include <sys/types.h>
#include <sys/stat.h>
#include <dirent.h>
#endif /* !_WIN32 || EFIX64 || EFI32 */
#endif

/* Implementation that should never be optimized out by the compiler */
static void mbedtls_zeroize( void *v, size_t n ) {
    volatile unsigned char *p = v; while( n-- ) *p++ = 0;
}

/*
 *  Version  ::=  INTEGER  {  v1(0), v2(1), v3(2)  }
 */
static int x509_get_version( unsigned char **p,
                             const unsigned char *end,
                             int *ver )
{
    int ret;
    size_t len;

    if( ( ret = mbedtls_asn1_get_tag( p, end, &len,
            MBEDTLS_ASN1_CONTEXT_SPECIFIC | MBEDTLS_ASN1_CONSTRUCTED | 0 ) ) != 0 )
    {
        if( ret == MBEDTLS_ERR_ASN1_UNEXPECTED_TAG )
        {
            *ver = 0;
            return( 0 );
        }

        return( ret );
    }

    end = *p + len;

    if( ( ret = mbedtls_asn1_get_int( p, end, ver ) ) != 0 )
        return( MBEDTLS_ERR_X509_INVALID_VERSION + ret );

    if( *p != end )
        return( MBEDTLS_ERR_X509_INVALID_VERSION +
                MBEDTLS_ERR_ASN1_LENGTH_MISMATCH );

    return( 0 );
}

/*
 *  Validity ::= SEQUENCE {
 *       notBefore      Time,
 *       notAfter       Time }
 */
static int x509_get_dates( unsigned char **p,
                           const unsigned char *end,
                           mbedtls_x509_time *from,
                           mbedtls_x509_time *to )
{
    int ret;
    size_t len;

    if( ( ret = mbedtls_asn1_get_tag( p, end, &len,
            MBEDTLS_ASN1_CONSTRUCTED | MBEDTLS_ASN1_SEQUENCE ) ) != 0 )
        return( MBEDTLS_ERR_X509_INVALID_DATE + ret );

    end = *p + len;

    if( ( ret = mbedtls_x509_get_time( p, end, from ) ) != 0 )
        return( ret );

    if( ( ret = mbedtls_x509_get_time( p, end, to ) ) != 0 )
        return( ret );

    if( *p != end )
        return( MBEDTLS_ERR_X509_INVALID_DATE +
                MBEDTLS_ERR_ASN1_LENGTH_MISMATCH );

    return( 0 );
}

/*
 * X.509 v2/v3 unique identifier (not parsed)
 */
static int x509_get_uid( unsigned char **p,
                         const unsigned char *end,
                         mbedtls_x509_buf *uid, int n )
{
    int ret;

    if( *p == end )
        return( 0 );

    uid->tag = **p;

    if( ( ret = mbedtls_asn1_get_tag( p, end, &uid->len,
            MBEDTLS_ASN1_CONTEXT_SPECIFIC | MBEDTLS_ASN1_CONSTRUCTED | n ) ) != 0 )
    {
        if( ret == MBEDTLS_ERR_ASN1_UNEXPECTED_TAG )
            return( 0 );

        return( ret );
    }

    uid->p = *p;
    *p += uid->len;

    return( 0 );
}

static int x509_get_basic_constraints( unsigned char **p,
                                       const unsigned char *end,
                                       int *ca_istrue,
                                       int *max_pathlen )
{
    int ret;
    size_t len;

    /*
     * BasicConstraints ::= SEQUENCE {
     *      cA                      BOOLEAN DEFAULT FALSE,
     *      pathLenConstraint       INTEGER (0..MAX) OPTIONAL }
     */
    *ca_istrue = 0; /* DEFAULT FALSE */
    *max_pathlen = 0; /* endless */

    if( ( ret = mbedtls_asn1_get_tag( p, end, &len,
            MBEDTLS_ASN1_CONSTRUCTED | MBEDTLS_ASN1_SEQUENCE ) ) != 0 )
        return( MBEDTLS_ERR_X509_INVALID_EXTENSIONS + ret );

    if( *p == end )
        return( 0 );

    if( ( ret = mbedtls_asn1_get_bool( p, end, ca_istrue ) ) != 0 )
    {
        if( ret == MBEDTLS_ERR_ASN1_UNEXPECTED_TAG )
            ret = mbedtls_asn1_get_int( p, end, ca_istrue );

        if( ret != 0 )
            return( MBEDTLS_ERR_X509_INVALID_EXTENSIONS + ret );

        if( *ca_istrue != 0 )
            *ca_istrue = 1;
    }

    if( *p == end )
        return( 0 );

    if( ( ret = mbedtls_asn1_get_int( p, end, max_pathlen ) ) != 0 )
        return( MBEDTLS_ERR_X509_INVALID_EXTENSIONS + ret );

    if( *p != end )
        return( MBEDTLS_ERR_X509_INVALID_EXTENSIONS +
                MBEDTLS_ERR_ASN1_LENGTH_MISMATCH );

    (*max_pathlen)++;

    return( 0 );
}

static int x509_get_ns_cert_type( unsigned char **p,
                                       const unsigned char *end,
                                       unsigned char *ns_cert_type)
{
    int ret;
    mbedtls_x509_bitstring bs = { 0, 0, NULL };

    if( ( ret = mbedtls_asn1_get_bitstring( p, end, &bs ) ) != 0 )
        return( MBEDTLS_ERR_X509_INVALID_EXTENSIONS + ret );

    if( bs.len != 1 )
        return( MBEDTLS_ERR_X509_INVALID_EXTENSIONS +
                MBEDTLS_ERR_ASN1_INVALID_LENGTH );

    /* Get actual bitstring */
    *ns_cert_type = *bs.p;
    return( 0 );
}

static int x509_get_key_usage( unsigned char **p,
                               const unsigned char *end,
                               unsigned int *key_usage)
{
    int ret;
    mbedtls_x509_bitstring bs = { 0, 0, NULL };

    if( ( ret = mbedtls_asn1_get_bitstring( p, end, &bs ) ) != 0 )
        return( MBEDTLS_ERR_X509_INVALID_EXTENSIONS + ret );

    if( bs.len < 1 )
        return( MBEDTLS_ERR_X509_INVALID_EXTENSIONS +
                MBEDTLS_ERR_ASN1_INVALID_LENGTH );

    /* Get actual bitstring */
    *key_usage = *bs.p;
    return( 0 );
}

/*
 * ExtKeyUsageSyntax ::= SEQUENCE SIZE (1..MAX) OF KeyPurposeId
 *
 * KeyPurposeId ::= OBJECT IDENTIFIER
 */
static int x509_get_ext_key_usage( unsigned char **p,
                               const unsigned char *end,
                               mbedtls_x509_sequence *ext_key_usage)
{
    int ret;

    if( ( ret = mbedtls_asn1_get_sequence_of( p, end, ext_key_usage, MBEDTLS_ASN1_OID ) ) != 0 )
        return( MBEDTLS_ERR_X509_INVALID_EXTENSIONS + ret );

    /* Sequence length must be >= 1 */
    if( ext_key_usage->buf.p == NULL )
        return( MBEDTLS_ERR_X509_INVALID_EXTENSIONS +
                MBEDTLS_ERR_ASN1_INVALID_LENGTH );

    return( 0 );
}

/*
 * SubjectAltName ::= GeneralNames
 *
 * GeneralNames ::= SEQUENCE SIZE (1..MAX) OF GeneralName
 *
 * GeneralName ::= CHOICE {
 *      otherName                       [0]     OtherName,
 *      rfc822Name                      [1]     IA5String,
 *      dNSName                         [2]     IA5String,
 *      x400Address                     [3]     ORAddress,
 *      directoryName                   [4]     Name,
 *      ediPartyName                    [5]     EDIPartyName,
 *      uniformResourceIdentifier       [6]     IA5String,
 *      iPAddress                       [7]     OCTET STRING,
 *      registeredID                    [8]     OBJECT IDENTIFIER }
 *
 * OtherName ::= SEQUENCE {
 *      type-id    OBJECT IDENTIFIER,
 *      value      [0] EXPLICIT ANY DEFINED BY type-id }
 *
 * EDIPartyName ::= SEQUENCE {
 *      nameAssigner            [0]     DirectoryString OPTIONAL,
 *      partyName               [1]     DirectoryString }
 *
 * NOTE: we only parse and use dNSName at this point.
 */
static int x509_get_subject_alt_name( unsigned char **p,
                                      const unsigned char *end,
                                      mbedtls_x509_sequence *subject_alt_name )
{
    int ret;
    size_t len, tag_len;
    mbedtls_asn1_buf *buf;
    unsigned char tag;
    mbedtls_asn1_sequence *cur = subject_alt_name;

    /* Get main sequence tag */
    if( ( ret = mbedtls_asn1_get_tag( p, end, &len,
            MBEDTLS_ASN1_CONSTRUCTED | MBEDTLS_ASN1_SEQUENCE ) ) != 0 )
        return( MBEDTLS_ERR_X509_INVALID_EXTENSIONS + ret );

    if( *p + len != end )
        return( MBEDTLS_ERR_X509_INVALID_EXTENSIONS +
                MBEDTLS_ERR_ASN1_LENGTH_MISMATCH );

    while( *p < end )
    {
        if( ( end - *p ) < 1 )
            return( MBEDTLS_ERR_X509_INVALID_EXTENSIONS +
                    MBEDTLS_ERR_ASN1_OUT_OF_DATA );

        tag = **p;
        (*p)++;
        if( ( ret = mbedtls_asn1_get_len( p, end, &tag_len ) ) != 0 )
            return( MBEDTLS_ERR_X509_INVALID_EXTENSIONS + ret );

        if( ( tag & MBEDTLS_ASN1_CONTEXT_SPECIFIC ) != MBEDTLS_ASN1_CONTEXT_SPECIFIC )
            return( MBEDTLS_ERR_X509_INVALID_EXTENSIONS +
                    MBEDTLS_ERR_ASN1_UNEXPECTED_TAG );

        /* Skip everything but DNS name */
        if( tag != ( MBEDTLS_ASN1_CONTEXT_SPECIFIC | 2 ) )
        {
            *p += tag_len;
            continue;
        }

        /* Allocate and assign next pointer */
        if( cur->buf.p != NULL )
        {
            if( cur->next != NULL )
                return( MBEDTLS_ERR_X509_INVALID_EXTENSIONS );

            cur->next = mbedtls_calloc( 1, sizeof( mbedtls_asn1_sequence ) );

            if( cur->next == NULL )
                return( MBEDTLS_ERR_X509_INVALID_EXTENSIONS +
                        MBEDTLS_ERR_ASN1_ALLOC_FAILED );

            cur = cur->next;
        }

        buf = &(cur->buf);
        buf->tag = tag;
        buf->p = *p;
        buf->len = tag_len;
        *p += buf->len;
    }

    /* Set final sequence entry's next pointer to NULL */
    cur->next = NULL;

    if( *p != end )
        return( MBEDTLS_ERR_X509_INVALID_EXTENSIONS +
                MBEDTLS_ERR_ASN1_LENGTH_MISMATCH );

    return( 0 );
}

/*
 * X.509 v3 extensions
 *
 * TODO: Perform all of the basic constraints tests required by the RFC
 * TODO: Set values for undetected extensions to a sane default?
 *
 */
static int x509_get_crt_ext( unsigned char **p,
                             const unsigned char *end,
                             mbedtls_x509_crt *crt )
{
    int ret;
    size_t len;
    unsigned char *end_ext_data, *end_ext_octet;

    if( ( ret = mbedtls_x509_get_ext( p, end, &crt->v3_ext, 3 ) ) != 0 )
    {
        if( ret == MBEDTLS_ERR_ASN1_UNEXPECTED_TAG )
            return( 0 );

        return( ret );
    }

    while( *p < end )
    {
        /*
         * Extension  ::=  SEQUENCE  {
         *      extnID      OBJECT IDENTIFIER,
         *      critical    BOOLEAN DEFAULT FALSE,
         *      extnValue   OCTET STRING  }
         */
        mbedtls_x509_buf extn_oid = {0, 0, NULL};
        int is_critical = 0; /* DEFAULT FALSE */
        int ext_type = 0;

        if( ( ret = mbedtls_asn1_get_tag( p, end, &len,
                MBEDTLS_ASN1_CONSTRUCTED | MBEDTLS_ASN1_SEQUENCE ) ) != 0 )
            return( MBEDTLS_ERR_X509_INVALID_EXTENSIONS + ret );

        end_ext_data = *p + len;

        /* Get extension ID */
        extn_oid.tag = **p;

        if( ( ret = mbedtls_asn1_get_tag( p, end, &extn_oid.len, MBEDTLS_ASN1_OID ) ) != 0 )
            return( MBEDTLS_ERR_X509_INVALID_EXTENSIONS + ret );

        extn_oid.p = *p;
        *p += extn_oid.len;

        if( ( end - *p ) < 1 )
            return( MBEDTLS_ERR_X509_INVALID_EXTENSIONS +
                    MBEDTLS_ERR_ASN1_OUT_OF_DATA );

        /* Get optional critical */
        if( ( ret = mbedtls_asn1_get_bool( p, end_ext_data, &is_critical ) ) != 0 &&
            ( ret != MBEDTLS_ERR_ASN1_UNEXPECTED_TAG ) )
            return( MBEDTLS_ERR_X509_INVALID_EXTENSIONS + ret );

        /* Data should be octet string type */
        if( ( ret = mbedtls_asn1_get_tag( p, end_ext_data, &len,
                MBEDTLS_ASN1_OCTET_STRING ) ) != 0 )
            return( MBEDTLS_ERR_X509_INVALID_EXTENSIONS + ret );

        end_ext_octet = *p + len;

        if( end_ext_octet != end_ext_data )
            return( MBEDTLS_ERR_X509_INVALID_EXTENSIONS +
                    MBEDTLS_ERR_ASN1_LENGTH_MISMATCH );

        /*
         * Detect supported extensions
         */
        ret = mbedtls_oid_get_x509_ext_type( &extn_oid, &ext_type );

        if( ret != 0 )
        {
            /* No parser found, skip extension */
            *p = end_ext_octet;

#if !defined(MBEDTLS_X509_ALLOW_UNSUPPORTED_CRITICAL_EXTENSION)
            if( is_critical )
            {
                /* Data is marked as critical: fail */
                return( MBEDTLS_ERR_X509_INVALID_EXTENSIONS +
                        MBEDTLS_ERR_ASN1_UNEXPECTED_TAG );
            }
#endif
            continue;
        }

        /* Forbid repeated extensions */
        if( ( crt->ext_types & ext_type ) != 0 )
            return( MBEDTLS_ERR_X509_INVALID_EXTENSIONS );

        crt->ext_types |= ext_type;

        switch( ext_type )
        {
        case MBEDTLS_X509_EXT_BASIC_CONSTRAINTS:
            /* Parse basic constraints */
            if( ( ret = x509_get_basic_constraints( p, end_ext_octet,
                    &crt->ca_istrue, &crt->max_pathlen ) ) != 0 )
                return( ret );
            break;

        case MBEDTLS_X509_EXT_KEY_USAGE:
            /* Parse key usage */
            if( ( ret = x509_get_key_usage( p, end_ext_octet,
                    &crt->key_usage ) ) != 0 )
                return( ret );
            break;

        case MBEDTLS_X509_EXT_EXTENDED_KEY_USAGE:
            /* Parse extended key usage */
            if( ( ret = x509_get_ext_key_usage( p, end_ext_octet,
                    &crt->ext_key_usage ) ) != 0 )
                return( ret );
            break;

        case MBEDTLS_X509_EXT_SUBJECT_ALT_NAME:
            /* Parse subject alt name */
            if( ( ret = x509_get_subject_alt_name( p, end_ext_octet,
                    &crt->subject_alt_names ) ) != 0 )
                return( ret );
            break;

        case MBEDTLS_X509_EXT_NS_CERT_TYPE:
            /* Parse netscape certificate type */
            if( ( ret = x509_get_ns_cert_type( p, end_ext_octet,
                    &crt->ns_cert_type ) ) != 0 )
                return( ret );
            break;

        default:
            return( MBEDTLS_ERR_X509_FEATURE_UNAVAILABLE );
        }
    }

    if( *p != end )
        return( MBEDTLS_ERR_X509_INVALID_EXTENSIONS +
                MBEDTLS_ERR_ASN1_LENGTH_MISMATCH );

    return( 0 );
}

/*
 * Parse and fill a single X.509 certificate in DER format
 */
static int x509_crt_parse_der_core( mbedtls_x509_crt *crt, const unsigned char *buf,
                                    size_t buflen )
{
    int ret;
    size_t len;
    unsigned char *p, *end, *crt_end;
    mbedtls_x509_buf sig_params1, sig_params2, sig_oid2;

    memset( &sig_params1, 0, sizeof( mbedtls_x509_buf ) );
    memset( &sig_params2, 0, sizeof( mbedtls_x509_buf ) );
    memset( &sig_oid2, 0, sizeof( mbedtls_x509_buf ) );

    /*
     * Check for valid input
     */
    if( crt == NULL || buf == NULL )
        return( MBEDTLS_ERR_X509_BAD_INPUT_DATA );

    p = mbedtls_calloc( 1, len = buflen );
    if( p == NULL )
        return( MBEDTLS_ERR_X509_ALLOC_FAILED );

    memcpy( p, buf, buflen );

    crt->raw.p = p;
    crt->raw.len = len;
    end = p + len;

    /*
     * Certificate  ::=  SEQUENCE  {
     *      tbsCertificate       TBSCertificate,
     *      signatureAlgorithm   AlgorithmIdentifier,
     *      signatureValue       BIT STRING  }
     */
    if( ( ret = mbedtls_asn1_get_tag( &p, end, &len,
            MBEDTLS_ASN1_CONSTRUCTED | MBEDTLS_ASN1_SEQUENCE ) ) != 0 )
    {
        mbedtls_x509_crt_free( crt );
        return( MBEDTLS_ERR_X509_INVALID_FORMAT );
    }

    if( len > (size_t) ( end - p ) )
    {
        mbedtls_x509_crt_free( crt );
        return( MBEDTLS_ERR_X509_INVALID_FORMAT +
                MBEDTLS_ERR_ASN1_LENGTH_MISMATCH );
    }
    crt_end = p + len;

    /*
     * TBSCertificate  ::=  SEQUENCE  {
     */
    crt->tbs.p = p;

    if( ( ret = mbedtls_asn1_get_tag( &p, end, &len,
            MBEDTLS_ASN1_CONSTRUCTED | MBEDTLS_ASN1_SEQUENCE ) ) != 0 )
    {
        mbedtls_x509_crt_free( crt );
        return( MBEDTLS_ERR_X509_INVALID_FORMAT + ret );
    }

    end = p + len;
    crt->tbs.len = end - crt->tbs.p;

    /*
     * Version  ::=  INTEGER  {  v1(0), v2(1), v3(2)  }
     *
     * CertificateSerialNumber  ::=  INTEGER
     *
     * signature            AlgorithmIdentifier
     */
    if( ( ret = x509_get_version(  &p, end, &crt->version  ) ) != 0 ||
        ( ret = mbedtls_x509_get_serial(   &p, end, &crt->serial   ) ) != 0 ||
        ( ret = mbedtls_x509_get_alg(      &p, end, &crt->sig_oid,
                                            &sig_params1 ) ) != 0 )
    {
        mbedtls_x509_crt_free( crt );
        return( ret );
    }

    crt->version++;

    if( crt->version > 3 )
    {
        mbedtls_x509_crt_free( crt );
        return( MBEDTLS_ERR_X509_UNKNOWN_VERSION );
    }

    if( ( ret = mbedtls_x509_get_sig_alg( &crt->sig_oid, &sig_params1,
                                  &crt->sig_md, &crt->sig_pk,
                                  &crt->sig_opts ) ) != 0 )
    {
        mbedtls_x509_crt_free( crt );
        return( ret );
    }

    /*
     * issuer               Name
     */
    crt->issuer_raw.p = p;

    if( ( ret = mbedtls_asn1_get_tag( &p, end, &len,
            MBEDTLS_ASN1_CONSTRUCTED | MBEDTLS_ASN1_SEQUENCE ) ) != 0 )
    {
        mbedtls_x509_crt_free( crt );
        return( MBEDTLS_ERR_X509_INVALID_FORMAT + ret );
    }

    if( ( ret = mbedtls_x509_get_name( &p, p + len, &crt->issuer ) ) != 0 )
    {
        mbedtls_x509_crt_free( crt );
        return( ret );
    }

    crt->issuer_raw.len = p - crt->issuer_raw.p;

    /*
     * Validity ::= SEQUENCE {
     *      notBefore      Time,
     *      notAfter       Time }
     *
     */
    if( ( ret = x509_get_dates( &p, end, &crt->valid_from,
                                         &crt->valid_to ) ) != 0 )
    {
        mbedtls_x509_crt_free( crt );
        return( ret );
    }

    /*
     * subject              Name
     */
    crt->subject_raw.p = p;

    if( ( ret = mbedtls_asn1_get_tag( &p, end, &len,
            MBEDTLS_ASN1_CONSTRUCTED | MBEDTLS_ASN1_SEQUENCE ) ) != 0 )
    {
        mbedtls_x509_crt_free( crt );
        return( MBEDTLS_ERR_X509_INVALID_FORMAT + ret );
    }

    if( len && ( ret = mbedtls_x509_get_name( &p, p + len, &crt->subject ) ) != 0 )
    {
        mbedtls_x509_crt_free( crt );
        return( ret );
    }

    crt->subject_raw.len = p - crt->subject_raw.p;

    /*
     * SubjectPublicKeyInfo
     */
    if( ( ret = mbedtls_pk_parse_subpubkey( &p, end, &crt->pk ) ) != 0 )
    {
        mbedtls_x509_crt_free( crt );
        return( ret );
    }

    /*
     *  issuerUniqueID  [1]  IMPLICIT UniqueIdentifier OPTIONAL,
     *                       -- If present, version shall be v2 or v3
     *  subjectUniqueID [2]  IMPLICIT UniqueIdentifier OPTIONAL,
     *                       -- If present, version shall be v2 or v3
     *  extensions      [3]  EXPLICIT Extensions OPTIONAL
     *                       -- If present, version shall be v3
     */
    if( crt->version == 2 || crt->version == 3 )
    {
        ret = x509_get_uid( &p, end, &crt->issuer_id,  1 );
        if( ret != 0 )
        {
            mbedtls_x509_crt_free( crt );
            return( ret );
        }
    }

    if( crt->version == 2 || crt->version == 3 )
    {
        ret = x509_get_uid( &p, end, &crt->subject_id,  2 );
        if( ret != 0 )
        {
            mbedtls_x509_crt_free( crt );
            return( ret );
        }
    }

#if !defined(MBEDTLS_X509_ALLOW_EXTENSIONS_NON_V3)
    if( crt->version == 3 )
#endif
    {
        ret = x509_get_crt_ext( &p, end, crt );
        if( ret != 0 )
        {
            mbedtls_x509_crt_free( crt );
            return( ret );
        }
    }

    if( p != end )
    {
        mbedtls_x509_crt_free( crt );
        return( MBEDTLS_ERR_X509_INVALID_FORMAT +
                MBEDTLS_ERR_ASN1_LENGTH_MISMATCH );
    }

    end = crt_end;

    /*
     *  }
     *  -- end of TBSCertificate
     *
     *  signatureAlgorithm   AlgorithmIdentifier,
     *  signatureValue       BIT STRING
     */
    if( ( ret = mbedtls_x509_get_alg( &p, end, &sig_oid2, &sig_params2 ) ) != 0 )
    {
        mbedtls_x509_crt_free( crt );
        return( ret );
    }

    if( crt->sig_oid.len != sig_oid2.len ||
        memcmp( crt->sig_oid.p, sig_oid2.p, crt->sig_oid.len ) != 0 ||
        sig_params1.len != sig_params2.len ||
        ( sig_params1.len != 0 &&
          memcmp( sig_params1.p, sig_params2.p, sig_params1.len ) != 0 ) )
    {
        mbedtls_x509_crt_free( crt );
        return( MBEDTLS_ERR_X509_SIG_MISMATCH );
    }

    if( ( ret = mbedtls_x509_get_sig( &p, end, &crt->sig ) ) != 0 )
    {
        mbedtls_x509_crt_free( crt );
        return( ret );
    }

    if( p != end )
    {
        mbedtls_x509_crt_free( crt );
        return( MBEDTLS_ERR_X509_INVALID_FORMAT +
                MBEDTLS_ERR_ASN1_LENGTH_MISMATCH );
    }

    return( 0 );
}

/*
 * Parse one X.509 certificate in DER format from a buffer and add them to a
 * chained list
 */
int mbedtls_x509_crt_parse_der( mbedtls_x509_crt *chain, const unsigned char *buf,
                        size_t buflen )
{
    int ret;
    mbedtls_x509_crt *crt = chain, *prev = NULL;

    /*
     * Check for valid input
     */
    if( crt == NULL || buf == NULL )
        return( MBEDTLS_ERR_X509_BAD_INPUT_DATA );

    while( crt->version != 0 && crt->next != NULL )
    {
        prev = crt;
        crt = crt->next;
    }

    /*
     * Add new certificate on the end of the chain if needed.
     */
    if( crt->version != 0 && crt->next == NULL )
    {
        crt->next = mbedtls_calloc( 1, sizeof( mbedtls_x509_crt ) );

        if( crt->next == NULL )
            return( MBEDTLS_ERR_X509_ALLOC_FAILED );

        prev = crt;
        mbedtls_x509_crt_init( crt->next );
        crt = crt->next;
    }

    if( ( ret = x509_crt_parse_der_core( crt, buf, buflen ) ) != 0 )
    {
        if( prev )
            prev->next = NULL;

        if( crt != chain )
            mbedtls_free( crt );

        return( ret );
    }

    return( 0 );
}

/*
 * Parse one or more PEM certificates from a buffer and add them to the chained
 * list
 */
int mbedtls_x509_crt_parse( mbedtls_x509_crt *chain, const unsigned char *buf, size_t buflen )
{
    int success = 0, first_error = 0, total_failed = 0;
    int buf_format = MBEDTLS_X509_FORMAT_DER;

    /*
     * Check for valid input
     */
    if( chain == NULL || buf == NULL )
        return( MBEDTLS_ERR_X509_BAD_INPUT_DATA );

    /*
     * Determine buffer content. Buffer contains either one DER certificate or
     * one or more PEM certificates.
     */
#if defined(MBEDTLS_PEM_PARSE_C)
    if( buflen != 0 && buf[buflen - 1] == '\0' &&
        strstr( (const char *) buf, "-----BEGIN CERTIFICATE-----" ) != NULL )
    {
        buf_format = MBEDTLS_X509_FORMAT_PEM;
    }
#endif

    if( buf_format == MBEDTLS_X509_FORMAT_DER )
        return mbedtls_x509_crt_parse_der( chain, buf, buflen );

#if defined(MBEDTLS_PEM_PARSE_C)
    if( buf_format == MBEDTLS_X509_FORMAT_PEM )
    {
        int ret;
        mbedtls_pem_context pem;

        /* 1 rather than 0 since the terminating NULL byte is counted in */
        while( buflen > 1 )
        {
            size_t use_len;
            mbedtls_pem_init( &pem );

            /* If we get there, we know the string is null-terminated */
            ret = mbedtls_pem_read_buffer( &pem,
                           "-----BEGIN CERTIFICATE-----",
                           "-----END CERTIFICATE-----",
                           buf, NULL, 0, &use_len );

            if( ret == 0 )
            {
                /*
                 * Was PEM encoded
                 */
                buflen -= use_len;
                buf += use_len;
            }
            else if( ret == MBEDTLS_ERR_PEM_BAD_INPUT_DATA )
            {
                return( ret );
            }
            else if( ret != MBEDTLS_ERR_PEM_NO_HEADER_FOOTER_PRESENT )
            {
                mbedtls_pem_free( &pem );

                /*
                 * PEM header and footer were found
                 */
                buflen -= use_len;
                buf += use_len;

                if( first_error == 0 )
                    first_error = ret;

                total_failed++;
                continue;
            }
            else
                break;

            ret = mbedtls_x509_crt_parse_der( chain, pem.buf, pem.buflen );

            mbedtls_pem_free( &pem );

            if( ret != 0 )
            {
                /*
                 * Quit parsing on a memory error
                 */
                if( ret == MBEDTLS_ERR_X509_ALLOC_FAILED )
                    return( ret );

                if( first_error == 0 )
                    first_error = ret;

                total_failed++;
                continue;
            }

            success = 1;
        }
    }
#endif /* MBEDTLS_PEM_PARSE_C */

    if( success )
        return( total_failed );
    else if( first_error )
        return( first_error );
    else
        return( MBEDTLS_ERR_X509_CERT_UNKNOWN_FORMAT );
}

#if defined(MBEDTLS_FS_IO)
/*
 * Load one or more certificates and add them to the chained list
 */
int mbedtls_x509_crt_parse_file( mbedtls_x509_crt *chain, const char *path )
{
    int ret;
    size_t n;
    unsigned char *buf;

    if( ( ret = mbedtls_pk_load_file( path, &buf, &n ) ) != 0 )
        return( ret );

    ret = mbedtls_x509_crt_parse( chain, buf, n );

    mbedtls_zeroize( buf, n );
    mbedtls_free( buf );

    return( ret );
}

int mbedtls_x509_crt_parse_path( mbedtls_x509_crt *chain, const char *path )
{
    int ret = 0;
#if defined(_WIN32) && !defined(EFIX64) && !defined(EFI32)
    int w_ret;
    WCHAR szDir[MAX_PATH];
    char filename[MAX_PATH];
    char *p;
    int len = (int) strlen( path );

    WIN32_FIND_DATAW file_data;
    HANDLE hFind;

    if( len > MAX_PATH - 3 )
        return( MBEDTLS_ERR_X509_BAD_INPUT_DATA );

    memset( szDir, 0, sizeof(szDir) );
    memset( filename, 0, MAX_PATH );
    memcpy( filename, path, len );
    filename[len++] = '\\';
    p = filename + len;
    filename[len++] = '*';

    w_ret = MultiByteToWideChar( CP_ACP, 0, filename, len, szDir,
                                 MAX_PATH - 3 );
    if( w_ret == 0 )
        return( MBEDTLS_ERR_X509_BAD_INPUT_DATA );

    hFind = FindFirstFileW( szDir, &file_data );
    if( hFind == INVALID_HANDLE_VALUE )
        return( MBEDTLS_ERR_X509_FILE_IO_ERROR );

    len = MAX_PATH - len;
    do
    {
        memset( p, 0, len );

        if( file_data.dwFileAttributes & FILE_ATTRIBUTE_DIRECTORY )
            continue;

        w_ret = WideCharToMultiByte( CP_ACP, 0, file_data.cFileName,
                                     lstrlenW( file_data.cFileName ),
                                     p, len - 1,
                                     NULL, NULL );
        if( w_ret == 0 )
            return( MBEDTLS_ERR_X509_FILE_IO_ERROR );

        w_ret = mbedtls_x509_crt_parse_file( chain, filename );
        if( w_ret < 0 )
            ret++;
        else
            ret += w_ret;
    }
    while( FindNextFileW( hFind, &file_data ) != 0 );

    if( GetLastError() != ERROR_NO_MORE_FILES )
        ret = MBEDTLS_ERR_X509_FILE_IO_ERROR;

    FindClose( hFind );
#else /* _WIN32 */
    int t_ret;
    struct stat sb;
    struct dirent *entry;
    char entry_name[255];
    DIR *dir = opendir( path );

    if( dir == NULL )
        return( MBEDTLS_ERR_X509_FILE_IO_ERROR );

#if defined(MBEDTLS_THREADING_PTHREAD)
    if( ( ret = mbedtls_mutex_lock( &mbedtls_threading_readdir_mutex ) ) != 0 )
        return( ret );
#endif

    while( ( entry = readdir( dir ) ) != NULL )
    {
        mbedtls_snprintf( entry_name, sizeof entry_name, "%s/%s", path, entry->d_name );

        if( stat( entry_name, &sb ) == -1 )
        {
            closedir( dir );
            ret = MBEDTLS_ERR_X509_FILE_IO_ERROR;
            goto cleanup;
        }

        if( !S_ISREG( sb.st_mode ) )
            continue;

        // Ignore parse errors
        //
        t_ret = mbedtls_x509_crt_parse_file( chain, entry_name );
        if( t_ret < 0 )
            ret++;
        else
            ret += t_ret;
    }
    closedir( dir );

cleanup:
#if defined(MBEDTLS_THREADING_PTHREAD)
    if( mbedtls_mutex_unlock( &mbedtls_threading_readdir_mutex ) != 0 )
        ret = MBEDTLS_ERR_THREADING_MUTEX_ERROR;
#endif

#endif /* _WIN32 */

    return( ret );
}
#endif /* MBEDTLS_FS_IO */

#if defined(_MSC_VER) && !defined snprintf && !defined(EFIX64) && \
    !defined(EFI32)
#include <stdarg.h>

#if !defined vsnprintf
#define vsnprintf _vsnprintf
#endif // vsnprintf

/*
 * Windows _snprintf and _vsnprintf are not compatible to linux versions.
 * Result value is not size of buffer needed, but -1 if no fit is possible.
 *
 * This fuction tries to 'fix' this by at least suggesting enlarging the
 * size by 20.
 */
static int compat_snprintf( char *str, size_t size, const char *format, ... )
{
    va_list ap;
    int res = -1;

    va_start( ap, format );

    res = vsnprintf( str, size, format, ap );

    va_end( ap );

    // No quick fix possible
    if( res < 0 )
        return( (int) size + 20 );

    return( res );
}

#define snprintf compat_snprintf
#endif /* _MSC_VER  && !snprintf && !EFIX64 && !EFI32 */

#define ERR_BUF_TOO_SMALL    -2

#define SAFE_SNPRINTF()                             \
{                                                   \
    if( ret == -1 )                                 \
        return( -1 );                               \
                                                    \
    if( (unsigned int) ret > n ) {                  \
        p[n - 1] = '\0';                            \
        return( ERR_BUF_TOO_SMALL ); \
    }                                               \
                                                    \
    n -= (unsigned int) ret;                        \
    p += (unsigned int) ret;                        \
}

static int x509_info_subject_alt_name( char **buf, size_t *size,
                                       const mbedtls_x509_sequence *subject_alt_name )
{
    size_t i;
    size_t n = *size;
    char *p = *buf;
    const mbedtls_x509_sequence *cur = subject_alt_name;
    const char *sep = "";
    size_t sep_len = 0;

    while( cur != NULL )
    {
        if( cur->buf.len + sep_len >= n )
        {
            *p = '\0';
            return( ERR_BUF_TOO_SMALL );
        }

        n -= cur->buf.len + sep_len;
        for( i = 0; i < sep_len; i++ )
            *p++ = sep[i];
        for( i = 0; i < cur->buf.len; i++ )
            *p++ = cur->buf.p[i];

        sep = ", ";
        sep_len = 2;

        cur = cur->next;
    }

    *p = '\0';

    *size = n;
    *buf = p;

    return( 0 );
}

#define PRINT_ITEM(i)                           \
    {                                           \
        ret = mbedtls_snprintf( p, n, "%s" i, sep );    \
        SAFE_SNPRINTF();                        \
        sep = ", ";                             \
    }

#define CERT_TYPE(type,name)                    \
    if( ns_cert_type & type )                   \
        PRINT_ITEM( name );

static int x509_info_cert_type( char **buf, size_t *size,
                                unsigned char ns_cert_type )
{
    int ret;
    size_t n = *size;
    char *p = *buf;
    const char *sep = "";

    CERT_TYPE( MBEDTLS_X509_NS_CERT_TYPE_SSL_CLIENT,         "SSL Client" );
    CERT_TYPE( MBEDTLS_X509_NS_CERT_TYPE_SSL_SERVER,         "SSL Server" );
    CERT_TYPE( MBEDTLS_X509_NS_CERT_TYPE_EMAIL,              "Email" );
    CERT_TYPE( MBEDTLS_X509_NS_CERT_TYPE_OBJECT_SIGNING,     "Object Signing" );
    CERT_TYPE( MBEDTLS_X509_NS_CERT_TYPE_RESERVED,           "Reserved" );
    CERT_TYPE( MBEDTLS_X509_NS_CERT_TYPE_SSL_CA,             "SSL CA" );
    CERT_TYPE( MBEDTLS_X509_NS_CERT_TYPE_EMAIL_CA,           "Email CA" );
    CERT_TYPE( MBEDTLS_X509_NS_CERT_TYPE_OBJECT_SIGNING_CA,  "Object Signing CA" );

    *size = n;
    *buf = p;

    return( 0 );
}

#define KEY_USAGE(code,name)    \
    if( key_usage & code )      \
        PRINT_ITEM( name );

static int x509_info_key_usage( char **buf, size_t *size,
                                unsigned char key_usage )
{
    int ret;
    size_t n = *size;
    char *p = *buf;
    const char *sep = "";

    KEY_USAGE( MBEDTLS_X509_KU_DIGITAL_SIGNATURE,    "Digital Signature" );
    KEY_USAGE( MBEDTLS_X509_KU_NON_REPUDIATION,      "Non Repudiation" );
    KEY_USAGE( MBEDTLS_X509_KU_KEY_ENCIPHERMENT,     "Key Encipherment" );
    KEY_USAGE( MBEDTLS_X509_KU_DATA_ENCIPHERMENT,    "Data Encipherment" );
    KEY_USAGE( MBEDTLS_X509_KU_KEY_AGREEMENT,        "Key Agreement" );
    KEY_USAGE( MBEDTLS_X509_KU_KEY_CERT_SIGN,        "Key Cert Sign" );
    KEY_USAGE( MBEDTLS_X509_KU_CRL_SIGN,             "CRL Sign" );

    *size = n;
    *buf = p;

    return( 0 );
}

static int x509_info_ext_key_usage( char **buf, size_t *size,
                                    const mbedtls_x509_sequence *extended_key_usage )
{
    int ret;
    const char *desc;
    size_t n = *size;
    char *p = *buf;
    const mbedtls_x509_sequence *cur = extended_key_usage;
    const char *sep = "";

    while( cur != NULL )
    {
        if( mbedtls_oid_get_extended_key_usage( &cur->buf, &desc ) != 0 )
            desc = "???";

        ret = mbedtls_snprintf( p, n, "%s%s", sep, desc );
        SAFE_SNPRINTF();

        sep = ", ";

        cur = cur->next;
    }

    *size = n;
    *buf = p;

    return( 0 );
}

/*
 * Return an informational string about the certificate.
 */
#define BEFORE_COLON    18
#define BC              "18"
int mbedtls_x509_crt_info( char *buf, size_t size, const char *prefix,
                   const mbedtls_x509_crt *crt )
{
    int ret;
    size_t n;
    char *p;
    char key_size_str[BEFORE_COLON];

    p = buf;
    n = size;

    ret = mbedtls_snprintf( p, n, "%scert. version     : %d\n",
                               prefix, crt->version );
    SAFE_SNPRINTF();
    ret = mbedtls_snprintf( p, n, "%sserial number     : ",
                               prefix );
    SAFE_SNPRINTF();

    ret = mbedtls_x509_serial_gets( p, n, &crt->serial );
    SAFE_SNPRINTF();

    ret = mbedtls_snprintf( p, n, "\n%sissuer name       : ", prefix );
    SAFE_SNPRINTF();
    ret = mbedtls_x509_dn_gets( p, n, &crt->issuer  );
    SAFE_SNPRINTF();

    ret = mbedtls_snprintf( p, n, "\n%ssubject name      : ", prefix );
    SAFE_SNPRINTF();
    ret = mbedtls_x509_dn_gets( p, n, &crt->subject );
    SAFE_SNPRINTF();

    ret = mbedtls_snprintf( p, n, "\n%sissued  on        : " \
                   "%04d-%02d-%02d %02d:%02d:%02d", prefix,
                   crt->valid_from.year, crt->valid_from.mon,
                   crt->valid_from.day,  crt->valid_from.hour,
                   crt->valid_from.min,  crt->valid_from.sec );
    SAFE_SNPRINTF();

    ret = mbedtls_snprintf( p, n, "\n%sexpires on        : " \
                   "%04d-%02d-%02d %02d:%02d:%02d", prefix,
                   crt->valid_to.year, crt->valid_to.mon,
                   crt->valid_to.day,  crt->valid_to.hour,
                   crt->valid_to.min,  crt->valid_to.sec );
    SAFE_SNPRINTF();

    ret = mbedtls_snprintf( p, n, "\n%ssigned using      : ", prefix );
    SAFE_SNPRINTF();

    ret = mbedtls_x509_sig_alg_gets( p, n, &crt->sig_oid, crt->sig_pk,
                             crt->sig_md, crt->sig_opts );
    SAFE_SNPRINTF();

    /* Key size */
    if( ( ret = mbedtls_x509_key_size_helper( key_size_str, BEFORE_COLON,
                                      mbedtls_pk_get_name( &crt->pk ) ) ) != 0 )
    {
        return( ret );
    }

    ret = mbedtls_snprintf( p, n, "\n%s%-" BC "s: %d bits", prefix, key_size_str,
                          (int) mbedtls_pk_get_size( &crt->pk ) );
    SAFE_SNPRINTF();

    /*
     * Optional extensions
     */

    if( crt->ext_types & MBEDTLS_X509_EXT_BASIC_CONSTRAINTS )
    {
        ret = mbedtls_snprintf( p, n, "\n%sbasic constraints : CA=%s", prefix,
                        crt->ca_istrue ? "true" : "false" );
        SAFE_SNPRINTF();

        if( crt->max_pathlen > 0 )
        {
            ret = mbedtls_snprintf( p, n, ", max_pathlen=%d", crt->max_pathlen - 1 );
            SAFE_SNPRINTF();
        }
    }

    if( crt->ext_types & MBEDTLS_X509_EXT_SUBJECT_ALT_NAME )
    {
        ret = mbedtls_snprintf( p, n, "\n%ssubject alt name  : ", prefix );
        SAFE_SNPRINTF();

        if( ( ret = x509_info_subject_alt_name( &p, &n,
                                            &crt->subject_alt_names ) ) != 0 )
            return( ret );
    }

    if( crt->ext_types & MBEDTLS_X509_EXT_NS_CERT_TYPE )
    {
        ret = mbedtls_snprintf( p, n, "\n%scert. type        : ", prefix );
        SAFE_SNPRINTF();

        if( ( ret = x509_info_cert_type( &p, &n, crt->ns_cert_type ) ) != 0 )
            return( ret );
    }

    if( crt->ext_types & MBEDTLS_X509_EXT_KEY_USAGE )
    {
        ret = mbedtls_snprintf( p, n, "\n%skey usage         : ", prefix );
        SAFE_SNPRINTF();

        if( ( ret = x509_info_key_usage( &p, &n, crt->key_usage ) ) != 0 )
            return( ret );
    }

    if( crt->ext_types & MBEDTLS_X509_EXT_EXTENDED_KEY_USAGE )
    {
        ret = mbedtls_snprintf( p, n, "\n%sext key usage     : ", prefix );
        SAFE_SNPRINTF();

        if( ( ret = x509_info_ext_key_usage( &p, &n,
                                             &crt->ext_key_usage ) ) != 0 )
            return( ret );
    }

    ret = mbedtls_snprintf( p, n, "\n" );
    SAFE_SNPRINTF();

    return( (int) ( size - n ) );
}

struct x509_crt_verify_string {
    int code;
    const char *string;
};

static const struct x509_crt_verify_string x509_crt_verify_strings[] = {
    { MBEDTLS_X509_BADCERT_EXPIRED,       "The certificate validity has expired" },
    { MBEDTLS_X509_BADCERT_REVOKED,       "The certificate has been revoked (is on a CRL)" },
    { MBEDTLS_X509_BADCERT_CN_MISMATCH,   "The certificate Common Name (CN) does not match with the expected CN" },
    { MBEDTLS_X509_BADCERT_NOT_TRUSTED,   "The certificate is not correctly signed by the trusted CA" },
    { MBEDTLS_X509_BADCRL_NOT_TRUSTED,    "The CRL is not correctly signed by the trusted CA" },
    { MBEDTLS_X509_BADCRL_EXPIRED,        "The CRL is expired" },
    { MBEDTLS_X509_BADCERT_MISSING,       "Certificate was missing" },
    { MBEDTLS_X509_BADCERT_SKIP_VERIFY,   "Certificate verification was skipped" },
    { MBEDTLS_X509_BADCERT_OTHER,         "Other reason (can be used by verify callback)" },
    { MBEDTLS_X509_BADCERT_FUTURE,        "The certificate validity starts in the future" },
    { MBEDTLS_X509_BADCRL_FUTURE,         "The CRL is from the future" },
    { MBEDTLS_X509_BADCERT_KEY_USAGE,     "Usage does not match the keyUsage extension" },
    { MBEDTLS_X509_BADCERT_EXT_KEY_USAGE, "Usage does not match the extendedKeyUsage extension" },
    { MBEDTLS_X509_BADCERT_NS_CERT_TYPE,  "Usage does not match the nsCertType extension" },
    { 0, NULL }
};

int mbedtls_x509_crt_verify_info( char *buf, size_t size, const char *prefix,
                          uint32_t flags )
{
    int ret;
    const struct x509_crt_verify_string *cur;
    char *p = buf;
    size_t n = size;

    for( cur = x509_crt_verify_strings; cur->string != NULL ; cur++ )
    {
        if( ( flags & cur->code ) == 0 )
            continue;

        ret = mbedtls_snprintf( p, n, "%s%s\n", prefix, cur->string );
        SAFE_SNPRINTF();
        flags ^= cur->code;
    }

    if( flags != 0 )
    {
        ret = mbedtls_snprintf( p, n, "%sUnknown reason "
                                       "(this should not happen)\n", prefix );
        SAFE_SNPRINTF();
    }

    return( (int) ( size - n ) );
}

#if defined(MBEDTLS_X509_CHECK_KEY_USAGE)
int mbedtls_x509_crt_check_key_usage( const mbedtls_x509_crt *crt, unsigned int usage )
{
    if( ( crt->ext_types & MBEDTLS_X509_EXT_KEY_USAGE ) != 0 &&
        ( crt->key_usage & usage ) != usage )
        return( MBEDTLS_ERR_X509_BAD_INPUT_DATA );

    return( 0 );
}
#endif

#if defined(MBEDTLS_X509_CHECK_EXTENDED_KEY_USAGE)
int mbedtls_x509_crt_check_extended_key_usage( const mbedtls_x509_crt *crt,
                                       const char *usage_oid,
                                       size_t usage_len )
{
    const mbedtls_x509_sequence *cur;

    /* Extension is not mandatory, absent means no restriction */
    if( ( crt->ext_types & MBEDTLS_X509_EXT_EXTENDED_KEY_USAGE ) == 0 )
        return( 0 );

    /*
     * Look for the requested usage (or wildcard ANY) in our list
     */
    for( cur = &crt->ext_key_usage; cur != NULL; cur = cur->next )
    {
        const mbedtls_x509_buf *cur_oid = &cur->buf;

        if( cur_oid->len == usage_len &&
            memcmp( cur_oid->p, usage_oid, usage_len ) == 0 )
        {
            return( 0 );
        }

        if( MBEDTLS_OID_CMP( MBEDTLS_OID_ANY_EXTENDED_KEY_USAGE, cur_oid ) == 0 )
            return( 0 );
    }

    return( MBEDTLS_ERR_X509_BAD_INPUT_DATA );
}
#endif /* MBEDTLS_X509_CHECK_EXTENDED_KEY_USAGE */

#if defined(MBEDTLS_X509_CRL_PARSE_C)
/*
 * Return 1 if the certificate is revoked, or 0 otherwise.
 */
int mbedtls_x509_crt_revoked( const mbedtls_x509_crt *crt, const mbedtls_x509_crl *crl )
{
    const mbedtls_x509_crl_entry *cur = &crl->entry;

    while( cur != NULL && cur->serial.len != 0 )
    {
        if( crt->serial.len == cur->serial.len &&
            memcmp( crt->serial.p, cur->serial.p, crt->serial.len ) == 0 )
        {
            if( mbedtls_x509_time_expired( &cur->revocation_date ) )
                return( 1 );
        }

        cur = cur->next;
    }

    return( 0 );
}

/*
 * Check that the given certificate is valid according to the CRL.
 */
static int x509_crt_verifycrl( mbedtls_x509_crt *crt, mbedtls_x509_crt *ca,
                               mbedtls_x509_crl *crl_list)
{
    int flags = 0;
    unsigned char hash[MBEDTLS_MD_MAX_SIZE];
    const mbedtls_md_info_t *md_info;

    if( ca == NULL )
        return( flags );

    /*
     * TODO: What happens if no CRL is present?
     * Suggestion: Revocation state should be unknown if no CRL is present.
     * For backwards compatibility this is not yet implemented.
     */

    while( crl_list != NULL )
    {
        if( crl_list->version == 0 ||
            crl_list->issuer_raw.len != ca->subject_raw.len ||
            memcmp( crl_list->issuer_raw.p, ca->subject_raw.p,
                    crl_list->issuer_raw.len ) != 0 )
        {
            crl_list = crl_list->next;
            continue;
        }

        /*
         * Check if the CA is configured to sign CRLs
         */
#if defined(MBEDTLS_X509_CHECK_KEY_USAGE)
        if( mbedtls_x509_crt_check_key_usage( ca, MBEDTLS_X509_KU_CRL_SIGN ) != 0 )
        {
            flags |= MBEDTLS_X509_BADCRL_NOT_TRUSTED;
            break;
        }
#endif

        /*
         * Check if CRL is correctly signed by the trusted CA
         */
        md_info = mbedtls_md_info_from_type( crl_list->sig_md );
        if( md_info == NULL )
        {
            /*
             * Cannot check 'unknown' hash
             */
            flags |= MBEDTLS_X509_BADCRL_NOT_TRUSTED;
            break;
        }

        mbedtls_md( md_info, crl_list->tbs.p, crl_list->tbs.len, hash );

        if( mbedtls_pk_verify_ext( crl_list->sig_pk, crl_list->sig_opts, &ca->pk,
                           crl_list->sig_md, hash, mbedtls_md_get_size( md_info ),
                           crl_list->sig.p, crl_list->sig.len ) != 0 )
        {
            flags |= MBEDTLS_X509_BADCRL_NOT_TRUSTED;
            break;
        }

        /*
         * Check for validity of CRL (Do not drop out)
         */
        if( mbedtls_x509_time_expired( &crl_list->next_update ) )
            flags |= MBEDTLS_X509_BADCRL_EXPIRED;

        if( mbedtls_x509_time_future( &crl_list->this_update ) )
            flags |= MBEDTLS_X509_BADCRL_FUTURE;

        /*
         * Check if certificate is revoked
         */
        if( mbedtls_x509_crt_revoked( crt, crl_list ) )
        {
            flags |= MBEDTLS_X509_BADCERT_REVOKED;
            break;
        }

        crl_list = crl_list->next;
    }
    return( flags );
}
#endif /* MBEDTLS_X509_CRL_PARSE_C */

/*
 * Like memcmp, but case-insensitive and always returns -1 if different
 */
static int x509_memcasecmp( const void *s1, const void *s2, size_t len )
{
    size_t i;
    unsigned char diff;
    const unsigned char *n1 = s1, *n2 = s2;

    for( i = 0; i < len; i++ )
    {
        diff = n1[i] ^ n2[i];

        if( diff == 0 )
            continue;

        if( diff == 32 &&
            ( ( n1[i] >= 'a' && n1[i] <= 'z' ) ||
              ( n1[i] >= 'A' && n1[i] <= 'Z' ) ) )
        {
            continue;
        }

        return( -1 );
    }

    return( 0 );
}

/*
 * Return 1 if match, 0 if not
 * TODO: inverted return value!
 */
static int x509_wildcard_verify( const char *cn, mbedtls_x509_buf *name )
{
    size_t i;
    size_t cn_idx = 0, cn_len = strlen( cn );

    if( name->len < 3 || name->p[0] != '*' || name->p[1] != '.' )
        return( 0 );

    for( i = 0; i < cn_len; ++i )
    {
        if( cn[i] == '.' )
        {
            cn_idx = i;
            break;
        }
    }

    if( cn_idx == 0 )
        return( 0 );

    if( cn_len - cn_idx == name->len - 1 &&
        x509_memcasecmp( name->p + 1, cn + cn_idx, name->len - 1 ) == 0 )
    {
        return( 1 );
    }

    return( 0 );
}

/*
 * Compare two X.509 strings, case-insensitive, and allowing for some encoding
 * variations (but not all).
 *
 * Return 0 if equal, -1 otherwise.
 */
static int x509_string_cmp( const mbedtls_x509_buf *a, const mbedtls_x509_buf *b )
{
    if( a->tag == b->tag &&
        a->len == b->len &&
        memcmp( a->p, b->p, b->len ) == 0 )
    {
        return( 0 );
    }

    if( ( a->tag == MBEDTLS_ASN1_UTF8_STRING || a->tag == MBEDTLS_ASN1_PRINTABLE_STRING ) &&
        ( b->tag == MBEDTLS_ASN1_UTF8_STRING || b->tag == MBEDTLS_ASN1_PRINTABLE_STRING ) &&
        a->len == b->len &&
        x509_memcasecmp( a->p, b->p, b->len ) == 0 )
    {
        return( 0 );
    }

    return( -1 );
}

/*
 * Compare two X.509 Names (aka rdnSequence).
 *
 * See RFC 5280 section 7.1, though we don't implement the whole algorithm:
 * we sometimes return unequal when the full algorithm would return equal,
 * but never the other way. (In particular, we don't do Unicode normalisation
 * or space folding.)
 *
 * Return 0 if equal, -1 otherwise.
 */
static int x509_name_cmp( const mbedtls_x509_name *a, const mbedtls_x509_name *b )
{
    /* Avoid recursion, it might not be optimised by the compiler */
    while( a != NULL || b != NULL )
    {
        if( a == NULL || b == NULL )
            return( -1 );

        /* type */
        if( a->oid.tag != b->oid.tag ||
            a->oid.len != b->oid.len ||
            memcmp( a->oid.p, b->oid.p, b->oid.len ) != 0 )
        {
            return( -1 );
        }

        /* value */
        if( x509_string_cmp( &a->val, &b->val ) != 0 )
            return( -1 );

        /* structure of the list of sets */
        if( a->next_merged != b->next_merged )
            return( -1 );

        a = a->next;
        b = b->next;
    }

    /* a == NULL == b */
    return( 0 );
}

/*
 * Check if 'parent' is a suitable parent (signing CA) for 'child'.
 * Return 0 if yes, -1 if not.
 *
 * top means parent is a locally-trusted certificate
 * bottom means child is the end entity cert
 */
static int x509_crt_check_parent( const mbedtls_x509_crt *child,
                                  const mbedtls_x509_crt *parent,
                                  int top, int bottom )
{
    int need_ca_bit;

    /* Parent must be the issuer */
    if( x509_name_cmp( &child->issuer, &parent->subject ) != 0 )
        return( -1 );

    /* Parent must have the basicConstraints CA bit set as a general rule */
    need_ca_bit = 1;

    /* Exception: v1/v2 certificates that are locally trusted. */
    if( top && parent->version < 3 )
        need_ca_bit = 0;

    /* Exception: self-signed end-entity certs that are locally trusted. */
    if( top && bottom &&
        child->raw.len == parent->raw.len &&
        memcmp( child->raw.p, parent->raw.p, child->raw.len ) == 0 )
    {
        need_ca_bit = 0;
    }

    if( need_ca_bit && ! parent->ca_istrue )
        return( -1 );

#if defined(MBEDTLS_X509_CHECK_KEY_USAGE)
    if( need_ca_bit &&
        mbedtls_x509_crt_check_key_usage( parent, MBEDTLS_X509_KU_KEY_CERT_SIGN ) != 0 )
    {
        return( -1 );
    }
#endif

    return( 0 );
}

static int x509_crt_verify_top(
                mbedtls_x509_crt *child, mbedtls_x509_crt *trust_ca,
                mbedtls_x509_crl *ca_crl, int path_cnt, uint32_t *flags,
                int (*f_vrfy)(void *, mbedtls_x509_crt *, int, uint32_t *),
                void *p_vrfy )
{
    int ret;
<<<<<<< HEAD
    uint32_t ca_flags = 0;
    int check_path_cnt = path_cnt + 1;
    unsigned char hash[MBEDTLS_MD_MAX_SIZE];
    const mbedtls_md_info_t *md_info;
=======
    int ca_flags = 0, check_path_cnt;
    unsigned char hash[POLARSSL_MD_MAX_SIZE];
    const md_info_t *md_info;
>>>>>>> 6ca76249

    if( mbedtls_x509_time_expired( &child->valid_to ) )
        *flags |= MBEDTLS_X509_BADCERT_EXPIRED;

    if( mbedtls_x509_time_future( &child->valid_from ) )
        *flags |= MBEDTLS_X509_BADCERT_FUTURE;

    /*
     * Child is the top of the chain. Check against the trust_ca list.
     */
    *flags |= MBEDTLS_X509_BADCERT_NOT_TRUSTED;

    md_info = mbedtls_md_info_from_type( child->sig_md );
    if( md_info == NULL )
    {
        /*
         * Cannot check 'unknown', no need to try any CA
         */
        trust_ca = NULL;
    }
    else
        mbedtls_md( md_info, child->tbs.p, child->tbs.len, hash );

    for( /* trust_ca */ ; trust_ca != NULL; trust_ca = trust_ca->next )
    {
        if( x509_crt_check_parent( child, trust_ca, 1, path_cnt == 0 ) != 0 )
            continue;

        check_path_cnt = path_cnt + 1;

        /*
         * Reduce check_path_cnt to check against if top of the chain is
         * the same as the trusted CA
         */
        if( child->subject_raw.len == trust_ca->subject_raw.len &&
            memcmp( child->subject_raw.p, trust_ca->subject_raw.p,
                            child->issuer_raw.len ) == 0 )
        {
            check_path_cnt--;
        }

        if( trust_ca->max_pathlen > 0 &&
            trust_ca->max_pathlen < check_path_cnt )
        {
            continue;
        }

        if( mbedtls_pk_verify_ext( child->sig_pk, child->sig_opts, &trust_ca->pk,
                           child->sig_md, hash, mbedtls_md_get_size( md_info ),
                           child->sig.p, child->sig.len ) != 0 )
        {
            continue;
        }

        /*
         * Top of chain is signed by a trusted CA
         */
        *flags &= ~MBEDTLS_X509_BADCERT_NOT_TRUSTED;
        break;
    }

    /*
     * If top of chain is not the same as the trusted CA send a verify request
     * to the callback for any issues with validity and CRL presence for the
     * trusted CA certificate.
     */
    if( trust_ca != NULL &&
        ( child->subject_raw.len != trust_ca->subject_raw.len ||
          memcmp( child->subject_raw.p, trust_ca->subject_raw.p,
                            child->issuer_raw.len ) != 0 ) )
    {
#if defined(MBEDTLS_X509_CRL_PARSE_C)
        /* Check trusted CA's CRL for the chain's top crt */
        *flags |= x509_crt_verifycrl( child, trust_ca, ca_crl );
#else
        ((void) ca_crl);
#endif

        if( mbedtls_x509_time_expired( &trust_ca->valid_to ) )
            ca_flags |= MBEDTLS_X509_BADCERT_EXPIRED;

        if( mbedtls_x509_time_future( &trust_ca->valid_from ) )
            ca_flags |= MBEDTLS_X509_BADCERT_FUTURE;

        if( NULL != f_vrfy )
        {
            if( ( ret = f_vrfy( p_vrfy, trust_ca, path_cnt + 1,
                                &ca_flags ) ) != 0 )
            {
                return( ret );
            }
        }
    }

    /* Call callback on top cert */
    if( NULL != f_vrfy )
    {
        if( ( ret = f_vrfy( p_vrfy, child, path_cnt, flags ) ) != 0 )
            return( ret );
    }

    *flags |= ca_flags;

    return( 0 );
}

static int x509_crt_verify_child(
                mbedtls_x509_crt *child, mbedtls_x509_crt *parent, mbedtls_x509_crt *trust_ca,
                mbedtls_x509_crl *ca_crl, int path_cnt, uint32_t *flags,
                int (*f_vrfy)(void *, mbedtls_x509_crt *, int, uint32_t *),
                void *p_vrfy )
{
    int ret;
    uint32_t parent_flags = 0;
    unsigned char hash[MBEDTLS_MD_MAX_SIZE];
    mbedtls_x509_crt *grandparent;
    const mbedtls_md_info_t *md_info;

    /* path_cnt is 0 for the first intermediate CA */
    if( 1 + path_cnt > MBEDTLS_X509_MAX_INTERMEDIATE_CA )
    {
        *flags |= MBEDTLS_X509_BADCERT_NOT_TRUSTED;
        return( MBEDTLS_ERR_X509_CERT_VERIFY_FAILED );
    }

    if( mbedtls_x509_time_expired( &child->valid_to ) )
        *flags |= MBEDTLS_X509_BADCERT_EXPIRED;

    if( mbedtls_x509_time_future( &child->valid_from ) )
        *flags |= MBEDTLS_X509_BADCERT_FUTURE;

    md_info = mbedtls_md_info_from_type( child->sig_md );
    if( md_info == NULL )
    {
        /*
         * Cannot check 'unknown' hash
         */
        *flags |= MBEDTLS_X509_BADCERT_NOT_TRUSTED;
    }
    else
    {
        mbedtls_md( md_info, child->tbs.p, child->tbs.len, hash );

        if( mbedtls_pk_verify_ext( child->sig_pk, child->sig_opts, &parent->pk,
                           child->sig_md, hash, mbedtls_md_get_size( md_info ),
                           child->sig.p, child->sig.len ) != 0 )
        {
            *flags |= MBEDTLS_X509_BADCERT_NOT_TRUSTED;
        }
    }

#if defined(MBEDTLS_X509_CRL_PARSE_C)
    /* Check trusted CA's CRL for the given crt */
    *flags |= x509_crt_verifycrl(child, parent, ca_crl);
#endif

    /* Look for a grandparent upwards the chain */
    for( grandparent = parent->next;
         grandparent != NULL;
         grandparent = grandparent->next )
    {
        if( x509_crt_check_parent( parent, grandparent,
                                   0, path_cnt == 0 ) == 0 )
            break;
    }

    /* Is our parent part of the chain or at the top? */
    if( grandparent != NULL )
    {
        ret = x509_crt_verify_child( parent, grandparent, trust_ca, ca_crl,
                                path_cnt + 1, &parent_flags, f_vrfy, p_vrfy );
        if( ret != 0 )
            return( ret );
    }
    else
    {
        ret = x509_crt_verify_top( parent, trust_ca, ca_crl,
                                path_cnt + 1, &parent_flags, f_vrfy, p_vrfy );
        if( ret != 0 )
            return( ret );
    }

    /* child is verified to be a child of the parent, call verify callback */
    if( NULL != f_vrfy )
        if( ( ret = f_vrfy( p_vrfy, child, path_cnt, flags ) ) != 0 )
            return( ret );

    *flags |= parent_flags;

    return( 0 );
}

/*
 * Verify the certificate validity
 */
int mbedtls_x509_crt_verify( mbedtls_x509_crt *crt,
                     mbedtls_x509_crt *trust_ca,
                     mbedtls_x509_crl *ca_crl,
                     const char *cn, uint32_t *flags,
                     int (*f_vrfy)(void *, mbedtls_x509_crt *, int, uint32_t *),
                     void *p_vrfy )
{
    size_t cn_len;
    int ret;
    int pathlen = 0;
    mbedtls_x509_crt *parent;
    mbedtls_x509_name *name;
    mbedtls_x509_sequence *cur = NULL;

    *flags = 0;

    if( cn != NULL )
    {
        name = &crt->subject;
        cn_len = strlen( cn );

        if( crt->ext_types & MBEDTLS_X509_EXT_SUBJECT_ALT_NAME )
        {
            cur = &crt->subject_alt_names;

            while( cur != NULL )
            {
                if( cur->buf.len == cn_len &&
                    x509_memcasecmp( cn, cur->buf.p, cn_len ) == 0 )
                    break;

                if( cur->buf.len > 2 &&
                    memcmp( cur->buf.p, "*.", 2 ) == 0 &&
                            x509_wildcard_verify( cn, &cur->buf ) )
                    break;

                cur = cur->next;
            }

            if( cur == NULL )
                *flags |= MBEDTLS_X509_BADCERT_CN_MISMATCH;
        }
        else
        {
            while( name != NULL )
            {
                if( MBEDTLS_OID_CMP( MBEDTLS_OID_AT_CN, &name->oid ) == 0 )
                {
                    if( name->val.len == cn_len &&
                        x509_memcasecmp( name->val.p, cn, cn_len ) == 0 )
                        break;

                    if( name->val.len > 2 &&
                        memcmp( name->val.p, "*.", 2 ) == 0 &&
                                x509_wildcard_verify( cn, &name->val ) )
                        break;
                }

                name = name->next;
            }

            if( name == NULL )
                *flags |= MBEDTLS_X509_BADCERT_CN_MISMATCH;
        }
    }

    /* Look for a parent upwards the chain */
    for( parent = crt->next; parent != NULL; parent = parent->next )
    {
        if( x509_crt_check_parent( crt, parent, 0, pathlen == 0 ) == 0 )
            break;
    }

    /* Are we part of the chain or at the top? */
    if( parent != NULL )
    {
        ret = x509_crt_verify_child( crt, parent, trust_ca, ca_crl,
                                     pathlen, flags, f_vrfy, p_vrfy );
        if( ret != 0 )
            return( ret );
    }
    else
    {
        ret = x509_crt_verify_top( crt, trust_ca, ca_crl,
                                   pathlen, flags, f_vrfy, p_vrfy );
        if( ret != 0 )
            return( ret );
    }

    if( *flags != 0 )
        return( MBEDTLS_ERR_X509_CERT_VERIFY_FAILED );

    return( 0 );
}

/*
 * Initialize a certificate chain
 */
void mbedtls_x509_crt_init( mbedtls_x509_crt *crt )
{
    memset( crt, 0, sizeof(mbedtls_x509_crt) );
}

/*
 * Unallocate all certificate data
 */
void mbedtls_x509_crt_free( mbedtls_x509_crt *crt )
{
    mbedtls_x509_crt *cert_cur = crt;
    mbedtls_x509_crt *cert_prv;
    mbedtls_x509_name *name_cur;
    mbedtls_x509_name *name_prv;
    mbedtls_x509_sequence *seq_cur;
    mbedtls_x509_sequence *seq_prv;

    if( crt == NULL )
        return;

    do
    {
        mbedtls_pk_free( &cert_cur->pk );

#if defined(MBEDTLS_X509_RSASSA_PSS_SUPPORT)
        mbedtls_free( cert_cur->sig_opts );
#endif

        name_cur = cert_cur->issuer.next;
        while( name_cur != NULL )
        {
            name_prv = name_cur;
            name_cur = name_cur->next;
            mbedtls_zeroize( name_prv, sizeof( mbedtls_x509_name ) );
            mbedtls_free( name_prv );
        }

        name_cur = cert_cur->subject.next;
        while( name_cur != NULL )
        {
            name_prv = name_cur;
            name_cur = name_cur->next;
            mbedtls_zeroize( name_prv, sizeof( mbedtls_x509_name ) );
            mbedtls_free( name_prv );
        }

        seq_cur = cert_cur->ext_key_usage.next;
        while( seq_cur != NULL )
        {
            seq_prv = seq_cur;
            seq_cur = seq_cur->next;
            mbedtls_zeroize( seq_prv, sizeof( mbedtls_x509_sequence ) );
            mbedtls_free( seq_prv );
        }

        seq_cur = cert_cur->subject_alt_names.next;
        while( seq_cur != NULL )
        {
            seq_prv = seq_cur;
            seq_cur = seq_cur->next;
            mbedtls_zeroize( seq_prv, sizeof( mbedtls_x509_sequence ) );
            mbedtls_free( seq_prv );
        }

        if( cert_cur->raw.p != NULL )
        {
            mbedtls_zeroize( cert_cur->raw.p, cert_cur->raw.len );
            mbedtls_free( cert_cur->raw.p );
        }

        cert_cur = cert_cur->next;
    }
    while( cert_cur != NULL );

    cert_cur = crt;
    do
    {
        cert_prv = cert_cur;
        cert_cur = cert_cur->next;

        mbedtls_zeroize( cert_prv, sizeof( mbedtls_x509_crt ) );
        if( cert_prv != crt )
            mbedtls_free( cert_prv );
    }
    while( cert_cur != NULL );
}

#endif /* MBEDTLS_X509_CRT_PARSE_C */<|MERGE_RESOLUTION|>--- conflicted
+++ resolved
@@ -1769,16 +1769,10 @@
                 void *p_vrfy )
 {
     int ret;
-<<<<<<< HEAD
     uint32_t ca_flags = 0;
-    int check_path_cnt = path_cnt + 1;
+    int check_path_cnt;
     unsigned char hash[MBEDTLS_MD_MAX_SIZE];
     const mbedtls_md_info_t *md_info;
-=======
-    int ca_flags = 0, check_path_cnt;
-    unsigned char hash[POLARSSL_MD_MAX_SIZE];
-    const md_info_t *md_info;
->>>>>>> 6ca76249
 
     if( mbedtls_x509_time_expired( &child->valid_to ) )
         *flags |= MBEDTLS_X509_BADCERT_EXPIRED;
