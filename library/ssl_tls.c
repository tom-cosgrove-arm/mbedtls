/*
 *  SSLv3/TLSv1 shared functions
 *
 *  Copyright (C) 2006-2015, ARM Limited, All Rights Reserved
 *  SPDX-License-Identifier: Apache-2.0
 *
 *  Licensed under the Apache License, Version 2.0 (the "License"); you may
 *  not use this file except in compliance with the License.
 *  You may obtain a copy of the License at
 *
 *  http://www.apache.org/licenses/LICENSE-2.0
 *
 *  Unless required by applicable law or agreed to in writing, software
 *  distributed under the License is distributed on an "AS IS" BASIS, WITHOUT
 *  WARRANTIES OR CONDITIONS OF ANY KIND, either express or implied.
 *  See the License for the specific language governing permissions and
 *  limitations under the License.
 *
 *  This file is part of mbed TLS (https://tls.mbed.org)
 */
/*
 *  The SSL 3.0 specification was drafted by Netscape in 1996,
 *  and became an IETF standard in 1999.
 *
 *  http://wp.netscape.com/eng/ssl3/
 *  http://www.ietf.org/rfc/rfc2246.txt
 *  http://www.ietf.org/rfc/rfc4346.txt
 */

#if !defined(MBEDTLS_CONFIG_FILE)
#include "mbedtls/config.h"
#else
#include MBEDTLS_CONFIG_FILE
#endif

#if defined(MBEDTLS_SSL_TLS_C)

#if defined(MBEDTLS_PLATFORM_C)
#include "mbedtls/platform.h"
#else
#include <stdlib.h>
#define mbedtls_calloc    calloc
#define mbedtls_free      free
#endif

#include "mbedtls/debug.h"
#include "mbedtls/ssl.h"
#include "mbedtls/ssl_internal.h"
#include "mbedtls/platform_util.h"

#include <string.h>

#if defined(MBEDTLS_USE_PSA_CRYPTO)
#include "mbedtls/psa_util.h"
#include "psa/crypto.h"
#endif

#if defined(MBEDTLS_X509_CRT_PARSE_C)
#include "mbedtls/oid.h"
#endif

#if defined(MBEDTLS_USE_PSA_CRYPTO)
#include "mbedtls/psa_util.h"
#endif

static void ssl_reset_in_out_pointers( mbedtls_ssl_context *ssl );
static uint32_t ssl_get_hs_total_len( mbedtls_ssl_context const *ssl );

/* Length of the "epoch" field in the record header */
static inline size_t ssl_ep_len( const mbedtls_ssl_context *ssl )
{
#if defined(MBEDTLS_SSL_PROTO_DTLS)
    if( ssl->conf->transport == MBEDTLS_SSL_TRANSPORT_DATAGRAM )
        return( 2 );
#else
    ((void) ssl);
#endif
    return( 0 );
}

/*
 * Start a timer.
 * Passing millisecs = 0 cancels a running timer.
 */
static void ssl_set_timer( mbedtls_ssl_context *ssl, uint32_t millisecs )
{
    if( ssl->f_set_timer == NULL )
        return;

    MBEDTLS_SSL_DEBUG_MSG( 3, ( "set_timer to %d ms", (int) millisecs ) );
    ssl->f_set_timer( ssl->p_timer, millisecs / 4, millisecs );
}

/*
 * Return -1 is timer is expired, 0 if it isn't.
 */
static int ssl_check_timer( mbedtls_ssl_context *ssl )
{
    if( ssl->f_get_timer == NULL )
        return( 0 );

    if( ssl->f_get_timer( ssl->p_timer ) == 2 )
    {
        MBEDTLS_SSL_DEBUG_MSG( 3, ( "timer expired" ) );
        return( -1 );
    }

    return( 0 );
}

static void ssl_update_out_pointers( mbedtls_ssl_context *ssl,
                                     mbedtls_ssl_transform *transform );
static void ssl_update_in_pointers( mbedtls_ssl_context *ssl,
                                    mbedtls_ssl_transform *transform );

#define SSL_DONT_FORCE_FLUSH 0
#define SSL_FORCE_FLUSH      1

#if defined(MBEDTLS_SSL_PROTO_DTLS)

/* Forward declarations for functions related to message buffering. */
static void ssl_buffering_free( mbedtls_ssl_context *ssl );
static void ssl_buffering_free_slot( mbedtls_ssl_context *ssl,
                                     uint8_t slot );
static void ssl_free_buffered_record( mbedtls_ssl_context *ssl );
static int ssl_load_buffered_message( mbedtls_ssl_context *ssl );
static int ssl_load_buffered_record( mbedtls_ssl_context *ssl );
static int ssl_buffer_message( mbedtls_ssl_context *ssl );
static int ssl_buffer_future_record( mbedtls_ssl_context *ssl );
static int ssl_next_record_is_in_datagram( mbedtls_ssl_context *ssl );

static size_t ssl_get_current_mtu( const mbedtls_ssl_context *ssl );
static size_t ssl_get_maximum_datagram_size( mbedtls_ssl_context const *ssl )
{
    size_t mtu = ssl_get_current_mtu( ssl );

    if( mtu != 0 && mtu < MBEDTLS_SSL_OUT_BUFFER_LEN )
        return( mtu );

    return( MBEDTLS_SSL_OUT_BUFFER_LEN );
}

static int ssl_get_remaining_space_in_datagram( mbedtls_ssl_context const *ssl )
{
    size_t const bytes_written = ssl->out_left;
    size_t const mtu           = ssl_get_maximum_datagram_size( ssl );

    /* Double-check that the write-index hasn't gone
     * past what we can transmit in a single datagram. */
    if( bytes_written > mtu )
    {
        /* Should never happen... */
        return( MBEDTLS_ERR_SSL_INTERNAL_ERROR );
    }

    return( (int) ( mtu - bytes_written ) );
}

static int ssl_get_remaining_payload_in_datagram( mbedtls_ssl_context const *ssl )
{
    int ret;
    size_t remaining, expansion;
    size_t max_len = MBEDTLS_SSL_OUT_CONTENT_LEN;

#if defined(MBEDTLS_SSL_MAX_FRAGMENT_LENGTH)
    const size_t mfl = mbedtls_ssl_get_max_frag_len( ssl );

    if( max_len > mfl )
        max_len = mfl;

    /* By the standard (RFC 6066 Sect. 4), the MFL extension
     * only limits the maximum record payload size, so in theory
     * we would be allowed to pack multiple records of payload size
     * MFL into a single datagram. However, this would mean that there's
     * no way to explicitly communicate MTU restrictions to the peer.
     *
     * The following reduction of max_len makes sure that we never
     * write datagrams larger than MFL + Record Expansion Overhead.
     */
    if( max_len <= ssl->out_left )
        return( 0 );

    max_len -= ssl->out_left;
#endif

    ret = ssl_get_remaining_space_in_datagram( ssl );
    if( ret < 0 )
        return( ret );
    remaining = (size_t) ret;

    ret = mbedtls_ssl_get_record_expansion( ssl );
    if( ret < 0 )
        return( ret );
    expansion = (size_t) ret;

    if( remaining <= expansion )
        return( 0 );

    remaining -= expansion;
    if( remaining >= max_len )
        remaining = max_len;

    return( (int) remaining );
}

/*
 * Double the retransmit timeout value, within the allowed range,
 * returning -1 if the maximum value has already been reached.
 */
static int ssl_double_retransmit_timeout( mbedtls_ssl_context *ssl )
{
    uint32_t new_timeout;

    if( ssl->handshake->retransmit_timeout >= ssl->conf->hs_timeout_max )
        return( -1 );

    /* Implement the final paragraph of RFC 6347 section 4.1.1.1
     * in the following way: after the initial transmission and a first
     * retransmission, back off to a temporary estimated MTU of 508 bytes.
     * This value is guaranteed to be deliverable (if not guaranteed to be
     * delivered) of any compliant IPv4 (and IPv6) network, and should work
     * on most non-IP stacks too. */
    if( ssl->handshake->retransmit_timeout != ssl->conf->hs_timeout_min )
    {
        ssl->handshake->mtu = 508;
        MBEDTLS_SSL_DEBUG_MSG( 2, ( "mtu autoreduction to %d bytes", ssl->handshake->mtu ) );
    }

    new_timeout = 2 * ssl->handshake->retransmit_timeout;

    /* Avoid arithmetic overflow and range overflow */
    if( new_timeout < ssl->handshake->retransmit_timeout ||
        new_timeout > ssl->conf->hs_timeout_max )
    {
        new_timeout = ssl->conf->hs_timeout_max;
    }

    ssl->handshake->retransmit_timeout = new_timeout;
    MBEDTLS_SSL_DEBUG_MSG( 3, ( "update timeout value to %d millisecs",
                        ssl->handshake->retransmit_timeout ) );

    return( 0 );
}

static void ssl_reset_retransmit_timeout( mbedtls_ssl_context *ssl )
{
    ssl->handshake->retransmit_timeout = ssl->conf->hs_timeout_min;
    MBEDTLS_SSL_DEBUG_MSG( 3, ( "update timeout value to %d millisecs",
                        ssl->handshake->retransmit_timeout ) );
}
#endif /* MBEDTLS_SSL_PROTO_DTLS */

#if defined(MBEDTLS_SSL_MAX_FRAGMENT_LENGTH)
/*
 * Convert max_fragment_length codes to length.
 * RFC 6066 says:
 *    enum{
 *        2^9(1), 2^10(2), 2^11(3), 2^12(4), (255)
 *    } MaxFragmentLength;
 * and we add 0 -> extension unused
 */
static unsigned int ssl_mfl_code_to_length( int mfl )
{
    switch( mfl )
    {
    case MBEDTLS_SSL_MAX_FRAG_LEN_NONE:
        return ( MBEDTLS_TLS_EXT_ADV_CONTENT_LEN );
    case MBEDTLS_SSL_MAX_FRAG_LEN_512:
        return 512;
    case MBEDTLS_SSL_MAX_FRAG_LEN_1024:
        return 1024;
    case MBEDTLS_SSL_MAX_FRAG_LEN_2048:
        return 2048;
    case MBEDTLS_SSL_MAX_FRAG_LEN_4096:
        return 4096;
    default:
        return ( MBEDTLS_TLS_EXT_ADV_CONTENT_LEN );
    }
}
#endif /* MBEDTLS_SSL_MAX_FRAGMENT_LENGTH */

#if defined(MBEDTLS_SSL_CLI_C)
static int ssl_session_copy( mbedtls_ssl_session *dst, const mbedtls_ssl_session *src )
{
    mbedtls_ssl_session_free( dst );
    memcpy( dst, src, sizeof( mbedtls_ssl_session ) );

#if defined(MBEDTLS_X509_CRT_PARSE_C)
    if( src->peer_cert != NULL )
    {
        int ret;

        dst->peer_cert = mbedtls_calloc( 1, sizeof(mbedtls_x509_crt) );
        if( dst->peer_cert == NULL )
            return( MBEDTLS_ERR_SSL_ALLOC_FAILED );

        mbedtls_x509_crt_init( dst->peer_cert );

        if( ( ret = mbedtls_x509_crt_parse_der( dst->peer_cert, src->peer_cert->raw.p,
                                        src->peer_cert->raw.len ) ) != 0 )
        {
            mbedtls_free( dst->peer_cert );
            dst->peer_cert = NULL;
            return( ret );
        }
    }
#endif /* MBEDTLS_X509_CRT_PARSE_C */

#if defined(MBEDTLS_SSL_SESSION_TICKETS) && defined(MBEDTLS_SSL_CLI_C)
    if( src->ticket != NULL )
    {
        dst->ticket = mbedtls_calloc( 1, src->ticket_len );
        if( dst->ticket == NULL )
            return( MBEDTLS_ERR_SSL_ALLOC_FAILED );

        memcpy( dst->ticket, src->ticket, src->ticket_len );
    }
#endif /* MBEDTLS_SSL_SESSION_TICKETS && MBEDTLS_SSL_CLI_C */

    return( 0 );
}
#endif /* MBEDTLS_SSL_CLI_C */

#if defined(MBEDTLS_SSL_HW_RECORD_ACCEL)
int (*mbedtls_ssl_hw_record_init)( mbedtls_ssl_context *ssl,
                     const unsigned char *key_enc, const unsigned char *key_dec,
                     size_t keylen,
                     const unsigned char *iv_enc,  const unsigned char *iv_dec,
                     size_t ivlen,
                     const unsigned char *mac_enc, const unsigned char *mac_dec,
                     size_t maclen ) = NULL;
int (*mbedtls_ssl_hw_record_activate)( mbedtls_ssl_context *ssl, int direction) = NULL;
int (*mbedtls_ssl_hw_record_reset)( mbedtls_ssl_context *ssl ) = NULL;
int (*mbedtls_ssl_hw_record_write)( mbedtls_ssl_context *ssl ) = NULL;
int (*mbedtls_ssl_hw_record_read)( mbedtls_ssl_context *ssl ) = NULL;
int (*mbedtls_ssl_hw_record_finish)( mbedtls_ssl_context *ssl ) = NULL;
#endif /* MBEDTLS_SSL_HW_RECORD_ACCEL */

/*
 * Key material generation
 */
#if defined(MBEDTLS_SSL_PROTO_SSL3)
static int ssl3_prf( const unsigned char *secret, size_t slen,
                     const char *label,
                     const unsigned char *random, size_t rlen,
                     unsigned char *dstbuf, size_t dlen )
{
    int ret = 0;
    size_t i;
    mbedtls_md5_context md5;
    mbedtls_sha1_context sha1;
    unsigned char padding[16];
    unsigned char sha1sum[20];
    ((void)label);

    mbedtls_md5_init(  &md5  );
    mbedtls_sha1_init( &sha1 );

    /*
     *  SSLv3:
     *    block =
     *      MD5( secret + SHA1( 'A'    + secret + random ) ) +
     *      MD5( secret + SHA1( 'BB'   + secret + random ) ) +
     *      MD5( secret + SHA1( 'CCC'  + secret + random ) ) +
     *      ...
     */
    for( i = 0; i < dlen / 16; i++ )
    {
        memset( padding, (unsigned char) ('A' + i), 1 + i );

        if( ( ret = mbedtls_sha1_starts_ret( &sha1 ) ) != 0 )
            goto exit;
        if( ( ret = mbedtls_sha1_update_ret( &sha1, padding, 1 + i ) ) != 0 )
            goto exit;
        if( ( ret = mbedtls_sha1_update_ret( &sha1, secret, slen ) ) != 0 )
            goto exit;
        if( ( ret = mbedtls_sha1_update_ret( &sha1, random, rlen ) ) != 0 )
            goto exit;
        if( ( ret = mbedtls_sha1_finish_ret( &sha1, sha1sum ) ) != 0 )
            goto exit;

        if( ( ret = mbedtls_md5_starts_ret( &md5 ) ) != 0 )
            goto exit;
        if( ( ret = mbedtls_md5_update_ret( &md5, secret, slen ) ) != 0 )
            goto exit;
        if( ( ret = mbedtls_md5_update_ret( &md5, sha1sum, 20 ) ) != 0 )
            goto exit;
        if( ( ret = mbedtls_md5_finish_ret( &md5, dstbuf + i * 16 ) ) != 0 )
            goto exit;
    }

exit:
    mbedtls_md5_free(  &md5  );
    mbedtls_sha1_free( &sha1 );

    mbedtls_platform_zeroize( padding, sizeof( padding ) );
    mbedtls_platform_zeroize( sha1sum, sizeof( sha1sum ) );

    return( ret );
}
#endif /* MBEDTLS_SSL_PROTO_SSL3 */

#if defined(MBEDTLS_SSL_PROTO_TLS1) || defined(MBEDTLS_SSL_PROTO_TLS1_1)
static int tls1_prf( const unsigned char *secret, size_t slen,
                     const char *label,
                     const unsigned char *random, size_t rlen,
                     unsigned char *dstbuf, size_t dlen )
{
    size_t nb, hs;
    size_t i, j, k;
    const unsigned char *S1, *S2;
    unsigned char tmp[128];
    unsigned char h_i[20];
    const mbedtls_md_info_t *md_info;
    mbedtls_md_context_t md_ctx;
    int ret;

    mbedtls_md_init( &md_ctx );

    if( sizeof( tmp ) < 20 + strlen( label ) + rlen )
        return( MBEDTLS_ERR_SSL_BAD_INPUT_DATA );

    hs = ( slen + 1 ) / 2;
    S1 = secret;
    S2 = secret + slen - hs;

    nb = strlen( label );
    memcpy( tmp + 20, label, nb );
    memcpy( tmp + 20 + nb, random, rlen );
    nb += rlen;

    /*
     * First compute P_md5(secret,label+random)[0..dlen]
     */
    if( ( md_info = mbedtls_md_info_from_type( MBEDTLS_MD_MD5 ) ) == NULL )
        return( MBEDTLS_ERR_SSL_INTERNAL_ERROR );

    if( ( ret = mbedtls_md_setup( &md_ctx, md_info, 1 ) ) != 0 )
        return( ret );

    mbedtls_md_hmac_starts( &md_ctx, S1, hs );
    mbedtls_md_hmac_update( &md_ctx, tmp + 20, nb );
    mbedtls_md_hmac_finish( &md_ctx, 4 + tmp );

    for( i = 0; i < dlen; i += 16 )
    {
        mbedtls_md_hmac_reset ( &md_ctx );
        mbedtls_md_hmac_update( &md_ctx, 4 + tmp, 16 + nb );
        mbedtls_md_hmac_finish( &md_ctx, h_i );

        mbedtls_md_hmac_reset ( &md_ctx );
        mbedtls_md_hmac_update( &md_ctx, 4 + tmp, 16 );
        mbedtls_md_hmac_finish( &md_ctx, 4 + tmp );

        k = ( i + 16 > dlen ) ? dlen % 16 : 16;

        for( j = 0; j < k; j++ )
            dstbuf[i + j]  = h_i[j];
    }

    mbedtls_md_free( &md_ctx );

    /*
     * XOR out with P_sha1(secret,label+random)[0..dlen]
     */
    if( ( md_info = mbedtls_md_info_from_type( MBEDTLS_MD_SHA1 ) ) == NULL )
        return( MBEDTLS_ERR_SSL_INTERNAL_ERROR );

    if( ( ret = mbedtls_md_setup( &md_ctx, md_info, 1 ) ) != 0 )
        return( ret );

    mbedtls_md_hmac_starts( &md_ctx, S2, hs );
    mbedtls_md_hmac_update( &md_ctx, tmp + 20, nb );
    mbedtls_md_hmac_finish( &md_ctx, tmp );

    for( i = 0; i < dlen; i += 20 )
    {
        mbedtls_md_hmac_reset ( &md_ctx );
        mbedtls_md_hmac_update( &md_ctx, tmp, 20 + nb );
        mbedtls_md_hmac_finish( &md_ctx, h_i );

        mbedtls_md_hmac_reset ( &md_ctx );
        mbedtls_md_hmac_update( &md_ctx, tmp, 20 );
        mbedtls_md_hmac_finish( &md_ctx, tmp );

        k = ( i + 20 > dlen ) ? dlen % 20 : 20;

        for( j = 0; j < k; j++ )
            dstbuf[i + j] = (unsigned char)( dstbuf[i + j] ^ h_i[j] );
    }

    mbedtls_md_free( &md_ctx );

    mbedtls_platform_zeroize( tmp, sizeof( tmp ) );
    mbedtls_platform_zeroize( h_i, sizeof( h_i ) );

    return( 0 );
}
#endif /* MBEDTLS_SSL_PROTO_TLS1) || MBEDTLS_SSL_PROTO_TLS1_1 */

#if defined(MBEDTLS_SSL_PROTO_TLS1_2)
#if defined(MBEDTLS_USE_PSA_CRYPTO)
static int tls_prf_generic( mbedtls_md_type_t md_type,
                            const unsigned char *secret, size_t slen,
                            const char *label,
                            const unsigned char *random, size_t rlen,
                            unsigned char *dstbuf, size_t dlen )
{
    psa_status_t status;
    psa_algorithm_t alg;
    psa_key_policy_t policy;
    psa_key_handle_t master_slot;
    psa_crypto_generator_t generator = PSA_CRYPTO_GENERATOR_INIT;

    if( ( status = psa_allocate_key( &master_slot ) ) != PSA_SUCCESS )
        return( MBEDTLS_ERR_SSL_HW_ACCEL_FAILED );

    if( md_type == MBEDTLS_MD_SHA384 )
        alg = PSA_ALG_TLS12_PRF(PSA_ALG_SHA_384);
    else
        alg = PSA_ALG_TLS12_PRF(PSA_ALG_SHA_256);

    policy = psa_key_policy_init();
    psa_key_policy_set_usage( &policy,
                              PSA_KEY_USAGE_DERIVE,
                              alg );
    status = psa_set_key_policy( master_slot, &policy );
    if( status != PSA_SUCCESS )
        return( MBEDTLS_ERR_SSL_HW_ACCEL_FAILED );

    status = psa_import_key( master_slot, PSA_KEY_TYPE_DERIVE, secret, slen );
    if( status != PSA_SUCCESS )
        return( MBEDTLS_ERR_SSL_HW_ACCEL_FAILED );

    status = psa_key_derivation( &generator,
                                 master_slot, alg,
                                 random, rlen,
                                 (unsigned char const *) label,
                                 (size_t) strlen( label ),
                                 dlen );
    if( status != PSA_SUCCESS )
    {
        psa_generator_abort( &generator );
        psa_destroy_key( master_slot );
        return( MBEDTLS_ERR_SSL_HW_ACCEL_FAILED );
    }

    status = psa_generator_read( &generator, dstbuf, dlen );
    if( status != PSA_SUCCESS )
    {
        psa_generator_abort( &generator );
        psa_destroy_key( master_slot );
        return( MBEDTLS_ERR_SSL_HW_ACCEL_FAILED );
    }

    status = psa_generator_abort( &generator );
    if( status != PSA_SUCCESS )
    {
        psa_destroy_key( master_slot );
        return( MBEDTLS_ERR_SSL_HW_ACCEL_FAILED );
    }

    status = psa_destroy_key( master_slot );
    if( status != PSA_SUCCESS )
        return( MBEDTLS_ERR_SSL_HW_ACCEL_FAILED );

    return( 0 );
}

#else /* MBEDTLS_USE_PSA_CRYPTO */

static int tls_prf_generic( mbedtls_md_type_t md_type,
                            const unsigned char *secret, size_t slen,
                            const char *label,
                            const unsigned char *random, size_t rlen,
                            unsigned char *dstbuf, size_t dlen )
{
    size_t nb;
    size_t i, j, k, md_len;
    unsigned char tmp[128];
    unsigned char h_i[MBEDTLS_MD_MAX_SIZE];
    const mbedtls_md_info_t *md_info;
    mbedtls_md_context_t md_ctx;
    int ret;

    mbedtls_md_init( &md_ctx );

    if( ( md_info = mbedtls_md_info_from_type( md_type ) ) == NULL )
        return( MBEDTLS_ERR_SSL_INTERNAL_ERROR );

    md_len = mbedtls_md_get_size( md_info );

    if( sizeof( tmp ) < md_len + strlen( label ) + rlen )
        return( MBEDTLS_ERR_SSL_BAD_INPUT_DATA );

    nb = strlen( label );
    memcpy( tmp + md_len, label, nb );
    memcpy( tmp + md_len + nb, random, rlen );
    nb += rlen;

    /*
     * Compute P_<hash>(secret, label + random)[0..dlen]
     */
    if ( ( ret = mbedtls_md_setup( &md_ctx, md_info, 1 ) ) != 0 )
        return( ret );

    mbedtls_md_hmac_starts( &md_ctx, secret, slen );
    mbedtls_md_hmac_update( &md_ctx, tmp + md_len, nb );
    mbedtls_md_hmac_finish( &md_ctx, tmp );

    for( i = 0; i < dlen; i += md_len )
    {
        mbedtls_md_hmac_reset ( &md_ctx );
        mbedtls_md_hmac_update( &md_ctx, tmp, md_len + nb );
        mbedtls_md_hmac_finish( &md_ctx, h_i );

        mbedtls_md_hmac_reset ( &md_ctx );
        mbedtls_md_hmac_update( &md_ctx, tmp, md_len );
        mbedtls_md_hmac_finish( &md_ctx, tmp );

        k = ( i + md_len > dlen ) ? dlen % md_len : md_len;

        for( j = 0; j < k; j++ )
            dstbuf[i + j]  = h_i[j];
    }

    mbedtls_md_free( &md_ctx );

    mbedtls_platform_zeroize( tmp, sizeof( tmp ) );
    mbedtls_platform_zeroize( h_i, sizeof( h_i ) );

    return( 0 );
}
#endif /* MBEDTLS_USE_PSA_CRYPTO */
#if defined(MBEDTLS_SHA256_C)
static int tls_prf_sha256( const unsigned char *secret, size_t slen,
                           const char *label,
                           const unsigned char *random, size_t rlen,
                           unsigned char *dstbuf, size_t dlen )
{
    return( tls_prf_generic( MBEDTLS_MD_SHA256, secret, slen,
                             label, random, rlen, dstbuf, dlen ) );
}
#endif /* MBEDTLS_SHA256_C */

#if defined(MBEDTLS_SHA512_C)
static int tls_prf_sha384( const unsigned char *secret, size_t slen,
                           const char *label,
                           const unsigned char *random, size_t rlen,
                           unsigned char *dstbuf, size_t dlen )
{
    return( tls_prf_generic( MBEDTLS_MD_SHA384, secret, slen,
                             label, random, rlen, dstbuf, dlen ) );
}
#endif /* MBEDTLS_SHA512_C */
#endif /* MBEDTLS_SSL_PROTO_TLS1_2 */

static void ssl_update_checksum_start( mbedtls_ssl_context *, const unsigned char *, size_t );

#if defined(MBEDTLS_SSL_PROTO_SSL3) || defined(MBEDTLS_SSL_PROTO_TLS1) || \
    defined(MBEDTLS_SSL_PROTO_TLS1_1)
static void ssl_update_checksum_md5sha1( mbedtls_ssl_context *, const unsigned char *, size_t );
#endif

#if defined(MBEDTLS_SSL_PROTO_SSL3)
static void ssl_calc_verify_ssl( mbedtls_ssl_context *, unsigned char * );
static void ssl_calc_finished_ssl( mbedtls_ssl_context *, unsigned char *, int );
#endif

#if defined(MBEDTLS_SSL_PROTO_TLS1) || defined(MBEDTLS_SSL_PROTO_TLS1_1)
static void ssl_calc_verify_tls( mbedtls_ssl_context *, unsigned char * );
static void ssl_calc_finished_tls( mbedtls_ssl_context *, unsigned char *, int );
#endif

#if defined(MBEDTLS_SSL_PROTO_TLS1_2)
#if defined(MBEDTLS_SHA256_C)
static void ssl_update_checksum_sha256( mbedtls_ssl_context *, const unsigned char *, size_t );
static void ssl_calc_verify_tls_sha256( mbedtls_ssl_context *,unsigned char * );
static void ssl_calc_finished_tls_sha256( mbedtls_ssl_context *,unsigned char *, int );
#endif

#if defined(MBEDTLS_SHA512_C)
static void ssl_update_checksum_sha384( mbedtls_ssl_context *, const unsigned char *, size_t );
static void ssl_calc_verify_tls_sha384( mbedtls_ssl_context *, unsigned char * );
static void ssl_calc_finished_tls_sha384( mbedtls_ssl_context *, unsigned char *, int );
#endif
#endif /* MBEDTLS_SSL_PROTO_TLS1_2 */

#if defined(MBEDTLS_KEY_EXCHANGE__SOME__PSK_ENABLED) && \
    defined(MBEDTLS_USE_PSA_CRYPTO)
static int ssl_use_opaque_psk( mbedtls_ssl_context const *ssl )
{
    if( ssl->conf->f_psk != NULL )
    {
        /* If we've used a callback to select the PSK,
         * the static configuration is irrelevant. */
        if( ssl->handshake->psk_opaque != 0 )
            return( 1 );

        return( 0 );
    }

    if( ssl->conf->psk_opaque != 0 )
        return( 1 );

    return( 0 );
}
#endif /* MBEDTLS_USE_PSA_CRYPTO &&
          MBEDTLS_KEY_EXCHANGE__SOME__PSK_ENABLED */

int mbedtls_ssl_derive_keys( mbedtls_ssl_context *ssl )
{
    int ret = 0;
#if defined(MBEDTLS_USE_PSA_CRYPTO)
    int psa_fallthrough;
#endif /* MBEDTLS_USE_PSA_CRYPTO */
    unsigned char tmp[64];
    unsigned char keyblk[256];
    unsigned char *key1;
    unsigned char *key2;
    unsigned char *mac_enc;
    unsigned char *mac_dec;
    size_t mac_key_len;
    size_t iv_copy_len;
    size_t taglen = 0;
    const mbedtls_cipher_info_t *cipher_info;
    const mbedtls_md_info_t *md_info;

    /* cf. RFC 5246, Section 8.1:
     * "The master secret is always exactly 48 bytes in length." */
    size_t const master_secret_len = 48;

#if defined(MBEDTLS_SSL_EXTENDED_MASTER_SECRET)
    unsigned char session_hash[48];
#endif /* MBEDTLS_SSL_EXTENDED_MASTER_SECRET */

    mbedtls_ssl_session *session = ssl->session_negotiate;
    mbedtls_ssl_transform *transform = ssl->transform_negotiate;
    mbedtls_ssl_handshake_params *handshake = ssl->handshake;

    MBEDTLS_SSL_DEBUG_MSG( 2, ( "=> derive keys" ) );

    cipher_info = mbedtls_cipher_info_from_type( transform->ciphersuite_info->cipher );
    if( cipher_info == NULL )
    {
        MBEDTLS_SSL_DEBUG_MSG( 1, ( "cipher info for %d not found",
                            transform->ciphersuite_info->cipher ) );
        return( MBEDTLS_ERR_SSL_BAD_INPUT_DATA );
    }

    md_info = mbedtls_md_info_from_type( transform->ciphersuite_info->mac );
    if( md_info == NULL )
    {
        MBEDTLS_SSL_DEBUG_MSG( 1, ( "mbedtls_md info for %d not found",
                            transform->ciphersuite_info->mac ) );
        return( MBEDTLS_ERR_SSL_BAD_INPUT_DATA );
    }

    /*
     * Set appropriate PRF function and other SSL / TLS / TLS1.2 functions
     */
#if defined(MBEDTLS_SSL_PROTO_SSL3)
    if( ssl->minor_ver == MBEDTLS_SSL_MINOR_VERSION_0 )
    {
        handshake->tls_prf = ssl3_prf;
        handshake->calc_verify = ssl_calc_verify_ssl;
        handshake->calc_finished = ssl_calc_finished_ssl;
    }
    else
#endif
#if defined(MBEDTLS_SSL_PROTO_TLS1) || defined(MBEDTLS_SSL_PROTO_TLS1_1)
    if( ssl->minor_ver < MBEDTLS_SSL_MINOR_VERSION_3 )
    {
        handshake->tls_prf = tls1_prf;
        handshake->calc_verify = ssl_calc_verify_tls;
        handshake->calc_finished = ssl_calc_finished_tls;
    }
    else
#endif
#if defined(MBEDTLS_SSL_PROTO_TLS1_2)
#if defined(MBEDTLS_SHA512_C)
    if( ssl->minor_ver == MBEDTLS_SSL_MINOR_VERSION_3 &&
        transform->ciphersuite_info->mac == MBEDTLS_MD_SHA384 )
    {
        handshake->tls_prf = tls_prf_sha384;
        handshake->calc_verify = ssl_calc_verify_tls_sha384;
        handshake->calc_finished = ssl_calc_finished_tls_sha384;
    }
    else
#endif
#if defined(MBEDTLS_SHA256_C)
    if( ssl->minor_ver == MBEDTLS_SSL_MINOR_VERSION_3 )
    {
        handshake->tls_prf = tls_prf_sha256;
        handshake->calc_verify = ssl_calc_verify_tls_sha256;
        handshake->calc_finished = ssl_calc_finished_tls_sha256;
    }
    else
#endif
#endif /* MBEDTLS_SSL_PROTO_TLS1_2 */
    {
        MBEDTLS_SSL_DEBUG_MSG( 1, ( "should never happen" ) );
        return( MBEDTLS_ERR_SSL_INTERNAL_ERROR );
    }

    /*
     * SSLv3:
     *   master =
     *     MD5( premaster + SHA1( 'A'   + premaster + randbytes ) ) +
     *     MD5( premaster + SHA1( 'BB'  + premaster + randbytes ) ) +
     *     MD5( premaster + SHA1( 'CCC' + premaster + randbytes ) )
     *
     * TLSv1+:
     *   master = PRF( premaster, "master secret", randbytes )[0..47]
     */
    if( handshake->resume != 0 )
    {
        MBEDTLS_SSL_DEBUG_MSG( 3, ( "no premaster (session resumed)" ) );
    }
    else
    {
        /* The label for the KDF used for key expansion.
         * This is either "master secret" or "extended master secret"
         * depending on whether the Extended Master Secret extension
         * is used. */
        char const *lbl = "master secret";

        /* The salt for the KDF used for key expansion.
         * - If the Extended Master Secret extension is not used,
         *   this is ClientHello.Random + ServerHello.Random
         *   (see Sect. 8.1 in RFC 5246).
         * - If the Extended Master Secret extension is used,
         *   this is the transcript of the handshake so far.
         *   (see Sect. 4 in RFC 7627). */
        unsigned char const *salt = handshake->randbytes;
        size_t salt_len = 64;

#if defined(MBEDTLS_SSL_EXTENDED_MASTER_SECRET)
        const mbedtls_ssl_ciphersuite_t *ciphersuite_info =
            ssl->transform_negotiate->ciphersuite_info;
        mbedtls_md_type_t const md_type = ciphersuite_info->mac;
#endif /* MBEDTLS_SSL_EXTENDED_MASTER_SECRET */

#if defined(MBEDTLS_SSL_EXTENDED_MASTER_SECRET)
        if( ssl->handshake->extended_ms == MBEDTLS_SSL_EXTENDED_MS_ENABLED )
        {
            MBEDTLS_SSL_DEBUG_MSG( 3, ( "using extended master secret" ) );

            lbl  = "extended master secret";
            salt = session_hash;
            ssl->handshake->calc_verify( ssl, session_hash );
#if defined(MBEDTLS_SSL_PROTO_TLS1_2)
            if( ssl->minor_ver == MBEDTLS_SSL_MINOR_VERSION_3 )
            {
#if defined(MBEDTLS_SHA512_C)
                if( md_type == MBEDTLS_MD_SHA384 )
                    salt_len = 48;
                else
#endif /* MBEDTLS_SHA512_C */
                    salt_len = 32;
            }
            else
#endif /* MBEDTLS_SSL_PROTO_TLS1_2 */
                salt_len = 36;

            MBEDTLS_SSL_DEBUG_BUF( 3, "session hash", session_hash, salt_len );
        }
#endif /* MBEDTLS_SSL_EXTENDED_MS_ENABLED */

#if defined(MBEDTLS_USE_PSA_CRYPTO) &&          \
    defined(MBEDTLS_KEY_EXCHANGE_PSK_ENABLED)
        if( ciphersuite_info->key_exchange == MBEDTLS_KEY_EXCHANGE_PSK &&
            ssl->minor_ver == MBEDTLS_SSL_MINOR_VERSION_3 &&
            ssl_use_opaque_psk( ssl ) == 1 )
        {
            /* Perform PSK-to-MS expansion in a single step. */
            psa_status_t status;
            psa_algorithm_t alg;
            psa_crypto_generator_t generator = PSA_CRYPTO_GENERATOR_INIT;
            psa_key_handle_t psk;

            MBEDTLS_SSL_DEBUG_MSG( 2, ( "perform PSA-based PSK-to-MS expansion" ) );

            psk = ssl->conf->psk_opaque;
            if( ssl->handshake->psk_opaque != 0 )
                psk = ssl->handshake->psk_opaque;

            if( md_type == MBEDTLS_MD_SHA384 )
                alg = PSA_ALG_TLS12_PSK_TO_MS(PSA_ALG_SHA_384);
            else
                alg = PSA_ALG_TLS12_PSK_TO_MS(PSA_ALG_SHA_256);

            status = psa_key_derivation( &generator, psk, alg,
                                         salt, salt_len,
                                         (unsigned char const *) lbl,
                                         (size_t) strlen( lbl ),
                                         master_secret_len );
            if( status != PSA_SUCCESS )
            {
                psa_generator_abort( &generator );
                return( MBEDTLS_ERR_SSL_HW_ACCEL_FAILED );
<<<<<<< HEAD
            }

            status = psa_generator_read( &generator, session->master,
                                         master_secret_len );
            if( status != PSA_SUCCESS )
            {
                psa_generator_abort( &generator );
                return( MBEDTLS_ERR_SSL_HW_ACCEL_FAILED );
            }

=======
            }

            status = psa_generator_read( &generator, session->master,
                                         master_secret_len );
            if( status != PSA_SUCCESS )
            {
                psa_generator_abort( &generator );
                return( MBEDTLS_ERR_SSL_HW_ACCEL_FAILED );
            }

>>>>>>> eb508712
            status = psa_generator_abort( &generator );
            if( status != PSA_SUCCESS )
                return( MBEDTLS_ERR_SSL_HW_ACCEL_FAILED );
        }
        else
#endif
        {
            ret = handshake->tls_prf( handshake->premaster, handshake->pmslen,
                                      lbl, salt, salt_len,
                                      session->master,
                                      master_secret_len );
            if( ret != 0 )
            {
                MBEDTLS_SSL_DEBUG_RET( 1, "prf", ret );
                return( ret );
            }

            MBEDTLS_SSL_DEBUG_BUF( 3, "premaster secret",
                                   handshake->premaster,
                                   handshake->pmslen );

            mbedtls_platform_zeroize( handshake->premaster,
                                      sizeof(handshake->premaster) );
        }
    }

    /*
     * Swap the client and server random values.
     */
    memcpy( tmp, handshake->randbytes, 64 );
    memcpy( handshake->randbytes, tmp + 32, 32 );
    memcpy( handshake->randbytes + 32, tmp, 32 );
    mbedtls_platform_zeroize( tmp, sizeof( tmp ) );

    /*
     *  SSLv3:
     *    key block =
     *      MD5( master + SHA1( 'A'    + master + randbytes ) ) +
     *      MD5( master + SHA1( 'BB'   + master + randbytes ) ) +
     *      MD5( master + SHA1( 'CCC'  + master + randbytes ) ) +
     *      MD5( master + SHA1( 'DDDD' + master + randbytes ) ) +
     *      ...
     *
     *  TLSv1:
     *    key block = PRF( master, "key expansion", randbytes )
     */
    ret = handshake->tls_prf( session->master, 48, "key expansion",
                              handshake->randbytes, 64, keyblk, 256 );
    if( ret != 0 )
    {
        MBEDTLS_SSL_DEBUG_RET( 1, "prf", ret );
        return( ret );
    }

    MBEDTLS_SSL_DEBUG_MSG( 3, ( "ciphersuite = %s",
                   mbedtls_ssl_get_ciphersuite_name( session->ciphersuite ) ) );
    MBEDTLS_SSL_DEBUG_BUF( 3, "master secret", session->master, 48 );
    MBEDTLS_SSL_DEBUG_BUF( 4, "random bytes", handshake->randbytes, 64 );
    MBEDTLS_SSL_DEBUG_BUF( 4, "key block", keyblk, 256 );

    mbedtls_platform_zeroize( handshake->randbytes,
                              sizeof( handshake->randbytes ) );

    /*
     * Determine the appropriate key, IV and MAC length.
     */

    transform->keylen = cipher_info->key_bitlen / 8;

    if( cipher_info->mode == MBEDTLS_MODE_GCM ||
        cipher_info->mode == MBEDTLS_MODE_CCM ||
        cipher_info->mode == MBEDTLS_MODE_CHACHAPOLY )
    {
        size_t explicit_ivlen;

        transform->maclen = 0;
        mac_key_len = 0;

        /* All modes haves 96-bit IVs;
         * GCM and CCM has 4 implicit and 8 explicit bytes
         * ChachaPoly has all 12 bytes implicit
         */
        transform->ivlen = 12;
        if( cipher_info->mode == MBEDTLS_MODE_CHACHAPOLY )
            transform->fixed_ivlen = 12;
        else
            transform->fixed_ivlen = 4;

        /* All modes have 128-bit tags, except CCM_8 (ciphersuite flag) */
        taglen = transform->ciphersuite_info->flags &
                  MBEDTLS_CIPHERSUITE_SHORT_TAG ? 8 : 16;


        /* Minimum length of encrypted record */
        explicit_ivlen = transform->ivlen - transform->fixed_ivlen;
        transform->minlen = explicit_ivlen + taglen;
    }
    else
    {
        /* Initialize HMAC contexts */
        if( ( ret = mbedtls_md_setup( &transform->md_ctx_enc, md_info, 1 ) ) != 0 ||
            ( ret = mbedtls_md_setup( &transform->md_ctx_dec, md_info, 1 ) ) != 0 )
        {
            MBEDTLS_SSL_DEBUG_RET( 1, "mbedtls_md_setup", ret );
            return( ret );
        }

        /* Get MAC length */
        mac_key_len = mbedtls_md_get_size( md_info );
        transform->maclen = mac_key_len;

#if defined(MBEDTLS_SSL_TRUNCATED_HMAC)
        /*
         * If HMAC is to be truncated, we shall keep the leftmost bytes,
         * (rfc 6066 page 13 or rfc 2104 section 4),
         * so we only need to adjust the length here.
         */
        if( session->trunc_hmac == MBEDTLS_SSL_TRUNC_HMAC_ENABLED )
        {
            transform->maclen = MBEDTLS_SSL_TRUNCATED_HMAC_LEN;

#if defined(MBEDTLS_SSL_TRUNCATED_HMAC_COMPAT)
            /* Fall back to old, non-compliant version of the truncated
             * HMAC implementation which also truncates the key
             * (Mbed TLS versions from 1.3 to 2.6.0) */
            mac_key_len = transform->maclen;
#endif
        }
#endif /* MBEDTLS_SSL_TRUNCATED_HMAC */

        /* IV length */
        transform->ivlen = cipher_info->iv_size;

        /* Minimum length */
        if( cipher_info->mode == MBEDTLS_MODE_STREAM )
            transform->minlen = transform->maclen;
        else
        {
            /*
             * GenericBlockCipher:
             * 1. if EtM is in use: one block plus MAC
             *    otherwise: * first multiple of blocklen greater than maclen
             * 2. IV except for SSL3 and TLS 1.0
             */
#if defined(MBEDTLS_SSL_ENCRYPT_THEN_MAC)
            if( session->encrypt_then_mac == MBEDTLS_SSL_ETM_ENABLED )
            {
                transform->minlen = transform->maclen
                                  + cipher_info->block_size;
            }
            else
#endif
            {
                transform->minlen = transform->maclen
                                  + cipher_info->block_size
                                  - transform->maclen % cipher_info->block_size;
            }

#if defined(MBEDTLS_SSL_PROTO_SSL3) || defined(MBEDTLS_SSL_PROTO_TLS1)
            if( ssl->minor_ver == MBEDTLS_SSL_MINOR_VERSION_0 ||
                ssl->minor_ver == MBEDTLS_SSL_MINOR_VERSION_1 )
                ; /* No need to adjust minlen */
            else
#endif
#if defined(MBEDTLS_SSL_PROTO_TLS1_1) || defined(MBEDTLS_SSL_PROTO_TLS1_2)
            if( ssl->minor_ver == MBEDTLS_SSL_MINOR_VERSION_2 ||
                ssl->minor_ver == MBEDTLS_SSL_MINOR_VERSION_3 )
            {
                transform->minlen += transform->ivlen;
            }
            else
#endif
            {
                MBEDTLS_SSL_DEBUG_MSG( 1, ( "should never happen" ) );
                return( MBEDTLS_ERR_SSL_INTERNAL_ERROR );
            }
        }
    }

    MBEDTLS_SSL_DEBUG_MSG( 3, ( "keylen: %d, minlen: %d, ivlen: %d, maclen: %d",
                   transform->keylen, transform->minlen, transform->ivlen,
                   transform->maclen ) );

    /*
     * Finally setup the cipher contexts, IVs and MAC secrets.
     */
#if defined(MBEDTLS_SSL_CLI_C)
    if( ssl->conf->endpoint == MBEDTLS_SSL_IS_CLIENT )
    {
        key1 = keyblk + mac_key_len * 2;
        key2 = keyblk + mac_key_len * 2 + transform->keylen;

        mac_enc = keyblk;
        mac_dec = keyblk + mac_key_len;

        /*
         * This is not used in TLS v1.1.
         */
        iv_copy_len = ( transform->fixed_ivlen ) ?
                            transform->fixed_ivlen : transform->ivlen;
        memcpy( transform->iv_enc, key2 + transform->keylen,  iv_copy_len );
        memcpy( transform->iv_dec, key2 + transform->keylen + iv_copy_len,
                iv_copy_len );
    }
    else
#endif /* MBEDTLS_SSL_CLI_C */
#if defined(MBEDTLS_SSL_SRV_C)
    if( ssl->conf->endpoint == MBEDTLS_SSL_IS_SERVER )
    {
        key1 = keyblk + mac_key_len * 2 + transform->keylen;
        key2 = keyblk + mac_key_len * 2;

        mac_enc = keyblk + mac_key_len;
        mac_dec = keyblk;

        /*
         * This is not used in TLS v1.1.
         */
        iv_copy_len = ( transform->fixed_ivlen ) ?
                            transform->fixed_ivlen : transform->ivlen;
        memcpy( transform->iv_dec, key1 + transform->keylen,  iv_copy_len );
        memcpy( transform->iv_enc, key1 + transform->keylen + iv_copy_len,
                iv_copy_len );
    }
    else
#endif /* MBEDTLS_SSL_SRV_C */
    {
        MBEDTLS_SSL_DEBUG_MSG( 1, ( "should never happen" ) );
        return( MBEDTLS_ERR_SSL_INTERNAL_ERROR );
    }

#if defined(MBEDTLS_SSL_PROTO_SSL3)
    if( ssl->minor_ver == MBEDTLS_SSL_MINOR_VERSION_0 )
    {
        if( mac_key_len > sizeof transform->mac_enc )
        {
            MBEDTLS_SSL_DEBUG_MSG( 1, ( "should never happen" ) );
            return( MBEDTLS_ERR_SSL_INTERNAL_ERROR );
        }

        memcpy( transform->mac_enc, mac_enc, mac_key_len );
        memcpy( transform->mac_dec, mac_dec, mac_key_len );
    }
    else
#endif /* MBEDTLS_SSL_PROTO_SSL3 */
#if defined(MBEDTLS_SSL_PROTO_TLS1) || defined(MBEDTLS_SSL_PROTO_TLS1_1) || \
    defined(MBEDTLS_SSL_PROTO_TLS1_2)
    if( ssl->minor_ver >= MBEDTLS_SSL_MINOR_VERSION_1 )
    {
        /* For HMAC-based ciphersuites, initialize the HMAC transforms.
           For AEAD-based ciphersuites, there is nothing to do here. */
        if( mac_key_len != 0 )
        {
            mbedtls_md_hmac_starts( &transform->md_ctx_enc, mac_enc, mac_key_len );
            mbedtls_md_hmac_starts( &transform->md_ctx_dec, mac_dec, mac_key_len );
        }
    }
    else
#endif
    {
        MBEDTLS_SSL_DEBUG_MSG( 1, ( "should never happen" ) );
        return( MBEDTLS_ERR_SSL_INTERNAL_ERROR );
    }

#if defined(MBEDTLS_SSL_HW_RECORD_ACCEL)
    if( mbedtls_ssl_hw_record_init != NULL )
    {
        int ret = 0;

        MBEDTLS_SSL_DEBUG_MSG( 2, ( "going for mbedtls_ssl_hw_record_init()" ) );

        if( ( ret = mbedtls_ssl_hw_record_init( ssl, key1, key2, transform->keylen,
                                        transform->iv_enc, transform->iv_dec,
                                        iv_copy_len,
                                        mac_enc, mac_dec,
                                        mac_key_len ) ) != 0 )
        {
            MBEDTLS_SSL_DEBUG_RET( 1, "mbedtls_ssl_hw_record_init", ret );
            return( MBEDTLS_ERR_SSL_HW_ACCEL_FAILED );
        }
    }
#endif /* MBEDTLS_SSL_HW_RECORD_ACCEL */

#if defined(MBEDTLS_SSL_EXPORT_KEYS)
    if( ssl->conf->f_export_keys != NULL )
    {
        ssl->conf->f_export_keys( ssl->conf->p_export_keys,
                                  session->master, keyblk,
                                  mac_key_len, transform->keylen,
                                  iv_copy_len );
    }
#endif

#if defined(MBEDTLS_USE_PSA_CRYPTO)

    /* Only use PSA-based ciphers for TLS-1.2.
     * That's relevant at least for TLS-1.0, where
     * we assume that mbedtls_cipher_crypt() updates
     * the structure field for the IV, which the PSA-based
     * implementation currently doesn't. */
#if defined(MBEDTLS_SSL_PROTO_TLS1_2)
    if( ssl->minor_ver == MBEDTLS_SSL_MINOR_VERSION_3 )
    {
        ret = mbedtls_cipher_setup_psa( &transform->cipher_ctx_enc,
                                        cipher_info, taglen );
        if( ret != 0 && ret != MBEDTLS_ERR_CIPHER_FEATURE_UNAVAILABLE )
        {
            MBEDTLS_SSL_DEBUG_RET( 1, "mbedtls_cipher_setup_psa", ret );
            return( ret );
        }

        if( ret == 0 )
        {
            MBEDTLS_SSL_DEBUG_MSG( 1, ( "Successfully setup PSA-based encryption cipher context" ) );
            psa_fallthrough = 0;
        }
        else
        {
            MBEDTLS_SSL_DEBUG_MSG( 1, ( "Failed to setup PSA-based cipher context for record encryption - fall through to default setup." ) );
            psa_fallthrough = 1;
        }
    }
    else
        psa_fallthrough = 1;
#else
    psa_fallthrough = 1;
#endif /* MBEDTLS_SSL_PROTO_TLS1_2 */

    if( psa_fallthrough == 1 )
#endif /* MBEDTLS_USE_PSA_CRYPTO */
    if( ( ret = mbedtls_cipher_setup( &transform->cipher_ctx_enc,
                                 cipher_info ) ) != 0 )
    {
        MBEDTLS_SSL_DEBUG_RET( 1, "mbedtls_cipher_setup", ret );
        return( ret );
    }

#if defined(MBEDTLS_USE_PSA_CRYPTO)
    /* Only use PSA-based ciphers for TLS-1.2.
     * That's relevant at least for TLS-1.0, where
     * we assume that mbedtls_cipher_crypt() updates
     * the structure field for the IV, which the PSA-based
     * implementation currently doesn't. */
#if defined(MBEDTLS_SSL_PROTO_TLS1_2)
    if( ssl->minor_ver == MBEDTLS_SSL_MINOR_VERSION_3 )
    {
        ret = mbedtls_cipher_setup_psa( &transform->cipher_ctx_dec,
                                        cipher_info, taglen );
        if( ret != 0 && ret != MBEDTLS_ERR_CIPHER_FEATURE_UNAVAILABLE )
        {
            MBEDTLS_SSL_DEBUG_RET( 1, "mbedtls_cipher_setup_psa", ret );
            return( ret );
        }

        if( ret == 0 )
        {
            MBEDTLS_SSL_DEBUG_MSG( 1, ( "Successfully setup PSA-based decryption cipher context" ) );
            psa_fallthrough = 0;
        }
        else
        {
            MBEDTLS_SSL_DEBUG_MSG( 1, ( "Failed to setup PSA-based cipher context for record decryption - fall through to default setup." ) );
            psa_fallthrough = 1;
        }
    }
    else
        psa_fallthrough = 1;
#else
    psa_fallthrough = 1;
#endif /* MBEDTLS_SSL_PROTO_TLS1_2 */

    if( psa_fallthrough == 1 )
#endif /* MBEDTLS_USE_PSA_CRYPTO */
    if( ( ret = mbedtls_cipher_setup( &transform->cipher_ctx_dec,
                                 cipher_info ) ) != 0 )
    {
        MBEDTLS_SSL_DEBUG_RET( 1, "mbedtls_cipher_setup", ret );
        return( ret );
    }

    if( ( ret = mbedtls_cipher_setkey( &transform->cipher_ctx_enc, key1,
                               cipher_info->key_bitlen,
                               MBEDTLS_ENCRYPT ) ) != 0 )
    {
        MBEDTLS_SSL_DEBUG_RET( 1, "mbedtls_cipher_setkey", ret );
        return( ret );
    }

    if( ( ret = mbedtls_cipher_setkey( &transform->cipher_ctx_dec, key2,
                               cipher_info->key_bitlen,
                               MBEDTLS_DECRYPT ) ) != 0 )
    {
        MBEDTLS_SSL_DEBUG_RET( 1, "mbedtls_cipher_setkey", ret );
        return( ret );
    }

#if defined(MBEDTLS_CIPHER_MODE_CBC)
    if( cipher_info->mode == MBEDTLS_MODE_CBC )
    {
        if( ( ret = mbedtls_cipher_set_padding_mode( &transform->cipher_ctx_enc,
                                             MBEDTLS_PADDING_NONE ) ) != 0 )
        {
            MBEDTLS_SSL_DEBUG_RET( 1, "mbedtls_cipher_set_padding_mode", ret );
            return( ret );
        }

        if( ( ret = mbedtls_cipher_set_padding_mode( &transform->cipher_ctx_dec,
                                             MBEDTLS_PADDING_NONE ) ) != 0 )
        {
            MBEDTLS_SSL_DEBUG_RET( 1, "mbedtls_cipher_set_padding_mode", ret );
            return( ret );
        }
    }
#endif /* MBEDTLS_CIPHER_MODE_CBC */

    mbedtls_platform_zeroize( keyblk, sizeof( keyblk ) );

#if defined(MBEDTLS_ZLIB_SUPPORT)
    // Initialize compression
    //
    if( session->compression == MBEDTLS_SSL_COMPRESS_DEFLATE )
    {
        if( ssl->compress_buf == NULL )
        {
            MBEDTLS_SSL_DEBUG_MSG( 3, ( "Allocating compression buffer" ) );
            ssl->compress_buf = mbedtls_calloc( 1, MBEDTLS_SSL_COMPRESS_BUFFER_LEN );
            if( ssl->compress_buf == NULL )
            {
                MBEDTLS_SSL_DEBUG_MSG( 1, ( "alloc(%d bytes) failed",
                                    MBEDTLS_SSL_COMPRESS_BUFFER_LEN ) );
                return( MBEDTLS_ERR_SSL_ALLOC_FAILED );
            }
        }

        MBEDTLS_SSL_DEBUG_MSG( 3, ( "Initializing zlib states" ) );

        memset( &transform->ctx_deflate, 0, sizeof( transform->ctx_deflate ) );
        memset( &transform->ctx_inflate, 0, sizeof( transform->ctx_inflate ) );

        if( deflateInit( &transform->ctx_deflate,
                         Z_DEFAULT_COMPRESSION )   != Z_OK ||
            inflateInit( &transform->ctx_inflate ) != Z_OK )
        {
            MBEDTLS_SSL_DEBUG_MSG( 1, ( "Failed to initialize compression" ) );
            return( MBEDTLS_ERR_SSL_COMPRESSION_FAILED );
        }
    }
#endif /* MBEDTLS_ZLIB_SUPPORT */

    MBEDTLS_SSL_DEBUG_MSG( 2, ( "<= derive keys" ) );

    return( 0 );
}

#if defined(MBEDTLS_SSL_PROTO_SSL3)
void ssl_calc_verify_ssl( mbedtls_ssl_context *ssl, unsigned char hash[36] )
{
    mbedtls_md5_context md5;
    mbedtls_sha1_context sha1;
    unsigned char pad_1[48];
    unsigned char pad_2[48];

    MBEDTLS_SSL_DEBUG_MSG( 2, ( "=> calc verify ssl" ) );

    mbedtls_md5_init( &md5 );
    mbedtls_sha1_init( &sha1 );

    mbedtls_md5_clone( &md5, &ssl->handshake->fin_md5 );
    mbedtls_sha1_clone( &sha1, &ssl->handshake->fin_sha1 );

    memset( pad_1, 0x36, 48 );
    memset( pad_2, 0x5C, 48 );

    mbedtls_md5_update_ret( &md5, ssl->session_negotiate->master, 48 );
    mbedtls_md5_update_ret( &md5, pad_1, 48 );
    mbedtls_md5_finish_ret( &md5, hash );

    mbedtls_md5_starts_ret( &md5 );
    mbedtls_md5_update_ret( &md5, ssl->session_negotiate->master, 48 );
    mbedtls_md5_update_ret( &md5, pad_2, 48 );
    mbedtls_md5_update_ret( &md5, hash,  16 );
    mbedtls_md5_finish_ret( &md5, hash );

    mbedtls_sha1_update_ret( &sha1, ssl->session_negotiate->master, 48 );
    mbedtls_sha1_update_ret( &sha1, pad_1, 40 );
    mbedtls_sha1_finish_ret( &sha1, hash + 16 );

    mbedtls_sha1_starts_ret( &sha1 );
    mbedtls_sha1_update_ret( &sha1, ssl->session_negotiate->master, 48 );
    mbedtls_sha1_update_ret( &sha1, pad_2, 40 );
    mbedtls_sha1_update_ret( &sha1, hash + 16, 20 );
    mbedtls_sha1_finish_ret( &sha1, hash + 16 );

    MBEDTLS_SSL_DEBUG_BUF( 3, "calculated verify result", hash, 36 );
    MBEDTLS_SSL_DEBUG_MSG( 2, ( "<= calc verify" ) );

    mbedtls_md5_free(  &md5  );
    mbedtls_sha1_free( &sha1 );

    return;
}
#endif /* MBEDTLS_SSL_PROTO_SSL3 */

#if defined(MBEDTLS_SSL_PROTO_TLS1) || defined(MBEDTLS_SSL_PROTO_TLS1_1)
void ssl_calc_verify_tls( mbedtls_ssl_context *ssl, unsigned char hash[36] )
{
    mbedtls_md5_context md5;
    mbedtls_sha1_context sha1;

    MBEDTLS_SSL_DEBUG_MSG( 2, ( "=> calc verify tls" ) );

    mbedtls_md5_init( &md5 );
    mbedtls_sha1_init( &sha1 );

    mbedtls_md5_clone( &md5, &ssl->handshake->fin_md5 );
    mbedtls_sha1_clone( &sha1, &ssl->handshake->fin_sha1 );

    mbedtls_md5_finish_ret( &md5,  hash );
    mbedtls_sha1_finish_ret( &sha1, hash + 16 );

    MBEDTLS_SSL_DEBUG_BUF( 3, "calculated verify result", hash, 36 );
    MBEDTLS_SSL_DEBUG_MSG( 2, ( "<= calc verify" ) );

    mbedtls_md5_free(  &md5  );
    mbedtls_sha1_free( &sha1 );

    return;
}
#endif /* MBEDTLS_SSL_PROTO_TLS1 || MBEDTLS_SSL_PROTO_TLS1_1 */

#if defined(MBEDTLS_SSL_PROTO_TLS1_2)
#if defined(MBEDTLS_SHA256_C)
void ssl_calc_verify_tls_sha256( mbedtls_ssl_context *ssl, unsigned char hash[32] )
{
#if defined(MBEDTLS_USE_PSA_CRYPTO)
    size_t hash_size;
    psa_status_t status;
    psa_hash_operation_t sha256_psa = psa_hash_operation_init();

    MBEDTLS_SSL_DEBUG_MSG( 2, ( "=> PSA calc verify sha256" ) );
    status = psa_hash_clone( &ssl->handshake->fin_sha256_psa, &sha256_psa );
    if( status != PSA_SUCCESS )
    {
        MBEDTLS_SSL_DEBUG_MSG( 2, ( "PSA hash clone failed" ) );
        return;
    }

    status = psa_hash_finish( &sha256_psa, hash, 32, &hash_size );
    if( status != PSA_SUCCESS )
    {
        MBEDTLS_SSL_DEBUG_MSG( 2, ( "PSA hash finish failed" ) );
        return;
    }
    MBEDTLS_SSL_DEBUG_BUF( 3, "PSA calculated verify result", hash, 32 );
    MBEDTLS_SSL_DEBUG_MSG( 2, ( "<= PSA calc verify" ) );
#else
    mbedtls_sha256_context sha256;

    mbedtls_sha256_init( &sha256 );

    MBEDTLS_SSL_DEBUG_MSG( 2, ( "=> calc verify sha256" ) );

    mbedtls_sha256_clone( &sha256, &ssl->handshake->fin_sha256 );
    mbedtls_sha256_finish_ret( &sha256, hash );

    MBEDTLS_SSL_DEBUG_BUF( 3, "calculated verify result", hash, 32 );
    MBEDTLS_SSL_DEBUG_MSG( 2, ( "<= calc verify" ) );

    mbedtls_sha256_free( &sha256 );
#endif /* MBEDTLS_USE_PSA_CRYPTO */
    return;
}
#endif /* MBEDTLS_SHA256_C */

#if defined(MBEDTLS_SHA512_C)
void ssl_calc_verify_tls_sha384( mbedtls_ssl_context *ssl, unsigned char hash[48] )
{
#if defined(MBEDTLS_USE_PSA_CRYPTO)
    size_t hash_size;
    psa_status_t status;
    psa_hash_operation_t sha384_psa = psa_hash_operation_init();

    MBEDTLS_SSL_DEBUG_MSG( 2, ( "=> PSA calc verify sha384" ) );
    status = psa_hash_clone( &ssl->handshake->fin_sha384_psa, &sha384_psa );
    if( status != PSA_SUCCESS )
    {
        MBEDTLS_SSL_DEBUG_MSG( 2, ( "PSA hash clone failed" ) );
        return;
    }

    status = psa_hash_finish( &sha384_psa, hash, 48, &hash_size );
    if( status != PSA_SUCCESS )
    {
        MBEDTLS_SSL_DEBUG_MSG( 2, ( "PSA hash finish failed" ) );
        return;
    }
    MBEDTLS_SSL_DEBUG_BUF( 3, "PSA calculated verify result", hash, 48 );
    MBEDTLS_SSL_DEBUG_MSG( 2, ( "<= PSA calc verify" ) );
#else
    mbedtls_sha512_context sha512;

    mbedtls_sha512_init( &sha512 );

    MBEDTLS_SSL_DEBUG_MSG( 2, ( "=> calc verify sha384" ) );

    mbedtls_sha512_clone( &sha512, &ssl->handshake->fin_sha512 );
    mbedtls_sha512_finish_ret( &sha512, hash );

    MBEDTLS_SSL_DEBUG_BUF( 3, "calculated verify result", hash, 48 );
    MBEDTLS_SSL_DEBUG_MSG( 2, ( "<= calc verify" ) );

    mbedtls_sha512_free( &sha512 );
#endif /* MBEDTLS_USE_PSA_CRYPTO */
    return;
}
#endif /* MBEDTLS_SHA512_C */
#endif /* MBEDTLS_SSL_PROTO_TLS1_2 */

#if defined(MBEDTLS_KEY_EXCHANGE__SOME__PSK_ENABLED)
int mbedtls_ssl_psk_derive_premaster( mbedtls_ssl_context *ssl, mbedtls_key_exchange_type_t key_ex )
{
    unsigned char *p = ssl->handshake->premaster;
    unsigned char *end = p + sizeof( ssl->handshake->premaster );
    const unsigned char *psk = ssl->conf->psk;
    size_t psk_len = ssl->conf->psk_len;

    /* If the psk callback was called, use its result */
    if( ssl->handshake->psk != NULL )
    {
        psk = ssl->handshake->psk;
        psk_len = ssl->handshake->psk_len;
    }

    /*
     * PMS = struct {
     *     opaque other_secret<0..2^16-1>;
     *     opaque psk<0..2^16-1>;
     * };
     * with "other_secret" depending on the particular key exchange
     */
#if defined(MBEDTLS_KEY_EXCHANGE_PSK_ENABLED)
    if( key_ex == MBEDTLS_KEY_EXCHANGE_PSK )
    {
        if( end - p < 2 )
            return( MBEDTLS_ERR_SSL_BAD_INPUT_DATA );

        *(p++) = (unsigned char)( psk_len >> 8 );
        *(p++) = (unsigned char)( psk_len      );

        if( end < p || (size_t)( end - p ) < psk_len )
            return( MBEDTLS_ERR_SSL_BAD_INPUT_DATA );

        memset( p, 0, psk_len );
        p += psk_len;
    }
    else
#endif /* MBEDTLS_KEY_EXCHANGE_PSK_ENABLED */
#if defined(MBEDTLS_KEY_EXCHANGE_RSA_PSK_ENABLED)
    if( key_ex == MBEDTLS_KEY_EXCHANGE_RSA_PSK )
    {
        /*
         * other_secret already set by the ClientKeyExchange message,
         * and is 48 bytes long
         */
        if( end - p < 2 )
            return( MBEDTLS_ERR_SSL_BAD_INPUT_DATA );

        *p++ = 0;
        *p++ = 48;
        p += 48;
    }
    else
#endif /* MBEDTLS_KEY_EXCHANGE_RSA_PSK_ENABLED */
#if defined(MBEDTLS_KEY_EXCHANGE_DHE_PSK_ENABLED)
    if( key_ex == MBEDTLS_KEY_EXCHANGE_DHE_PSK )
    {
        int ret;
        size_t len;

        /* Write length only when we know the actual value */
        if( ( ret = mbedtls_dhm_calc_secret( &ssl->handshake->dhm_ctx,
                                      p + 2, end - ( p + 2 ), &len,
                                      ssl->conf->f_rng, ssl->conf->p_rng ) ) != 0 )
        {
            MBEDTLS_SSL_DEBUG_RET( 1, "mbedtls_dhm_calc_secret", ret );
            return( ret );
        }
        *(p++) = (unsigned char)( len >> 8 );
        *(p++) = (unsigned char)( len );
        p += len;

        MBEDTLS_SSL_DEBUG_MPI( 3, "DHM: K ", &ssl->handshake->dhm_ctx.K  );
    }
    else
#endif /* MBEDTLS_KEY_EXCHANGE_DHE_PSK_ENABLED */
#if defined(MBEDTLS_KEY_EXCHANGE_ECDHE_PSK_ENABLED)
    if( key_ex == MBEDTLS_KEY_EXCHANGE_ECDHE_PSK )
    {
        int ret;
        size_t zlen;

        if( ( ret = mbedtls_ecdh_calc_secret( &ssl->handshake->ecdh_ctx, &zlen,
                                       p + 2, end - ( p + 2 ),
                                       ssl->conf->f_rng, ssl->conf->p_rng ) ) != 0 )
        {
            MBEDTLS_SSL_DEBUG_RET( 1, "mbedtls_ecdh_calc_secret", ret );
            return( ret );
        }

        *(p++) = (unsigned char)( zlen >> 8 );
        *(p++) = (unsigned char)( zlen      );
        p += zlen;

        MBEDTLS_SSL_DEBUG_ECDH( 3, &ssl->handshake->ecdh_ctx,
                                MBEDTLS_DEBUG_ECDH_Z );
    }
    else
#endif /* MBEDTLS_KEY_EXCHANGE_ECDHE_PSK_ENABLED */
    {
        MBEDTLS_SSL_DEBUG_MSG( 1, ( "should never happen" ) );
        return( MBEDTLS_ERR_SSL_INTERNAL_ERROR );
    }

    /* opaque psk<0..2^16-1>; */
    if( end - p < 2 )
        return( MBEDTLS_ERR_SSL_BAD_INPUT_DATA );

    *(p++) = (unsigned char)( psk_len >> 8 );
    *(p++) = (unsigned char)( psk_len      );

    if( end < p || (size_t)( end - p ) < psk_len )
        return( MBEDTLS_ERR_SSL_BAD_INPUT_DATA );

    memcpy( p, psk, psk_len );
    p += psk_len;

    ssl->handshake->pmslen = p - ssl->handshake->premaster;

    return( 0 );
}
#endif /* MBEDTLS_KEY_EXCHANGE__SOME__PSK_ENABLED */

#if defined(MBEDTLS_SSL_PROTO_SSL3)
/*
 * SSLv3.0 MAC functions
 */
#define SSL_MAC_MAX_BYTES   20  /* MD-5 or SHA-1 */
static void ssl_mac( mbedtls_md_context_t *md_ctx,
                     const unsigned char *secret,
                     const unsigned char *buf, size_t len,
                     const unsigned char *ctr, int type,
                     unsigned char out[SSL_MAC_MAX_BYTES] )
{
    unsigned char header[11];
    unsigned char padding[48];
    int padlen;
    int md_size = mbedtls_md_get_size( md_ctx->md_info );
    int md_type = mbedtls_md_get_type( md_ctx->md_info );

    /* Only MD5 and SHA-1 supported */
    if( md_type == MBEDTLS_MD_MD5 )
        padlen = 48;
    else
        padlen = 40;

    memcpy( header, ctr, 8 );
    header[ 8] = (unsigned char)  type;
    header[ 9] = (unsigned char)( len >> 8 );
    header[10] = (unsigned char)( len      );

    memset( padding, 0x36, padlen );
    mbedtls_md_starts( md_ctx );
    mbedtls_md_update( md_ctx, secret,  md_size );
    mbedtls_md_update( md_ctx, padding, padlen  );
    mbedtls_md_update( md_ctx, header,  11      );
    mbedtls_md_update( md_ctx, buf,     len     );
    mbedtls_md_finish( md_ctx, out              );

    memset( padding, 0x5C, padlen );
    mbedtls_md_starts( md_ctx );
    mbedtls_md_update( md_ctx, secret,    md_size );
    mbedtls_md_update( md_ctx, padding,   padlen  );
    mbedtls_md_update( md_ctx, out,       md_size );
    mbedtls_md_finish( md_ctx, out                );
}
#endif /* MBEDTLS_SSL_PROTO_SSL3 */

#if defined(MBEDTLS_ARC4_C) || defined(MBEDTLS_CIPHER_NULL_CIPHER) ||     \
    ( defined(MBEDTLS_CIPHER_MODE_CBC) &&                                  \
      ( defined(MBEDTLS_AES_C) || defined(MBEDTLS_CAMELLIA_C) || defined(MBEDTLS_ARIA_C)) )
#define SSL_SOME_MODES_USE_MAC
#endif

/* The function below is only used in the Lucky 13 counter-measure in
 * ssl_decrypt_buf(). These are the defines that guard the call site. */
#if defined(SSL_SOME_MODES_USE_MAC) && \
    ( defined(MBEDTLS_SSL_PROTO_TLS1) || \
      defined(MBEDTLS_SSL_PROTO_TLS1_1) || \
      defined(MBEDTLS_SSL_PROTO_TLS1_2) )
/* This function makes sure every byte in the memory region is accessed
 * (in ascending addresses order) */
static void ssl_read_memory( unsigned char *p, size_t len )
{
    unsigned char acc = 0;
    volatile unsigned char force;

    for( ; len != 0; p++, len-- )
        acc ^= *p;

    force = acc;
    (void) force;
}
#endif /* SSL_SOME_MODES_USE_MAC && ( TLS1 || TLS1_1 || TLS1_2 ) */

/*
 * Encryption/decryption functions
 */
static int ssl_encrypt_buf( mbedtls_ssl_context *ssl )
{
    mbedtls_cipher_mode_t mode;
    int auth_done = 0;

    MBEDTLS_SSL_DEBUG_MSG( 2, ( "=> encrypt buf" ) );

    if( ssl->session_out == NULL || ssl->transform_out == NULL )
    {
        MBEDTLS_SSL_DEBUG_MSG( 1, ( "should never happen" ) );
        return( MBEDTLS_ERR_SSL_INTERNAL_ERROR );
    }

    mode = mbedtls_cipher_get_cipher_mode( &ssl->transform_out->cipher_ctx_enc );

    MBEDTLS_SSL_DEBUG_BUF( 4, "before encrypt: output payload",
                      ssl->out_msg, ssl->out_msglen );

    /*
     * Add MAC before if needed
     */
#if defined(SSL_SOME_MODES_USE_MAC)
    if( mode == MBEDTLS_MODE_STREAM ||
        ( mode == MBEDTLS_MODE_CBC
#if defined(MBEDTLS_SSL_ENCRYPT_THEN_MAC)
          && ssl->session_out->encrypt_then_mac == MBEDTLS_SSL_ETM_DISABLED
#endif
        ) )
    {
#if defined(MBEDTLS_SSL_PROTO_SSL3)
        if( ssl->minor_ver == MBEDTLS_SSL_MINOR_VERSION_0 )
        {
            unsigned char mac[SSL_MAC_MAX_BYTES];

            ssl_mac( &ssl->transform_out->md_ctx_enc,
                      ssl->transform_out->mac_enc,
                      ssl->out_msg, ssl->out_msglen,
                      ssl->out_ctr, ssl->out_msgtype,
                      mac );

            memcpy( ssl->out_msg + ssl->out_msglen, mac, ssl->transform_out->maclen );
        }
        else
#endif
#if defined(MBEDTLS_SSL_PROTO_TLS1) || defined(MBEDTLS_SSL_PROTO_TLS1_1) || \
        defined(MBEDTLS_SSL_PROTO_TLS1_2)
        if( ssl->minor_ver >= MBEDTLS_SSL_MINOR_VERSION_1 )
        {
            unsigned char mac[MBEDTLS_SSL_MAC_ADD];

            mbedtls_md_hmac_update( &ssl->transform_out->md_ctx_enc, ssl->out_ctr, 8 );
            mbedtls_md_hmac_update( &ssl->transform_out->md_ctx_enc, ssl->out_hdr, 3 );
            mbedtls_md_hmac_update( &ssl->transform_out->md_ctx_enc, ssl->out_len, 2 );
            mbedtls_md_hmac_update( &ssl->transform_out->md_ctx_enc,
                             ssl->out_msg, ssl->out_msglen );
            mbedtls_md_hmac_finish( &ssl->transform_out->md_ctx_enc, mac );
            mbedtls_md_hmac_reset( &ssl->transform_out->md_ctx_enc );

            memcpy( ssl->out_msg + ssl->out_msglen, mac, ssl->transform_out->maclen );
        }
        else
#endif
        {
            MBEDTLS_SSL_DEBUG_MSG( 1, ( "should never happen" ) );
            return( MBEDTLS_ERR_SSL_INTERNAL_ERROR );
        }

        MBEDTLS_SSL_DEBUG_BUF( 4, "computed mac",
                       ssl->out_msg + ssl->out_msglen,
                       ssl->transform_out->maclen );

        ssl->out_msglen += ssl->transform_out->maclen;
        auth_done++;
    }
#endif /* AEAD not the only option */

    /*
     * Encrypt
     */
#if defined(MBEDTLS_ARC4_C) || defined(MBEDTLS_CIPHER_NULL_CIPHER)
    if( mode == MBEDTLS_MODE_STREAM )
    {
        int ret;
        size_t olen = 0;

        MBEDTLS_SSL_DEBUG_MSG( 3, ( "before encrypt: msglen = %d, "
                            "including %d bytes of padding",
                       ssl->out_msglen, 0 ) );

        if( ( ret = mbedtls_cipher_crypt( &ssl->transform_out->cipher_ctx_enc,
                                   ssl->transform_out->iv_enc,
                                   ssl->transform_out->ivlen,
                                   ssl->out_msg, ssl->out_msglen,
                                   ssl->out_msg, &olen ) ) != 0 )
        {
            MBEDTLS_SSL_DEBUG_RET( 1, "mbedtls_cipher_crypt", ret );
            return( ret );
        }

        if( ssl->out_msglen != olen )
        {
            MBEDTLS_SSL_DEBUG_MSG( 1, ( "should never happen" ) );
            return( MBEDTLS_ERR_SSL_INTERNAL_ERROR );
        }
    }
    else
#endif /* MBEDTLS_ARC4_C || MBEDTLS_CIPHER_NULL_CIPHER */
#if defined(MBEDTLS_GCM_C) || \
    defined(MBEDTLS_CCM_C) || \
    defined(MBEDTLS_CHACHAPOLY_C)
    if( mode == MBEDTLS_MODE_GCM ||
        mode == MBEDTLS_MODE_CCM ||
        mode == MBEDTLS_MODE_CHACHAPOLY )
    {
        int ret;
        size_t enc_msglen, olen;
        unsigned char *enc_msg;
        unsigned char add_data[13];
        unsigned char iv[12];
        mbedtls_ssl_transform *transform = ssl->transform_out;
        unsigned char taglen = transform->ciphersuite_info->flags &
                               MBEDTLS_CIPHERSUITE_SHORT_TAG ? 8 : 16;
        size_t explicit_ivlen = transform->ivlen - transform->fixed_ivlen;

        /*
         * Prepare additional authenticated data
         */
        memcpy( add_data, ssl->out_ctr, 8 );
        add_data[8]  = ssl->out_msgtype;
        mbedtls_ssl_write_version( ssl->major_ver, ssl->minor_ver,
                           ssl->conf->transport, add_data + 9 );
        add_data[11] = ( ssl->out_msglen >> 8 ) & 0xFF;
        add_data[12] = ssl->out_msglen & 0xFF;

        MBEDTLS_SSL_DEBUG_BUF( 4, "additional data for AEAD", add_data, 13 );

        /*
         * Generate IV
         */
        if( transform->ivlen == 12 && transform->fixed_ivlen == 4 )
        {
            /* GCM and CCM: fixed || explicit (=seqnum) */
            memcpy( iv, transform->iv_enc, transform->fixed_ivlen );
            memcpy( iv + transform->fixed_ivlen, ssl->out_ctr, 8 );
            memcpy( ssl->out_iv, ssl->out_ctr, 8 );

        }
        else if( transform->ivlen == 12 && transform->fixed_ivlen == 12 )
        {
            /* ChachaPoly: fixed XOR sequence number */
            unsigned char i;

            memcpy( iv, transform->iv_enc, transform->fixed_ivlen );

            for( i = 0; i < 8; i++ )
                iv[i+4] ^= ssl->out_ctr[i];
        }
        else
        {
            /* Reminder if we ever add an AEAD mode with a different size */
            MBEDTLS_SSL_DEBUG_MSG( 1, ( "should never happen" ) );
            return( MBEDTLS_ERR_SSL_INTERNAL_ERROR );
        }

        MBEDTLS_SSL_DEBUG_BUF( 4, "IV used (internal)",
                                  iv, transform->ivlen );
        MBEDTLS_SSL_DEBUG_BUF( 4, "IV used (transmitted)",
                                  ssl->out_iv, explicit_ivlen );

        /*
         * Fix message length with added IV
         */
        enc_msg = ssl->out_msg;
        enc_msglen = ssl->out_msglen;
        ssl->out_msglen += explicit_ivlen;

        MBEDTLS_SSL_DEBUG_MSG( 3, ( "before encrypt: msglen = %d, "
                                    "including 0 bytes of padding",
                                    ssl->out_msglen ) );

        /*
         * Encrypt and authenticate
         */
        if( ( ret = mbedtls_cipher_auth_encrypt( &transform->cipher_ctx_enc,
                                         iv, transform->ivlen,
                                         add_data, 13,
                                         enc_msg, enc_msglen,
                                         enc_msg, &olen,
                                         enc_msg + enc_msglen, taglen ) ) != 0 )
        {
            MBEDTLS_SSL_DEBUG_RET( 1, "mbedtls_cipher_auth_encrypt", ret );
            return( ret );
        }

        if( olen != enc_msglen )
        {
            MBEDTLS_SSL_DEBUG_MSG( 1, ( "should never happen" ) );
            return( MBEDTLS_ERR_SSL_INTERNAL_ERROR );
        }

        ssl->out_msglen += taglen;
        auth_done++;

        MBEDTLS_SSL_DEBUG_BUF( 4, "after encrypt: tag", enc_msg + enc_msglen, taglen );
    }
    else
#endif /* MBEDTLS_GCM_C || MBEDTLS_CCM_C */
#if defined(MBEDTLS_CIPHER_MODE_CBC) &&                                    \
    ( defined(MBEDTLS_AES_C) || defined(MBEDTLS_CAMELLIA_C) || defined(MBEDTLS_ARIA_C) )
    if( mode == MBEDTLS_MODE_CBC )
    {
        int ret;
        unsigned char *enc_msg;
        size_t enc_msglen, padlen, olen = 0, i;

        padlen = ssl->transform_out->ivlen - ( ssl->out_msglen + 1 ) %
                 ssl->transform_out->ivlen;
        if( padlen == ssl->transform_out->ivlen )
            padlen = 0;

        for( i = 0; i <= padlen; i++ )
            ssl->out_msg[ssl->out_msglen + i] = (unsigned char) padlen;

        ssl->out_msglen += padlen + 1;

        enc_msglen = ssl->out_msglen;
        enc_msg = ssl->out_msg;

#if defined(MBEDTLS_SSL_PROTO_TLS1_1) || defined(MBEDTLS_SSL_PROTO_TLS1_2)
        /*
         * Prepend per-record IV for block cipher in TLS v1.1 and up as per
         * Method 1 (6.2.3.2. in RFC4346 and RFC5246)
         */
        if( ssl->minor_ver >= MBEDTLS_SSL_MINOR_VERSION_2 )
        {
            /*
             * Generate IV
             */
            ret = ssl->conf->f_rng( ssl->conf->p_rng, ssl->transform_out->iv_enc,
                                  ssl->transform_out->ivlen );
            if( ret != 0 )
                return( ret );

            memcpy( ssl->out_iv, ssl->transform_out->iv_enc,
                    ssl->transform_out->ivlen );

            /*
             * Fix pointer positions and message length with added IV
             */
            enc_msg = ssl->out_msg;
            enc_msglen = ssl->out_msglen;
            ssl->out_msglen += ssl->transform_out->ivlen;
        }
#endif /* MBEDTLS_SSL_PROTO_TLS1_1 || MBEDTLS_SSL_PROTO_TLS1_2 */

        MBEDTLS_SSL_DEBUG_MSG( 3, ( "before encrypt: msglen = %d, "
                            "including %d bytes of IV and %d bytes of padding",
                            ssl->out_msglen, ssl->transform_out->ivlen,
                            padlen + 1 ) );

        if( ( ret = mbedtls_cipher_crypt( &ssl->transform_out->cipher_ctx_enc,
                                   ssl->transform_out->iv_enc,
                                   ssl->transform_out->ivlen,
                                   enc_msg, enc_msglen,
                                   enc_msg, &olen ) ) != 0 )
        {
            MBEDTLS_SSL_DEBUG_RET( 1, "mbedtls_cipher_crypt", ret );
            return( ret );
        }

        if( enc_msglen != olen )
        {
            MBEDTLS_SSL_DEBUG_MSG( 1, ( "should never happen" ) );
            return( MBEDTLS_ERR_SSL_INTERNAL_ERROR );
        }

#if defined(MBEDTLS_SSL_PROTO_SSL3) || defined(MBEDTLS_SSL_PROTO_TLS1)
        if( ssl->minor_ver < MBEDTLS_SSL_MINOR_VERSION_2 )
        {
            /*
             * Save IV in SSL3 and TLS1
             */
            memcpy( ssl->transform_out->iv_enc,
                    ssl->transform_out->cipher_ctx_enc.iv,
                    ssl->transform_out->ivlen );
        }
#endif

#if defined(MBEDTLS_SSL_ENCRYPT_THEN_MAC)
        if( auth_done == 0 )
        {
            unsigned char mac[MBEDTLS_SSL_MAC_ADD];

            /*
             * MAC(MAC_write_key, seq_num +
             *     TLSCipherText.type +
             *     TLSCipherText.version +
             *     length_of( (IV +) ENC(...) ) +
             *     IV + // except for TLS 1.0
             *     ENC(content + padding + padding_length));
             */
            unsigned char pseudo_hdr[13];

            MBEDTLS_SSL_DEBUG_MSG( 3, ( "using encrypt then mac" ) );

            memcpy( pseudo_hdr +  0, ssl->out_ctr, 8 );
            memcpy( pseudo_hdr +  8, ssl->out_hdr, 3 );
            pseudo_hdr[11] = (unsigned char)( ( ssl->out_msglen >> 8 ) & 0xFF );
            pseudo_hdr[12] = (unsigned char)( ( ssl->out_msglen      ) & 0xFF );

            MBEDTLS_SSL_DEBUG_BUF( 4, "MAC'd meta-data", pseudo_hdr, 13 );

            mbedtls_md_hmac_update( &ssl->transform_out->md_ctx_enc, pseudo_hdr, 13 );
            mbedtls_md_hmac_update( &ssl->transform_out->md_ctx_enc,
                             ssl->out_iv, ssl->out_msglen );
            mbedtls_md_hmac_finish( &ssl->transform_out->md_ctx_enc, mac );
            mbedtls_md_hmac_reset( &ssl->transform_out->md_ctx_enc );

            memcpy( ssl->out_iv + ssl->out_msglen, mac,
                    ssl->transform_out->maclen );

            ssl->out_msglen += ssl->transform_out->maclen;
            auth_done++;
        }
#endif /* MBEDTLS_SSL_ENCRYPT_THEN_MAC */
    }
    else
#endif /* MBEDTLS_CIPHER_MODE_CBC &&
          ( MBEDTLS_AES_C || MBEDTLS_CAMELLIA_C || MBEDTLS_ARIA_C ) */
    {
        MBEDTLS_SSL_DEBUG_MSG( 1, ( "should never happen" ) );
        return( MBEDTLS_ERR_SSL_INTERNAL_ERROR );
    }

    /* Make extra sure authentication was performed, exactly once */
    if( auth_done != 1 )
    {
        MBEDTLS_SSL_DEBUG_MSG( 1, ( "should never happen" ) );
        return( MBEDTLS_ERR_SSL_INTERNAL_ERROR );
    }

    MBEDTLS_SSL_DEBUG_MSG( 2, ( "<= encrypt buf" ) );

    return( 0 );
}

static int ssl_decrypt_buf( mbedtls_ssl_context *ssl )
{
    mbedtls_cipher_mode_t mode;
    int auth_done = 0;
#if defined(SSL_SOME_MODES_USE_MAC)
    size_t padlen = 0, correct = 1;
#endif

    MBEDTLS_SSL_DEBUG_MSG( 2, ( "=> decrypt buf" ) );

    if( ssl->session_in == NULL || ssl->transform_in == NULL )
    {
        MBEDTLS_SSL_DEBUG_MSG( 1, ( "should never happen" ) );
        return( MBEDTLS_ERR_SSL_INTERNAL_ERROR );
    }

    mode = mbedtls_cipher_get_cipher_mode( &ssl->transform_in->cipher_ctx_dec );

    if( ssl->in_msglen < ssl->transform_in->minlen )
    {
        MBEDTLS_SSL_DEBUG_MSG( 1, ( "in_msglen (%d) < minlen (%d)",
                       ssl->in_msglen, ssl->transform_in->minlen ) );
        return( MBEDTLS_ERR_SSL_INVALID_MAC );
    }

#if defined(MBEDTLS_ARC4_C) || defined(MBEDTLS_CIPHER_NULL_CIPHER)
    if( mode == MBEDTLS_MODE_STREAM )
    {
        int ret;
        size_t olen = 0;

        padlen = 0;

        if( ( ret = mbedtls_cipher_crypt( &ssl->transform_in->cipher_ctx_dec,
                                   ssl->transform_in->iv_dec,
                                   ssl->transform_in->ivlen,
                                   ssl->in_msg, ssl->in_msglen,
                                   ssl->in_msg, &olen ) ) != 0 )
        {
            MBEDTLS_SSL_DEBUG_RET( 1, "mbedtls_cipher_crypt", ret );
            return( ret );
        }

        if( ssl->in_msglen != olen )
        {
            MBEDTLS_SSL_DEBUG_MSG( 1, ( "should never happen" ) );
            return( MBEDTLS_ERR_SSL_INTERNAL_ERROR );
        }
    }
    else
#endif /* MBEDTLS_ARC4_C || MBEDTLS_CIPHER_NULL_CIPHER */
#if defined(MBEDTLS_GCM_C) || \
    defined(MBEDTLS_CCM_C) || \
    defined(MBEDTLS_CHACHAPOLY_C)
    if( mode == MBEDTLS_MODE_GCM ||
        mode == MBEDTLS_MODE_CCM ||
        mode == MBEDTLS_MODE_CHACHAPOLY )
    {
        int ret;
        size_t dec_msglen, olen;
        unsigned char *dec_msg;
        unsigned char *dec_msg_result;
        unsigned char add_data[13];
        unsigned char iv[12];
        mbedtls_ssl_transform *transform = ssl->transform_in;
        unsigned char taglen = transform->ciphersuite_info->flags &
                               MBEDTLS_CIPHERSUITE_SHORT_TAG ? 8 : 16;
        size_t explicit_iv_len = transform->ivlen - transform->fixed_ivlen;

        /*
         * Compute and update sizes
         */
        if( ssl->in_msglen < explicit_iv_len + taglen )
        {
            MBEDTLS_SSL_DEBUG_MSG( 1, ( "msglen (%d) < explicit_iv_len (%d) "
                                "+ taglen (%d)", ssl->in_msglen,
                                explicit_iv_len, taglen ) );
            return( MBEDTLS_ERR_SSL_INVALID_MAC );
        }
        dec_msglen = ssl->in_msglen - explicit_iv_len - taglen;

        dec_msg = ssl->in_msg;
        dec_msg_result = ssl->in_msg;
        ssl->in_msglen = dec_msglen;

        /*
         * Prepare additional authenticated data
         */
        memcpy( add_data, ssl->in_ctr, 8 );
        add_data[8]  = ssl->in_msgtype;
        mbedtls_ssl_write_version( ssl->major_ver, ssl->minor_ver,
                           ssl->conf->transport, add_data + 9 );
        add_data[11] = ( ssl->in_msglen >> 8 ) & 0xFF;
        add_data[12] = ssl->in_msglen & 0xFF;

        MBEDTLS_SSL_DEBUG_BUF( 4, "additional data for AEAD", add_data, 13 );

        /*
         * Prepare IV
         */
        if( transform->ivlen == 12 && transform->fixed_ivlen == 4 )
        {
            /* GCM and CCM: fixed || explicit (transmitted) */
            memcpy( iv, transform->iv_dec, transform->fixed_ivlen );
            memcpy( iv + transform->fixed_ivlen, ssl->in_iv, 8 );

        }
        else if( transform->ivlen == 12 && transform->fixed_ivlen == 12 )
        {
            /* ChachaPoly: fixed XOR sequence number */
            unsigned char i;

            memcpy( iv, transform->iv_dec, transform->fixed_ivlen );

            for( i = 0; i < 8; i++ )
                iv[i+4] ^= ssl->in_ctr[i];
        }
        else
        {
            /* Reminder if we ever add an AEAD mode with a different size */
            MBEDTLS_SSL_DEBUG_MSG( 1, ( "should never happen" ) );
            return( MBEDTLS_ERR_SSL_INTERNAL_ERROR );
        }

        MBEDTLS_SSL_DEBUG_BUF( 4, "IV used", iv, transform->ivlen );
        MBEDTLS_SSL_DEBUG_BUF( 4, "TAG used", dec_msg + dec_msglen, taglen );

        /*
         * Decrypt and authenticate
         */
        if( ( ret = mbedtls_cipher_auth_decrypt( &ssl->transform_in->cipher_ctx_dec,
                                         iv, transform->ivlen,
                                         add_data, 13,
                                         dec_msg, dec_msglen,
                                         dec_msg_result, &olen,
                                         dec_msg + dec_msglen, taglen ) ) != 0 )
        {
            MBEDTLS_SSL_DEBUG_RET( 1, "mbedtls_cipher_auth_decrypt", ret );

            if( ret == MBEDTLS_ERR_CIPHER_AUTH_FAILED )
                return( MBEDTLS_ERR_SSL_INVALID_MAC );

            return( ret );
        }
        auth_done++;

        if( olen != dec_msglen )
        {
            MBEDTLS_SSL_DEBUG_MSG( 1, ( "should never happen" ) );
            return( MBEDTLS_ERR_SSL_INTERNAL_ERROR );
        }
    }
    else
#endif /* MBEDTLS_GCM_C || MBEDTLS_CCM_C */
#if defined(MBEDTLS_CIPHER_MODE_CBC) &&                                    \
    ( defined(MBEDTLS_AES_C) || defined(MBEDTLS_CAMELLIA_C) || defined(MBEDTLS_ARIA_C) )
    if( mode == MBEDTLS_MODE_CBC )
    {
        /*
         * Decrypt and check the padding
         */
        int ret;
        unsigned char *dec_msg;
        unsigned char *dec_msg_result;
        size_t dec_msglen;
        size_t minlen = 0;
        size_t olen = 0;

        /*
         * Check immediate ciphertext sanity
         */
#if defined(MBEDTLS_SSL_PROTO_TLS1_1) || defined(MBEDTLS_SSL_PROTO_TLS1_2)
        if( ssl->minor_ver >= MBEDTLS_SSL_MINOR_VERSION_2 )
            minlen += ssl->transform_in->ivlen;
#endif

        if( ssl->in_msglen < minlen + ssl->transform_in->ivlen ||
            ssl->in_msglen < minlen + ssl->transform_in->maclen + 1 )
        {
            MBEDTLS_SSL_DEBUG_MSG( 1, ( "msglen (%d) < max( ivlen(%d), maclen (%d) "
                                "+ 1 ) ( + expl IV )", ssl->in_msglen,
                                ssl->transform_in->ivlen,
                                ssl->transform_in->maclen ) );
            return( MBEDTLS_ERR_SSL_INVALID_MAC );
        }

        dec_msglen = ssl->in_msglen;
        dec_msg = ssl->in_msg;
        dec_msg_result = ssl->in_msg;

        /*
         * Authenticate before decrypt if enabled
         */
#if defined(MBEDTLS_SSL_ENCRYPT_THEN_MAC)
        if( ssl->session_in->encrypt_then_mac == MBEDTLS_SSL_ETM_ENABLED )
        {
            unsigned char mac_expect[MBEDTLS_SSL_MAC_ADD];
            unsigned char pseudo_hdr[13];

            MBEDTLS_SSL_DEBUG_MSG( 3, ( "using encrypt then mac" ) );

            dec_msglen -= ssl->transform_in->maclen;
            ssl->in_msglen -= ssl->transform_in->maclen;

            memcpy( pseudo_hdr +  0, ssl->in_ctr, 8 );
            memcpy( pseudo_hdr +  8, ssl->in_hdr, 3 );
            pseudo_hdr[11] = (unsigned char)( ( ssl->in_msglen >> 8 ) & 0xFF );
            pseudo_hdr[12] = (unsigned char)( ( ssl->in_msglen      ) & 0xFF );

            MBEDTLS_SSL_DEBUG_BUF( 4, "MAC'd meta-data", pseudo_hdr, 13 );

            mbedtls_md_hmac_update( &ssl->transform_in->md_ctx_dec, pseudo_hdr, 13 );
            mbedtls_md_hmac_update( &ssl->transform_in->md_ctx_dec,
                             ssl->in_iv, ssl->in_msglen );
            mbedtls_md_hmac_finish( &ssl->transform_in->md_ctx_dec, mac_expect );
            mbedtls_md_hmac_reset( &ssl->transform_in->md_ctx_dec );

            MBEDTLS_SSL_DEBUG_BUF( 4, "message  mac", ssl->in_iv + ssl->in_msglen,
                                              ssl->transform_in->maclen );
            MBEDTLS_SSL_DEBUG_BUF( 4, "expected mac", mac_expect,
                                              ssl->transform_in->maclen );

            if( mbedtls_ssl_safer_memcmp( ssl->in_iv + ssl->in_msglen, mac_expect,
                                          ssl->transform_in->maclen ) != 0 )
            {
                MBEDTLS_SSL_DEBUG_MSG( 1, ( "message mac does not match" ) );

                return( MBEDTLS_ERR_SSL_INVALID_MAC );
            }
            auth_done++;
        }
#endif /* MBEDTLS_SSL_ENCRYPT_THEN_MAC */

        /*
         * Check length sanity
         */
        if( ssl->in_msglen % ssl->transform_in->ivlen != 0 )
        {
            MBEDTLS_SSL_DEBUG_MSG( 1, ( "msglen (%d) %% ivlen (%d) != 0",
                           ssl->in_msglen, ssl->transform_in->ivlen ) );
            return( MBEDTLS_ERR_SSL_INVALID_MAC );
        }

#if defined(MBEDTLS_SSL_PROTO_TLS1_1) || defined(MBEDTLS_SSL_PROTO_TLS1_2)
        /*
         * Initialize for prepended IV for block cipher in TLS v1.1 and up
         */
        if( ssl->minor_ver >= MBEDTLS_SSL_MINOR_VERSION_2 )
        {
            unsigned char i;
            dec_msglen -= ssl->transform_in->ivlen;
            ssl->in_msglen -= ssl->transform_in->ivlen;

            for( i = 0; i < ssl->transform_in->ivlen; i++ )
                ssl->transform_in->iv_dec[i] = ssl->in_iv[i];
        }
#endif /* MBEDTLS_SSL_PROTO_TLS1_1 || MBEDTLS_SSL_PROTO_TLS1_2 */

        if( ( ret = mbedtls_cipher_crypt( &ssl->transform_in->cipher_ctx_dec,
                                   ssl->transform_in->iv_dec,
                                   ssl->transform_in->ivlen,
                                   dec_msg, dec_msglen,
                                   dec_msg_result, &olen ) ) != 0 )
        {
            MBEDTLS_SSL_DEBUG_RET( 1, "mbedtls_cipher_crypt", ret );
            return( ret );
        }

        if( dec_msglen != olen )
        {
            MBEDTLS_SSL_DEBUG_MSG( 1, ( "should never happen" ) );
            return( MBEDTLS_ERR_SSL_INTERNAL_ERROR );
        }

#if defined(MBEDTLS_SSL_PROTO_SSL3) || defined(MBEDTLS_SSL_PROTO_TLS1)
        if( ssl->minor_ver < MBEDTLS_SSL_MINOR_VERSION_2 )
        {
            /*
             * Save IV in SSL3 and TLS1
             */
            memcpy( ssl->transform_in->iv_dec,
                    ssl->transform_in->cipher_ctx_dec.iv,
                    ssl->transform_in->ivlen );
        }
#endif

        padlen = 1 + ssl->in_msg[ssl->in_msglen - 1];

        if( ssl->in_msglen < ssl->transform_in->maclen + padlen &&
            auth_done == 0 )
        {
#if defined(MBEDTLS_SSL_DEBUG_ALL)
            MBEDTLS_SSL_DEBUG_MSG( 1, ( "msglen (%d) < maclen (%d) + padlen (%d)",
                        ssl->in_msglen, ssl->transform_in->maclen, padlen ) );
#endif
            padlen = 0;
            correct = 0;
        }

#if defined(MBEDTLS_SSL_PROTO_SSL3)
        if( ssl->minor_ver == MBEDTLS_SSL_MINOR_VERSION_0 )
        {
            if( padlen > ssl->transform_in->ivlen )
            {
#if defined(MBEDTLS_SSL_DEBUG_ALL)
                MBEDTLS_SSL_DEBUG_MSG( 1, ( "bad padding length: is %d, "
                                    "should be no more than %d",
                               padlen, ssl->transform_in->ivlen ) );
#endif
                correct = 0;
            }
        }
        else
#endif /* MBEDTLS_SSL_PROTO_SSL3 */
#if defined(MBEDTLS_SSL_PROTO_TLS1) || defined(MBEDTLS_SSL_PROTO_TLS1_1) || \
    defined(MBEDTLS_SSL_PROTO_TLS1_2)
        if( ssl->minor_ver > MBEDTLS_SSL_MINOR_VERSION_0 )
        {
            /*
             * TLSv1+: always check the padding up to the first failure
             * and fake check up to 256 bytes of padding
             */
            size_t pad_count = 0, real_count = 1;
            size_t padding_idx = ssl->in_msglen - padlen;
            size_t i;

            /*
             * Padding is guaranteed to be incorrect if:
             *   1. padlen > ssl->in_msglen
             *
             *   2. padding_idx > MBEDTLS_SSL_IN_CONTENT_LEN +
             *                     ssl->transform_in->maclen
             *
             * In both cases we reset padding_idx to a safe value (0) to
             * prevent out-of-buffer reads.
             */
            correct &= ( padlen <= ssl->in_msglen );
            correct &= ( padding_idx <= MBEDTLS_SSL_IN_CONTENT_LEN +
                                       ssl->transform_in->maclen );

            padding_idx *= correct;

            for( i = 0; i < 256; i++ )
            {
                real_count &= ( i < padlen );
                pad_count += real_count *
                             ( ssl->in_msg[padding_idx + i] == padlen - 1 );
            }

            correct &= ( pad_count == padlen ); /* Only 1 on correct padding */

#if defined(MBEDTLS_SSL_DEBUG_ALL)
            if( padlen > 0 && correct == 0 )
                MBEDTLS_SSL_DEBUG_MSG( 1, ( "bad padding byte detected" ) );
#endif
            padlen &= correct * 0x1FF;
        }
        else
#endif /* MBEDTLS_SSL_PROTO_TLS1 || MBEDTLS_SSL_PROTO_TLS1_1 || \
          MBEDTLS_SSL_PROTO_TLS1_2 */
        {
            MBEDTLS_SSL_DEBUG_MSG( 1, ( "should never happen" ) );
            return( MBEDTLS_ERR_SSL_INTERNAL_ERROR );
        }

        ssl->in_msglen -= padlen;
    }
    else
#endif /* MBEDTLS_CIPHER_MODE_CBC &&
          ( MBEDTLS_AES_C || MBEDTLS_CAMELLIA_C || MBEDTLS_ARIA_C ) */
    {
        MBEDTLS_SSL_DEBUG_MSG( 1, ( "should never happen" ) );
        return( MBEDTLS_ERR_SSL_INTERNAL_ERROR );
    }

#if defined(MBEDTLS_SSL_DEBUG_ALL)
    MBEDTLS_SSL_DEBUG_BUF( 4, "raw buffer after decryption",
                   ssl->in_msg, ssl->in_msglen );
#endif

    /*
     * Authenticate if not done yet.
     * Compute the MAC regardless of the padding result (RFC4346, CBCTIME).
     */
#if defined(SSL_SOME_MODES_USE_MAC)
    if( auth_done == 0 )
    {
        unsigned char mac_expect[MBEDTLS_SSL_MAC_ADD];

        ssl->in_msglen -= ssl->transform_in->maclen;

        ssl->in_len[0] = (unsigned char)( ssl->in_msglen >> 8 );
        ssl->in_len[1] = (unsigned char)( ssl->in_msglen      );

#if defined(MBEDTLS_SSL_PROTO_SSL3)
        if( ssl->minor_ver == MBEDTLS_SSL_MINOR_VERSION_0 )
        {
            ssl_mac( &ssl->transform_in->md_ctx_dec,
                      ssl->transform_in->mac_dec,
                      ssl->in_msg, ssl->in_msglen,
                      ssl->in_ctr, ssl->in_msgtype,
                      mac_expect );
        }
        else
#endif /* MBEDTLS_SSL_PROTO_SSL3 */
#if defined(MBEDTLS_SSL_PROTO_TLS1) || defined(MBEDTLS_SSL_PROTO_TLS1_1) || \
        defined(MBEDTLS_SSL_PROTO_TLS1_2)
        if( ssl->minor_ver > MBEDTLS_SSL_MINOR_VERSION_0 )
        {
            /*
             * Process MAC and always update for padlen afterwards to make
             * total time independent of padlen.
             *
             * Known timing attacks:
             *  - Lucky Thirteen (http://www.isg.rhul.ac.uk/tls/TLStiming.pdf)
             *
             * To compensate for different timings for the MAC calculation
             * depending on how much padding was removed (which is determined
             * by padlen), process extra_run more blocks through the hash
             * function.
             *
             * The formula in the paper is
             *   extra_run = ceil( (L1-55) / 64 ) - ceil( (L2-55) / 64 )
             * where L1 is the size of the header plus the decrypted message
             * plus CBC padding and L2 is the size of the header plus the
             * decrypted message. This is for an underlying hash function
             * with 64-byte blocks.
             * We use ( (Lx+8) / 64 ) to handle 'negative Lx' values
             * correctly. We round down instead of up, so -56 is the correct
             * value for our calculations instead of -55.
             *
             * Repeat the formula rather than defining a block_size variable.
             * This avoids requiring division by a variable at runtime
             * (which would be marginally less efficient and would require
             * linking an extra division function in some builds).
             */
            size_t j, extra_run = 0;

            /*
             * The next two sizes are the minimum and maximum values of
             * in_msglen over all padlen values.
             *
             * They're independent of padlen, since we previously did
             * in_msglen -= padlen.
             *
             * Note that max_len + maclen is never more than the buffer
             * length, as we previously did in_msglen -= maclen too.
             */
            const size_t max_len = ssl->in_msglen + padlen;
            const size_t min_len = ( max_len > 256 ) ? max_len - 256 : 0;

            switch( ssl->transform_in->ciphersuite_info->mac )
            {
#if defined(MBEDTLS_MD5_C) || defined(MBEDTLS_SHA1_C) || \
    defined(MBEDTLS_SHA256_C)
                case MBEDTLS_MD_MD5:
                case MBEDTLS_MD_SHA1:
                case MBEDTLS_MD_SHA256:
                    /* 8 bytes of message size, 64-byte compression blocks */
                    extra_run = ( 13 + ssl->in_msglen + padlen + 8 ) / 64 -
                                ( 13 + ssl->in_msglen          + 8 ) / 64;
                    break;
#endif
#if defined(MBEDTLS_SHA512_C)
                case MBEDTLS_MD_SHA384:
                    /* 16 bytes of message size, 128-byte compression blocks */
                    extra_run = ( 13 + ssl->in_msglen + padlen + 16 ) / 128 -
                                ( 13 + ssl->in_msglen          + 16 ) / 128;
                    break;
#endif
                default:
                    MBEDTLS_SSL_DEBUG_MSG( 1, ( "should never happen" ) );
                    return( MBEDTLS_ERR_SSL_INTERNAL_ERROR );
            }

            extra_run &= correct * 0xFF;

            mbedtls_md_hmac_update( &ssl->transform_in->md_ctx_dec, ssl->in_ctr, 8 );
            mbedtls_md_hmac_update( &ssl->transform_in->md_ctx_dec, ssl->in_hdr, 3 );
            mbedtls_md_hmac_update( &ssl->transform_in->md_ctx_dec, ssl->in_len, 2 );
            mbedtls_md_hmac_update( &ssl->transform_in->md_ctx_dec, ssl->in_msg,
                             ssl->in_msglen );
            /* Make sure we access everything even when padlen > 0. This
             * makes the synchronisation requirements for just-in-time
             * Prime+Probe attacks much tighter and hopefully impractical. */
            ssl_read_memory( ssl->in_msg + ssl->in_msglen, padlen );
            mbedtls_md_hmac_finish( &ssl->transform_in->md_ctx_dec, mac_expect );

            /* Call mbedtls_md_process at least once due to cache attacks
             * that observe whether md_process() was called of not */
            for( j = 0; j < extra_run + 1; j++ )
                mbedtls_md_process( &ssl->transform_in->md_ctx_dec, ssl->in_msg );

            mbedtls_md_hmac_reset( &ssl->transform_in->md_ctx_dec );

            /* Make sure we access all the memory that could contain the MAC,
             * before we check it in the next code block. This makes the
             * synchronisation requirements for just-in-time Prime+Probe
             * attacks much tighter and hopefully impractical. */
            ssl_read_memory( ssl->in_msg + min_len,
                                 max_len - min_len + ssl->transform_in->maclen );
        }
        else
#endif /* MBEDTLS_SSL_PROTO_TLS1 || MBEDTLS_SSL_PROTO_TLS1_1 || \
              MBEDTLS_SSL_PROTO_TLS1_2 */
        {
            MBEDTLS_SSL_DEBUG_MSG( 1, ( "should never happen" ) );
            return( MBEDTLS_ERR_SSL_INTERNAL_ERROR );
        }

#if defined(MBEDTLS_SSL_DEBUG_ALL)
        MBEDTLS_SSL_DEBUG_BUF( 4, "expected mac", mac_expect, ssl->transform_in->maclen );
        MBEDTLS_SSL_DEBUG_BUF( 4, "message  mac", ssl->in_msg + ssl->in_msglen,
                               ssl->transform_in->maclen );
#endif

        if( mbedtls_ssl_safer_memcmp( ssl->in_msg + ssl->in_msglen, mac_expect,
                                      ssl->transform_in->maclen ) != 0 )
        {
#if defined(MBEDTLS_SSL_DEBUG_ALL)
            MBEDTLS_SSL_DEBUG_MSG( 1, ( "message mac does not match" ) );
#endif
            correct = 0;
        }
        auth_done++;
    }

    /*
     * Finally check the correct flag
     */
    if( correct == 0 )
        return( MBEDTLS_ERR_SSL_INVALID_MAC );
#endif /* SSL_SOME_MODES_USE_MAC */

    /* Make extra sure authentication was performed, exactly once */
    if( auth_done != 1 )
    {
        MBEDTLS_SSL_DEBUG_MSG( 1, ( "should never happen" ) );
        return( MBEDTLS_ERR_SSL_INTERNAL_ERROR );
    }

    if( ssl->in_msglen == 0 )
    {
#if defined(MBEDTLS_SSL_PROTO_TLS1_2)
        if( ssl->minor_ver == MBEDTLS_SSL_MINOR_VERSION_3
            && ssl->in_msgtype != MBEDTLS_SSL_MSG_APPLICATION_DATA )
        {
            /* TLS v1.2 explicitly disallows zero-length messages which are not application data */
            MBEDTLS_SSL_DEBUG_MSG( 1, ( "invalid zero-length message type: %d", ssl->in_msgtype ) );
            return( MBEDTLS_ERR_SSL_INVALID_RECORD );
        }
#endif /* MBEDTLS_SSL_PROTO_TLS1_2 */

        ssl->nb_zero++;

        /*
         * Three or more empty messages may be a DoS attack
         * (excessive CPU consumption).
         */
        if( ssl->nb_zero > 3 )
        {
            MBEDTLS_SSL_DEBUG_MSG( 1, ( "received four consecutive empty "
                                "messages, possible DoS attack" ) );
            return( MBEDTLS_ERR_SSL_INVALID_MAC );
        }
    }
    else
        ssl->nb_zero = 0;

#if defined(MBEDTLS_SSL_PROTO_DTLS)
    if( ssl->conf->transport == MBEDTLS_SSL_TRANSPORT_DATAGRAM )
    {
        ; /* in_ctr read from peer, not maintained internally */
    }
    else
#endif
    {
        unsigned char i;
        for( i = 8; i > ssl_ep_len( ssl ); i-- )
            if( ++ssl->in_ctr[i - 1] != 0 )
                break;

        /* The loop goes to its end iff the counter is wrapping */
        if( i == ssl_ep_len( ssl ) )
        {
            MBEDTLS_SSL_DEBUG_MSG( 1, ( "incoming message counter would wrap" ) );
            return( MBEDTLS_ERR_SSL_COUNTER_WRAPPING );
        }
    }

    MBEDTLS_SSL_DEBUG_MSG( 2, ( "<= decrypt buf" ) );

    return( 0 );
}

#undef MAC_NONE
#undef MAC_PLAINTEXT
#undef MAC_CIPHERTEXT

#if defined(MBEDTLS_ZLIB_SUPPORT)
/*
 * Compression/decompression functions
 */
static int ssl_compress_buf( mbedtls_ssl_context *ssl )
{
    int ret;
    unsigned char *msg_post = ssl->out_msg;
    ptrdiff_t bytes_written = ssl->out_msg - ssl->out_buf;
    size_t len_pre = ssl->out_msglen;
    unsigned char *msg_pre = ssl->compress_buf;

    MBEDTLS_SSL_DEBUG_MSG( 2, ( "=> compress buf" ) );

    if( len_pre == 0 )
        return( 0 );

    memcpy( msg_pre, ssl->out_msg, len_pre );

    MBEDTLS_SSL_DEBUG_MSG( 3, ( "before compression: msglen = %d, ",
                   ssl->out_msglen ) );

    MBEDTLS_SSL_DEBUG_BUF( 4, "before compression: output payload",
                   ssl->out_msg, ssl->out_msglen );

    ssl->transform_out->ctx_deflate.next_in = msg_pre;
    ssl->transform_out->ctx_deflate.avail_in = len_pre;
    ssl->transform_out->ctx_deflate.next_out = msg_post;
    ssl->transform_out->ctx_deflate.avail_out = MBEDTLS_SSL_OUT_BUFFER_LEN - bytes_written;

    ret = deflate( &ssl->transform_out->ctx_deflate, Z_SYNC_FLUSH );
    if( ret != Z_OK )
    {
        MBEDTLS_SSL_DEBUG_MSG( 1, ( "failed to perform compression (%d)", ret ) );
        return( MBEDTLS_ERR_SSL_COMPRESSION_FAILED );
    }

    ssl->out_msglen = MBEDTLS_SSL_OUT_BUFFER_LEN -
                      ssl->transform_out->ctx_deflate.avail_out - bytes_written;

    MBEDTLS_SSL_DEBUG_MSG( 3, ( "after compression: msglen = %d, ",
                   ssl->out_msglen ) );

    MBEDTLS_SSL_DEBUG_BUF( 4, "after compression: output payload",
                   ssl->out_msg, ssl->out_msglen );

    MBEDTLS_SSL_DEBUG_MSG( 2, ( "<= compress buf" ) );

    return( 0 );
}

static int ssl_decompress_buf( mbedtls_ssl_context *ssl )
{
    int ret;
    unsigned char *msg_post = ssl->in_msg;
    ptrdiff_t header_bytes = ssl->in_msg - ssl->in_buf;
    size_t len_pre = ssl->in_msglen;
    unsigned char *msg_pre = ssl->compress_buf;

    MBEDTLS_SSL_DEBUG_MSG( 2, ( "=> decompress buf" ) );

    if( len_pre == 0 )
        return( 0 );

    memcpy( msg_pre, ssl->in_msg, len_pre );

    MBEDTLS_SSL_DEBUG_MSG( 3, ( "before decompression: msglen = %d, ",
                   ssl->in_msglen ) );

    MBEDTLS_SSL_DEBUG_BUF( 4, "before decompression: input payload",
                   ssl->in_msg, ssl->in_msglen );

    ssl->transform_in->ctx_inflate.next_in = msg_pre;
    ssl->transform_in->ctx_inflate.avail_in = len_pre;
    ssl->transform_in->ctx_inflate.next_out = msg_post;
    ssl->transform_in->ctx_inflate.avail_out = MBEDTLS_SSL_IN_BUFFER_LEN -
                                               header_bytes;

    ret = inflate( &ssl->transform_in->ctx_inflate, Z_SYNC_FLUSH );
    if( ret != Z_OK )
    {
        MBEDTLS_SSL_DEBUG_MSG( 1, ( "failed to perform decompression (%d)", ret ) );
        return( MBEDTLS_ERR_SSL_COMPRESSION_FAILED );
    }

    ssl->in_msglen = MBEDTLS_SSL_IN_BUFFER_LEN -
                     ssl->transform_in->ctx_inflate.avail_out - header_bytes;

    MBEDTLS_SSL_DEBUG_MSG( 3, ( "after decompression: msglen = %d, ",
                   ssl->in_msglen ) );

    MBEDTLS_SSL_DEBUG_BUF( 4, "after decompression: input payload",
                   ssl->in_msg, ssl->in_msglen );

    MBEDTLS_SSL_DEBUG_MSG( 2, ( "<= decompress buf" ) );

    return( 0 );
}
#endif /* MBEDTLS_ZLIB_SUPPORT */

#if defined(MBEDTLS_SSL_SRV_C) && defined(MBEDTLS_SSL_RENEGOTIATION)
static int ssl_write_hello_request( mbedtls_ssl_context *ssl );

#if defined(MBEDTLS_SSL_PROTO_DTLS)
static int ssl_resend_hello_request( mbedtls_ssl_context *ssl )
{
    /* If renegotiation is not enforced, retransmit until we would reach max
     * timeout if we were using the usual handshake doubling scheme */
    if( ssl->conf->renego_max_records < 0 )
    {
        uint32_t ratio = ssl->conf->hs_timeout_max / ssl->conf->hs_timeout_min + 1;
        unsigned char doublings = 1;

        while( ratio != 0 )
        {
            ++doublings;
            ratio >>= 1;
        }

        if( ++ssl->renego_records_seen > doublings )
        {
            MBEDTLS_SSL_DEBUG_MSG( 2, ( "no longer retransmitting hello request" ) );
            return( 0 );
        }
    }

    return( ssl_write_hello_request( ssl ) );
}
#endif
#endif /* MBEDTLS_SSL_SRV_C && MBEDTLS_SSL_RENEGOTIATION */

/*
 * Fill the input message buffer by appending data to it.
 * The amount of data already fetched is in ssl->in_left.
 *
 * If we return 0, is it guaranteed that (at least) nb_want bytes are
 * available (from this read and/or a previous one). Otherwise, an error code
 * is returned (possibly EOF or WANT_READ).
 *
 * With stream transport (TLS) on success ssl->in_left == nb_want, but
 * with datagram transport (DTLS) on success ssl->in_left >= nb_want,
 * since we always read a whole datagram at once.
 *
 * For DTLS, it is up to the caller to set ssl->next_record_offset when
 * they're done reading a record.
 */
int mbedtls_ssl_fetch_input( mbedtls_ssl_context *ssl, size_t nb_want )
{
    int ret;
    size_t len;

    MBEDTLS_SSL_DEBUG_MSG( 2, ( "=> fetch input" ) );

    if( ssl->f_recv == NULL && ssl->f_recv_timeout == NULL )
    {
        MBEDTLS_SSL_DEBUG_MSG( 1, ( "Bad usage of mbedtls_ssl_set_bio() "
                            "or mbedtls_ssl_set_bio()" ) );
        return( MBEDTLS_ERR_SSL_BAD_INPUT_DATA );
    }

    if( nb_want > MBEDTLS_SSL_IN_BUFFER_LEN - (size_t)( ssl->in_hdr - ssl->in_buf ) )
    {
        MBEDTLS_SSL_DEBUG_MSG( 1, ( "requesting more data than fits" ) );
        return( MBEDTLS_ERR_SSL_BAD_INPUT_DATA );
    }

#if defined(MBEDTLS_SSL_PROTO_DTLS)
    if( ssl->conf->transport == MBEDTLS_SSL_TRANSPORT_DATAGRAM )
    {
        uint32_t timeout;

        /* Just to be sure */
        if( ssl->f_set_timer == NULL || ssl->f_get_timer == NULL )
        {
            MBEDTLS_SSL_DEBUG_MSG( 1, ( "You must use "
                        "mbedtls_ssl_set_timer_cb() for DTLS" ) );
            return( MBEDTLS_ERR_SSL_BAD_INPUT_DATA );
        }

        /*
         * The point is, we need to always read a full datagram at once, so we
         * sometimes read more then requested, and handle the additional data.
         * It could be the rest of the current record (while fetching the
         * header) and/or some other records in the same datagram.
         */

        /*
         * Move to the next record in the already read datagram if applicable
         */
        if( ssl->next_record_offset != 0 )
        {
            if( ssl->in_left < ssl->next_record_offset )
            {
                MBEDTLS_SSL_DEBUG_MSG( 1, ( "should never happen" ) );
                return( MBEDTLS_ERR_SSL_INTERNAL_ERROR );
            }

            ssl->in_left -= ssl->next_record_offset;

            if( ssl->in_left != 0 )
            {
                MBEDTLS_SSL_DEBUG_MSG( 2, ( "next record in same datagram, offset: %d",
                                    ssl->next_record_offset ) );
                memmove( ssl->in_hdr,
                         ssl->in_hdr + ssl->next_record_offset,
                         ssl->in_left );
            }

            ssl->next_record_offset = 0;
        }

        MBEDTLS_SSL_DEBUG_MSG( 2, ( "in_left: %d, nb_want: %d",
                       ssl->in_left, nb_want ) );

        /*
         * Done if we already have enough data.
         */
        if( nb_want <= ssl->in_left)
        {
            MBEDTLS_SSL_DEBUG_MSG( 2, ( "<= fetch input" ) );
            return( 0 );
        }

        /*
         * A record can't be split across datagrams. If we need to read but
         * are not at the beginning of a new record, the caller did something
         * wrong.
         */
        if( ssl->in_left != 0 )
        {
            MBEDTLS_SSL_DEBUG_MSG( 1, ( "should never happen" ) );
            return( MBEDTLS_ERR_SSL_INTERNAL_ERROR );
        }

        /*
         * Don't even try to read if time's out already.
         * This avoids by-passing the timer when repeatedly receiving messages
         * that will end up being dropped.
         */
        if( ssl_check_timer( ssl ) != 0 )
        {
            MBEDTLS_SSL_DEBUG_MSG( 2, ( "timer has expired" ) );
            ret = MBEDTLS_ERR_SSL_TIMEOUT;
        }
        else
        {
            len = MBEDTLS_SSL_IN_BUFFER_LEN - ( ssl->in_hdr - ssl->in_buf );

            if( ssl->state != MBEDTLS_SSL_HANDSHAKE_OVER )
                timeout = ssl->handshake->retransmit_timeout;
            else
                timeout = ssl->conf->read_timeout;

            MBEDTLS_SSL_DEBUG_MSG( 3, ( "f_recv_timeout: %u ms", timeout ) );

            if( ssl->f_recv_timeout != NULL )
                ret = ssl->f_recv_timeout( ssl->p_bio, ssl->in_hdr, len,
                                                                    timeout );
            else
                ret = ssl->f_recv( ssl->p_bio, ssl->in_hdr, len );

            MBEDTLS_SSL_DEBUG_RET( 2, "ssl->f_recv(_timeout)", ret );

            if( ret == 0 )
                return( MBEDTLS_ERR_SSL_CONN_EOF );
        }

        if( ret == MBEDTLS_ERR_SSL_TIMEOUT )
        {
            MBEDTLS_SSL_DEBUG_MSG( 2, ( "timeout" ) );
            ssl_set_timer( ssl, 0 );

            if( ssl->state != MBEDTLS_SSL_HANDSHAKE_OVER )
            {
                if( ssl_double_retransmit_timeout( ssl ) != 0 )
                {
                    MBEDTLS_SSL_DEBUG_MSG( 1, ( "handshake timeout" ) );
                    return( MBEDTLS_ERR_SSL_TIMEOUT );
                }

                if( ( ret = mbedtls_ssl_resend( ssl ) ) != 0 )
                {
                    MBEDTLS_SSL_DEBUG_RET( 1, "mbedtls_ssl_resend", ret );
                    return( ret );
                }

                return( MBEDTLS_ERR_SSL_WANT_READ );
            }
#if defined(MBEDTLS_SSL_SRV_C) && defined(MBEDTLS_SSL_RENEGOTIATION)
            else if( ssl->conf->endpoint == MBEDTLS_SSL_IS_SERVER &&
                     ssl->renego_status == MBEDTLS_SSL_RENEGOTIATION_PENDING )
            {
                if( ( ret = ssl_resend_hello_request( ssl ) ) != 0 )
                {
                    MBEDTLS_SSL_DEBUG_RET( 1, "ssl_resend_hello_request", ret );
                    return( ret );
                }

                return( MBEDTLS_ERR_SSL_WANT_READ );
            }
#endif /* MBEDTLS_SSL_SRV_C && MBEDTLS_SSL_RENEGOTIATION */
        }

        if( ret < 0 )
            return( ret );

        ssl->in_left = ret;
    }
    else
#endif
    {
        MBEDTLS_SSL_DEBUG_MSG( 2, ( "in_left: %d, nb_want: %d",
                       ssl->in_left, nb_want ) );

        while( ssl->in_left < nb_want )
        {
            len = nb_want - ssl->in_left;

            if( ssl_check_timer( ssl ) != 0 )
                ret = MBEDTLS_ERR_SSL_TIMEOUT;
            else
            {
                if( ssl->f_recv_timeout != NULL )
                {
                    ret = ssl->f_recv_timeout( ssl->p_bio,
                                               ssl->in_hdr + ssl->in_left, len,
                                               ssl->conf->read_timeout );
                }
                else
                {
                    ret = ssl->f_recv( ssl->p_bio,
                                       ssl->in_hdr + ssl->in_left, len );
                }
            }

            MBEDTLS_SSL_DEBUG_MSG( 2, ( "in_left: %d, nb_want: %d",
                                        ssl->in_left, nb_want ) );
            MBEDTLS_SSL_DEBUG_RET( 2, "ssl->f_recv(_timeout)", ret );

            if( ret == 0 )
                return( MBEDTLS_ERR_SSL_CONN_EOF );

            if( ret < 0 )
                return( ret );

            if ( (size_t)ret > len || ( INT_MAX > SIZE_MAX && ret > SIZE_MAX ) )
            {
                MBEDTLS_SSL_DEBUG_MSG( 1,
                    ( "f_recv returned %d bytes but only %lu were requested",
                    ret, (unsigned long)len ) );
                return( MBEDTLS_ERR_SSL_INTERNAL_ERROR );
            }

            ssl->in_left += ret;
        }
    }

    MBEDTLS_SSL_DEBUG_MSG( 2, ( "<= fetch input" ) );

    return( 0 );
}

/*
 * Flush any data not yet written
 */
int mbedtls_ssl_flush_output( mbedtls_ssl_context *ssl )
{
    int ret;
    unsigned char *buf;

    MBEDTLS_SSL_DEBUG_MSG( 2, ( "=> flush output" ) );

    if( ssl->f_send == NULL )
    {
        MBEDTLS_SSL_DEBUG_MSG( 1, ( "Bad usage of mbedtls_ssl_set_bio() "
                            "or mbedtls_ssl_set_bio()" ) );
        return( MBEDTLS_ERR_SSL_BAD_INPUT_DATA );
    }

    /* Avoid incrementing counter if data is flushed */
    if( ssl->out_left == 0 )
    {
        MBEDTLS_SSL_DEBUG_MSG( 2, ( "<= flush output" ) );
        return( 0 );
    }

    while( ssl->out_left > 0 )
    {
        MBEDTLS_SSL_DEBUG_MSG( 2, ( "message length: %d, out_left: %d",
                       mbedtls_ssl_hdr_len( ssl ) + ssl->out_msglen, ssl->out_left ) );

        buf = ssl->out_hdr - ssl->out_left;
        ret = ssl->f_send( ssl->p_bio, buf, ssl->out_left );

        MBEDTLS_SSL_DEBUG_RET( 2, "ssl->f_send", ret );

        if( ret <= 0 )
            return( ret );

        if( (size_t)ret > ssl->out_left || ( INT_MAX > SIZE_MAX && ret > SIZE_MAX ) )
        {
            MBEDTLS_SSL_DEBUG_MSG( 1,
                ( "f_send returned %d bytes but only %lu bytes were sent",
                ret, (unsigned long)ssl->out_left ) );
            return( MBEDTLS_ERR_SSL_INTERNAL_ERROR );
        }

        ssl->out_left -= ret;
    }

#if defined(MBEDTLS_SSL_PROTO_DTLS)
    if( ssl->conf->transport == MBEDTLS_SSL_TRANSPORT_DATAGRAM )
    {
        ssl->out_hdr = ssl->out_buf;
    }
    else
#endif
    {
        ssl->out_hdr = ssl->out_buf + 8;
    }
    ssl_update_out_pointers( ssl, ssl->transform_out );

    MBEDTLS_SSL_DEBUG_MSG( 2, ( "<= flush output" ) );

    return( 0 );
}

/*
 * Functions to handle the DTLS retransmission state machine
 */
#if defined(MBEDTLS_SSL_PROTO_DTLS)
/*
 * Append current handshake message to current outgoing flight
 */
static int ssl_flight_append( mbedtls_ssl_context *ssl )
{
    mbedtls_ssl_flight_item *msg;
    MBEDTLS_SSL_DEBUG_MSG( 2, ( "=> ssl_flight_append" ) );
    MBEDTLS_SSL_DEBUG_BUF( 4, "message appended to flight",
                           ssl->out_msg, ssl->out_msglen );

    /* Allocate space for current message */
    if( ( msg = mbedtls_calloc( 1, sizeof(  mbedtls_ssl_flight_item ) ) ) == NULL )
    {
        MBEDTLS_SSL_DEBUG_MSG( 1, ( "alloc %d bytes failed",
                            sizeof( mbedtls_ssl_flight_item ) ) );
        return( MBEDTLS_ERR_SSL_ALLOC_FAILED );
    }

    if( ( msg->p = mbedtls_calloc( 1, ssl->out_msglen ) ) == NULL )
    {
        MBEDTLS_SSL_DEBUG_MSG( 1, ( "alloc %d bytes failed", ssl->out_msglen ) );
        mbedtls_free( msg );
        return( MBEDTLS_ERR_SSL_ALLOC_FAILED );
    }

    /* Copy current handshake message with headers */
    memcpy( msg->p, ssl->out_msg, ssl->out_msglen );
    msg->len = ssl->out_msglen;
    msg->type = ssl->out_msgtype;
    msg->next = NULL;

    /* Append to the current flight */
    if( ssl->handshake->flight == NULL )
        ssl->handshake->flight = msg;
    else
    {
        mbedtls_ssl_flight_item *cur = ssl->handshake->flight;
        while( cur->next != NULL )
            cur = cur->next;
        cur->next = msg;
    }

    MBEDTLS_SSL_DEBUG_MSG( 2, ( "<= ssl_flight_append" ) );
    return( 0 );
}

/*
 * Free the current flight of handshake messages
 */
static void ssl_flight_free( mbedtls_ssl_flight_item *flight )
{
    mbedtls_ssl_flight_item *cur = flight;
    mbedtls_ssl_flight_item *next;

    while( cur != NULL )
    {
        next = cur->next;

        mbedtls_free( cur->p );
        mbedtls_free( cur );

        cur = next;
    }
}

#if defined(MBEDTLS_SSL_DTLS_ANTI_REPLAY)
static void ssl_dtls_replay_reset( mbedtls_ssl_context *ssl );
#endif

/*
 * Swap transform_out and out_ctr with the alternative ones
 */
static void ssl_swap_epochs( mbedtls_ssl_context *ssl )
{
    mbedtls_ssl_transform *tmp_transform;
    unsigned char tmp_out_ctr[8];

    if( ssl->transform_out == ssl->handshake->alt_transform_out )
    {
        MBEDTLS_SSL_DEBUG_MSG( 3, ( "skip swap epochs" ) );
        return;
    }

    MBEDTLS_SSL_DEBUG_MSG( 3, ( "swap epochs" ) );

    /* Swap transforms */
    tmp_transform                     = ssl->transform_out;
    ssl->transform_out                = ssl->handshake->alt_transform_out;
    ssl->handshake->alt_transform_out = tmp_transform;

    /* Swap epoch + sequence_number */
    memcpy( tmp_out_ctr,                 ssl->cur_out_ctr,            8 );
    memcpy( ssl->cur_out_ctr,            ssl->handshake->alt_out_ctr, 8 );
    memcpy( ssl->handshake->alt_out_ctr, tmp_out_ctr,                 8 );

    /* Adjust to the newly activated transform */
    ssl_update_out_pointers( ssl, ssl->transform_out );

#if defined(MBEDTLS_SSL_HW_RECORD_ACCEL)
    if( mbedtls_ssl_hw_record_activate != NULL )
    {
        if( ( ret = mbedtls_ssl_hw_record_activate( ssl, MBEDTLS_SSL_CHANNEL_OUTBOUND ) ) != 0 )
        {
            MBEDTLS_SSL_DEBUG_RET( 1, "mbedtls_ssl_hw_record_activate", ret );
            return( MBEDTLS_ERR_SSL_HW_ACCEL_FAILED );
        }
    }
#endif
}

/*
 * Retransmit the current flight of messages.
 */
int mbedtls_ssl_resend( mbedtls_ssl_context *ssl )
{
    int ret = 0;

    MBEDTLS_SSL_DEBUG_MSG( 2, ( "=> mbedtls_ssl_resend" ) );

    ret = mbedtls_ssl_flight_transmit( ssl );

    MBEDTLS_SSL_DEBUG_MSG( 2, ( "<= mbedtls_ssl_resend" ) );

    return( ret );
}

/*
 * Transmit or retransmit the current flight of messages.
 *
 * Need to remember the current message in case flush_output returns
 * WANT_WRITE, causing us to exit this function and come back later.
 * This function must be called until state is no longer SENDING.
 */
int mbedtls_ssl_flight_transmit( mbedtls_ssl_context *ssl )
{
    int ret;
    MBEDTLS_SSL_DEBUG_MSG( 2, ( "=> mbedtls_ssl_flight_transmit" ) );

    if( ssl->handshake->retransmit_state != MBEDTLS_SSL_RETRANS_SENDING )
    {
        MBEDTLS_SSL_DEBUG_MSG( 2, ( "initialise flight transmission" ) );

        ssl->handshake->cur_msg = ssl->handshake->flight;
        ssl->handshake->cur_msg_p = ssl->handshake->flight->p + 12;
        ssl_swap_epochs( ssl );

        ssl->handshake->retransmit_state = MBEDTLS_SSL_RETRANS_SENDING;
    }

    while( ssl->handshake->cur_msg != NULL )
    {
        size_t max_frag_len;
        const mbedtls_ssl_flight_item * const cur = ssl->handshake->cur_msg;

        int const is_finished =
            ( cur->type == MBEDTLS_SSL_MSG_HANDSHAKE &&
              cur->p[0] == MBEDTLS_SSL_HS_FINISHED );

        uint8_t const force_flush = ssl->disable_datagram_packing == 1 ?
            SSL_FORCE_FLUSH : SSL_DONT_FORCE_FLUSH;

        /* Swap epochs before sending Finished: we can't do it after
         * sending ChangeCipherSpec, in case write returns WANT_READ.
         * Must be done before copying, may change out_msg pointer */
        if( is_finished && ssl->handshake->cur_msg_p == ( cur->p + 12 ) )
        {
            MBEDTLS_SSL_DEBUG_MSG( 2, ( "swap epochs to send finished message" ) );
            ssl_swap_epochs( ssl );
        }

        ret = ssl_get_remaining_payload_in_datagram( ssl );
        if( ret < 0 )
            return( ret );
        max_frag_len = (size_t) ret;

        /* CCS is copied as is, while HS messages may need fragmentation */
        if( cur->type == MBEDTLS_SSL_MSG_CHANGE_CIPHER_SPEC )
        {
            if( max_frag_len == 0 )
            {
                if( ( ret = mbedtls_ssl_flush_output( ssl ) ) != 0 )
                    return( ret );

                continue;
            }

            memcpy( ssl->out_msg, cur->p, cur->len );
            ssl->out_msglen  = cur->len;
            ssl->out_msgtype = cur->type;

            /* Update position inside current message */
            ssl->handshake->cur_msg_p += cur->len;
        }
        else
        {
            const unsigned char * const p = ssl->handshake->cur_msg_p;
            const size_t hs_len = cur->len - 12;
            const size_t frag_off = p - ( cur->p + 12 );
            const size_t rem_len = hs_len - frag_off;
            size_t cur_hs_frag_len, max_hs_frag_len;

            if( ( max_frag_len < 12 ) || ( max_frag_len == 12 && hs_len != 0 ) )
            {
                if( is_finished )
                    ssl_swap_epochs( ssl );

                if( ( ret = mbedtls_ssl_flush_output( ssl ) ) != 0 )
                    return( ret );

                continue;
            }
            max_hs_frag_len = max_frag_len - 12;

            cur_hs_frag_len = rem_len > max_hs_frag_len ?
                max_hs_frag_len : rem_len;

            if( frag_off == 0 && cur_hs_frag_len != hs_len )
            {
                MBEDTLS_SSL_DEBUG_MSG( 2, ( "fragmenting handshake message (%u > %u)",
                                            (unsigned) cur_hs_frag_len,
                                            (unsigned) max_hs_frag_len ) );
            }

            /* Messages are stored with handshake headers as if not fragmented,
             * copy beginning of headers then fill fragmentation fields.
             * Handshake headers: type(1) len(3) seq(2) f_off(3) f_len(3) */
            memcpy( ssl->out_msg, cur->p, 6 );

            ssl->out_msg[6] = ( ( frag_off >> 16 ) & 0xff );
            ssl->out_msg[7] = ( ( frag_off >>  8 ) & 0xff );
            ssl->out_msg[8] = ( ( frag_off       ) & 0xff );

            ssl->out_msg[ 9] = ( ( cur_hs_frag_len >> 16 ) & 0xff );
            ssl->out_msg[10] = ( ( cur_hs_frag_len >>  8 ) & 0xff );
            ssl->out_msg[11] = ( ( cur_hs_frag_len       ) & 0xff );

            MBEDTLS_SSL_DEBUG_BUF( 3, "handshake header", ssl->out_msg, 12 );

            /* Copy the handshake message content and set records fields */
            memcpy( ssl->out_msg + 12, p, cur_hs_frag_len );
            ssl->out_msglen = cur_hs_frag_len + 12;
            ssl->out_msgtype = cur->type;

            /* Update position inside current message */
            ssl->handshake->cur_msg_p += cur_hs_frag_len;
        }

        /* If done with the current message move to the next one if any */
        if( ssl->handshake->cur_msg_p >= cur->p + cur->len )
        {
            if( cur->next != NULL )
            {
                ssl->handshake->cur_msg = cur->next;
                ssl->handshake->cur_msg_p = cur->next->p + 12;
            }
            else
            {
                ssl->handshake->cur_msg = NULL;
                ssl->handshake->cur_msg_p = NULL;
            }
        }

        /* Actually send the message out */
        if( ( ret = mbedtls_ssl_write_record( ssl, force_flush ) ) != 0 )
        {
            MBEDTLS_SSL_DEBUG_RET( 1, "mbedtls_ssl_write_record", ret );
            return( ret );
        }
    }

    if( ( ret = mbedtls_ssl_flush_output( ssl ) ) != 0 )
        return( ret );

    /* Update state and set timer */
    if( ssl->state == MBEDTLS_SSL_HANDSHAKE_OVER )
        ssl->handshake->retransmit_state = MBEDTLS_SSL_RETRANS_FINISHED;
    else
    {
        ssl->handshake->retransmit_state = MBEDTLS_SSL_RETRANS_WAITING;
        ssl_set_timer( ssl, ssl->handshake->retransmit_timeout );
    }

    MBEDTLS_SSL_DEBUG_MSG( 2, ( "<= mbedtls_ssl_flight_transmit" ) );

    return( 0 );
}

/*
 * To be called when the last message of an incoming flight is received.
 */
void mbedtls_ssl_recv_flight_completed( mbedtls_ssl_context *ssl )
{
    /* We won't need to resend that one any more */
    ssl_flight_free( ssl->handshake->flight );
    ssl->handshake->flight = NULL;
    ssl->handshake->cur_msg = NULL;

    /* The next incoming flight will start with this msg_seq */
    ssl->handshake->in_flight_start_seq = ssl->handshake->in_msg_seq;

    /* We don't want to remember CCS's across flight boundaries. */
    ssl->handshake->buffering.seen_ccs = 0;

    /* Clear future message buffering structure. */
    ssl_buffering_free( ssl );

    /* Cancel timer */
    ssl_set_timer( ssl, 0 );

    if( ssl->in_msgtype == MBEDTLS_SSL_MSG_HANDSHAKE &&
        ssl->in_msg[0] == MBEDTLS_SSL_HS_FINISHED )
    {
        ssl->handshake->retransmit_state = MBEDTLS_SSL_RETRANS_FINISHED;
    }
    else
        ssl->handshake->retransmit_state = MBEDTLS_SSL_RETRANS_PREPARING;
}

/*
 * To be called when the last message of an outgoing flight is send.
 */
void mbedtls_ssl_send_flight_completed( mbedtls_ssl_context *ssl )
{
    ssl_reset_retransmit_timeout( ssl );
    ssl_set_timer( ssl, ssl->handshake->retransmit_timeout );

    if( ssl->in_msgtype == MBEDTLS_SSL_MSG_HANDSHAKE &&
        ssl->in_msg[0] == MBEDTLS_SSL_HS_FINISHED )
    {
        ssl->handshake->retransmit_state = MBEDTLS_SSL_RETRANS_FINISHED;
    }
    else
        ssl->handshake->retransmit_state = MBEDTLS_SSL_RETRANS_WAITING;
}
#endif /* MBEDTLS_SSL_PROTO_DTLS */

/*
 * Handshake layer functions
 */

/*
 * Write (DTLS: or queue) current handshake (including CCS) message.
 *
 *  - fill in handshake headers
 *  - update handshake checksum
 *  - DTLS: save message for resending
 *  - then pass to the record layer
 *
 * DTLS: except for HelloRequest, messages are only queued, and will only be
 * actually sent when calling flight_transmit() or resend().
 *
 * Inputs:
 *  - ssl->out_msglen: 4 + actual handshake message len
 *      (4 is the size of handshake headers for TLS)
 *  - ssl->out_msg[0]: the handshake type (ClientHello, ServerHello, etc)
 *  - ssl->out_msg + 4: the handshake message body
 *
 * Outputs, ie state before passing to flight_append() or write_record():
 *   - ssl->out_msglen: the length of the record contents
 *      (including handshake headers but excluding record headers)
 *   - ssl->out_msg: the record contents (handshake headers + content)
 */
int mbedtls_ssl_write_handshake_msg( mbedtls_ssl_context *ssl )
{
    int ret;
    const size_t hs_len = ssl->out_msglen - 4;
    const unsigned char hs_type = ssl->out_msg[0];

    MBEDTLS_SSL_DEBUG_MSG( 2, ( "=> write handshake message" ) );

    /*
     * Sanity checks
     */
    if( ssl->out_msgtype != MBEDTLS_SSL_MSG_HANDSHAKE          &&
        ssl->out_msgtype != MBEDTLS_SSL_MSG_CHANGE_CIPHER_SPEC )
    {
        /* In SSLv3, the client might send a NoCertificate alert. */
#if defined(MBEDTLS_SSL_PROTO_SSL3) && defined(MBEDTLS_SSL_CLI_C)
        if( ! ( ssl->minor_ver      == MBEDTLS_SSL_MINOR_VERSION_0 &&
                ssl->out_msgtype    == MBEDTLS_SSL_MSG_ALERT       &&
                ssl->conf->endpoint == MBEDTLS_SSL_IS_CLIENT ) )
#endif /* MBEDTLS_SSL_PROTO_SSL3 && MBEDTLS_SSL_SRV_C */
        {
            MBEDTLS_SSL_DEBUG_MSG( 1, ( "should never happen" ) );
            return( MBEDTLS_ERR_SSL_INTERNAL_ERROR );
        }
    }

    /* Whenever we send anything different from a
     * HelloRequest we should be in a handshake - double check. */
    if( ! ( ssl->out_msgtype == MBEDTLS_SSL_MSG_HANDSHAKE &&
            hs_type          == MBEDTLS_SSL_HS_HELLO_REQUEST ) &&
        ssl->handshake == NULL )
    {
        MBEDTLS_SSL_DEBUG_MSG( 1, ( "should never happen" ) );
        return( MBEDTLS_ERR_SSL_INTERNAL_ERROR );
    }

#if defined(MBEDTLS_SSL_PROTO_DTLS)
    if( ssl->conf->transport == MBEDTLS_SSL_TRANSPORT_DATAGRAM &&
        ssl->handshake != NULL &&
        ssl->handshake->retransmit_state == MBEDTLS_SSL_RETRANS_SENDING )
    {
        MBEDTLS_SSL_DEBUG_MSG( 1, ( "should never happen" ) );
        return( MBEDTLS_ERR_SSL_INTERNAL_ERROR );
    }
#endif

    /* Double-check that we did not exceed the bounds
     * of the outgoing record buffer.
     * This should never fail as the various message
     * writing functions must obey the bounds of the
     * outgoing record buffer, but better be safe.
     *
     * Note: We deliberately do not check for the MTU or MFL here.
     */
    if( ssl->out_msglen > MBEDTLS_SSL_OUT_CONTENT_LEN )
    {
        MBEDTLS_SSL_DEBUG_MSG( 1, ( "Record too large: "
                                    "size %u, maximum %u",
                                    (unsigned) ssl->out_msglen,
                                    (unsigned) MBEDTLS_SSL_OUT_CONTENT_LEN ) );
        return( MBEDTLS_ERR_SSL_INTERNAL_ERROR );
    }

    /*
     * Fill handshake headers
     */
    if( ssl->out_msgtype == MBEDTLS_SSL_MSG_HANDSHAKE )
    {
        ssl->out_msg[1] = (unsigned char)( hs_len >> 16 );
        ssl->out_msg[2] = (unsigned char)( hs_len >>  8 );
        ssl->out_msg[3] = (unsigned char)( hs_len       );

        /*
         * DTLS has additional fields in the Handshake layer,
         * between the length field and the actual payload:
         *      uint16 message_seq;
         *      uint24 fragment_offset;
         *      uint24 fragment_length;
         */
#if defined(MBEDTLS_SSL_PROTO_DTLS)
        if( ssl->conf->transport == MBEDTLS_SSL_TRANSPORT_DATAGRAM )
        {
            /* Make room for the additional DTLS fields */
            if( MBEDTLS_SSL_OUT_CONTENT_LEN - ssl->out_msglen < 8 )
            {
                MBEDTLS_SSL_DEBUG_MSG( 1, ( "DTLS handshake message too large: "
                              "size %u, maximum %u",
                               (unsigned) ( hs_len ),
                               (unsigned) ( MBEDTLS_SSL_OUT_CONTENT_LEN - 12 ) ) );
                return( MBEDTLS_ERR_SSL_BAD_INPUT_DATA );
            }

            memmove( ssl->out_msg + 12, ssl->out_msg + 4, hs_len );
            ssl->out_msglen += 8;

            /* Write message_seq and update it, except for HelloRequest */
            if( hs_type != MBEDTLS_SSL_HS_HELLO_REQUEST )
            {
                ssl->out_msg[4] = ( ssl->handshake->out_msg_seq >> 8 ) & 0xFF;
                ssl->out_msg[5] = ( ssl->handshake->out_msg_seq      ) & 0xFF;
                ++( ssl->handshake->out_msg_seq );
            }
            else
            {
                ssl->out_msg[4] = 0;
                ssl->out_msg[5] = 0;
            }

            /* Handshake hashes are computed without fragmentation,
             * so set frag_offset = 0 and frag_len = hs_len for now */
            memset( ssl->out_msg + 6, 0x00, 3 );
            memcpy( ssl->out_msg + 9, ssl->out_msg + 1, 3 );
        }
#endif /* MBEDTLS_SSL_PROTO_DTLS */

        /* Update running hashes of handshake messages seen */
        if( hs_type != MBEDTLS_SSL_HS_HELLO_REQUEST )
            ssl->handshake->update_checksum( ssl, ssl->out_msg, ssl->out_msglen );
    }

    /* Either send now, or just save to be sent (and resent) later */
#if defined(MBEDTLS_SSL_PROTO_DTLS)
    if( ssl->conf->transport == MBEDTLS_SSL_TRANSPORT_DATAGRAM &&
        ! ( ssl->out_msgtype == MBEDTLS_SSL_MSG_HANDSHAKE &&
            hs_type          == MBEDTLS_SSL_HS_HELLO_REQUEST ) )
    {
        if( ( ret = ssl_flight_append( ssl ) ) != 0 )
        {
            MBEDTLS_SSL_DEBUG_RET( 1, "ssl_flight_append", ret );
            return( ret );
        }
    }
    else
#endif
    {
        if( ( ret = mbedtls_ssl_write_record( ssl, SSL_FORCE_FLUSH ) ) != 0 )
        {
            MBEDTLS_SSL_DEBUG_RET( 1, "ssl_write_record", ret );
            return( ret );
        }
    }

    MBEDTLS_SSL_DEBUG_MSG( 2, ( "<= write handshake message" ) );

    return( 0 );
}

/*
 * Record layer functions
 */

/*
 * Write current record.
 *
 * Uses:
 *  - ssl->out_msgtype: type of the message (AppData, Handshake, Alert, CCS)
 *  - ssl->out_msglen: length of the record content (excl headers)
 *  - ssl->out_msg: record content
 */
int mbedtls_ssl_write_record( mbedtls_ssl_context *ssl, uint8_t force_flush )
{
    int ret, done = 0;
    size_t len = ssl->out_msglen;
    uint8_t flush = force_flush;

    MBEDTLS_SSL_DEBUG_MSG( 2, ( "=> write record" ) );

#if defined(MBEDTLS_ZLIB_SUPPORT)
    if( ssl->transform_out != NULL &&
        ssl->session_out->compression == MBEDTLS_SSL_COMPRESS_DEFLATE )
    {
        if( ( ret = ssl_compress_buf( ssl ) ) != 0 )
        {
            MBEDTLS_SSL_DEBUG_RET( 1, "ssl_compress_buf", ret );
            return( ret );
        }

        len = ssl->out_msglen;
    }
#endif /*MBEDTLS_ZLIB_SUPPORT */

#if defined(MBEDTLS_SSL_HW_RECORD_ACCEL)
    if( mbedtls_ssl_hw_record_write != NULL )
    {
        MBEDTLS_SSL_DEBUG_MSG( 2, ( "going for mbedtls_ssl_hw_record_write()" ) );

        ret = mbedtls_ssl_hw_record_write( ssl );
        if( ret != 0 && ret != MBEDTLS_ERR_SSL_HW_ACCEL_FALLTHROUGH )
        {
            MBEDTLS_SSL_DEBUG_RET( 1, "mbedtls_ssl_hw_record_write", ret );
            return( MBEDTLS_ERR_SSL_HW_ACCEL_FAILED );
        }

        if( ret == 0 )
            done = 1;
    }
#endif /* MBEDTLS_SSL_HW_RECORD_ACCEL */
    if( !done )
    {
        unsigned i;
        size_t protected_record_size;

        ssl->out_hdr[0] = (unsigned char) ssl->out_msgtype;
        mbedtls_ssl_write_version( ssl->major_ver, ssl->minor_ver,
                           ssl->conf->transport, ssl->out_hdr + 1 );

        memcpy( ssl->out_ctr, ssl->cur_out_ctr, 8 );
        ssl->out_len[0] = (unsigned char)( len >> 8 );
        ssl->out_len[1] = (unsigned char)( len      );

        if( ssl->transform_out != NULL )
        {
            if( ( ret = ssl_encrypt_buf( ssl ) ) != 0 )
            {
                MBEDTLS_SSL_DEBUG_RET( 1, "ssl_encrypt_buf", ret );
                return( ret );
            }

            len = ssl->out_msglen;
            ssl->out_len[0] = (unsigned char)( len >> 8 );
            ssl->out_len[1] = (unsigned char)( len      );
        }

        protected_record_size = len + mbedtls_ssl_hdr_len( ssl );

#if defined(MBEDTLS_SSL_PROTO_DTLS)
        /* In case of DTLS, double-check that we don't exceed
         * the remaining space in the datagram. */
        if( ssl->conf->transport == MBEDTLS_SSL_TRANSPORT_DATAGRAM )
        {
            ret = ssl_get_remaining_space_in_datagram( ssl );
            if( ret < 0 )
                return( ret );

            if( protected_record_size > (size_t) ret )
            {
                /* Should never happen */
                return( MBEDTLS_ERR_SSL_INTERNAL_ERROR );
            }
        }
#endif /* MBEDTLS_SSL_PROTO_DTLS */

        MBEDTLS_SSL_DEBUG_MSG( 3, ( "output record: msgtype = %d, "
                                    "version = [%d:%d], msglen = %d",
                                    ssl->out_hdr[0], ssl->out_hdr[1],
                                    ssl->out_hdr[2], len ) );

        MBEDTLS_SSL_DEBUG_BUF( 4, "output record sent to network",
                               ssl->out_hdr, protected_record_size );

        ssl->out_left += protected_record_size;
        ssl->out_hdr  += protected_record_size;
        ssl_update_out_pointers( ssl, ssl->transform_out );

        for( i = 8; i > ssl_ep_len( ssl ); i-- )
            if( ++ssl->cur_out_ctr[i - 1] != 0 )
                break;

        /* The loop goes to its end iff the counter is wrapping */
        if( i == ssl_ep_len( ssl ) )
        {
            MBEDTLS_SSL_DEBUG_MSG( 1, ( "outgoing message counter would wrap" ) );
            return( MBEDTLS_ERR_SSL_COUNTER_WRAPPING );
        }
    }

#if defined(MBEDTLS_SSL_PROTO_DTLS)
    if( ssl->conf->transport == MBEDTLS_SSL_TRANSPORT_DATAGRAM &&
        flush == SSL_DONT_FORCE_FLUSH )
    {
        size_t remaining;
        ret = ssl_get_remaining_payload_in_datagram( ssl );
        if( ret < 0 )
        {
            MBEDTLS_SSL_DEBUG_RET( 1, "ssl_get_remaining_payload_in_datagram",
                                   ret );
            return( ret );
        }

        remaining = (size_t) ret;
        if( remaining == 0 )
        {
            flush = SSL_FORCE_FLUSH;
        }
        else
        {
            MBEDTLS_SSL_DEBUG_MSG( 2, ( "Still %u bytes available in current datagram", (unsigned) remaining ) );
        }
    }
#endif /* MBEDTLS_SSL_PROTO_DTLS */

    if( ( flush == SSL_FORCE_FLUSH ) &&
        ( ret = mbedtls_ssl_flush_output( ssl ) ) != 0 )
    {
        MBEDTLS_SSL_DEBUG_RET( 1, "mbedtls_ssl_flush_output", ret );
        return( ret );
    }

    MBEDTLS_SSL_DEBUG_MSG( 2, ( "<= write record" ) );

    return( 0 );
}

#if defined(MBEDTLS_SSL_PROTO_DTLS)

static int ssl_hs_is_proper_fragment( mbedtls_ssl_context *ssl )
{
    if( ssl->in_msglen < ssl->in_hslen ||
        memcmp( ssl->in_msg + 6, "\0\0\0",        3 ) != 0 ||
        memcmp( ssl->in_msg + 9, ssl->in_msg + 1, 3 ) != 0 )
    {
        return( 1 );
    }
    return( 0 );
}

static uint32_t ssl_get_hs_frag_len( mbedtls_ssl_context const *ssl )
{
    return( ( ssl->in_msg[9] << 16  ) |
            ( ssl->in_msg[10] << 8  ) |
              ssl->in_msg[11] );
}

static uint32_t ssl_get_hs_frag_off( mbedtls_ssl_context const *ssl )
{
    return( ( ssl->in_msg[6] << 16 ) |
            ( ssl->in_msg[7] << 8  ) |
              ssl->in_msg[8] );
}

static int ssl_check_hs_header( mbedtls_ssl_context const *ssl )
{
    uint32_t msg_len, frag_off, frag_len;

    msg_len  = ssl_get_hs_total_len( ssl );
    frag_off = ssl_get_hs_frag_off( ssl );
    frag_len = ssl_get_hs_frag_len( ssl );

    if( frag_off > msg_len )
        return( -1 );

    if( frag_len > msg_len - frag_off )
        return( -1 );

    if( frag_len + 12 > ssl->in_msglen )
        return( -1 );

    return( 0 );
}

/*
 * Mark bits in bitmask (used for DTLS HS reassembly)
 */
static void ssl_bitmask_set( unsigned char *mask, size_t offset, size_t len )
{
    unsigned int start_bits, end_bits;

    start_bits = 8 - ( offset % 8 );
    if( start_bits != 8 )
    {
        size_t first_byte_idx = offset / 8;

        /* Special case */
        if( len <= start_bits )
        {
            for( ; len != 0; len-- )
                mask[first_byte_idx] |= 1 << ( start_bits - len );

            /* Avoid potential issues with offset or len becoming invalid */
            return;
        }

        offset += start_bits; /* Now offset % 8 == 0 */
        len -= start_bits;

        for( ; start_bits != 0; start_bits-- )
            mask[first_byte_idx] |= 1 << ( start_bits - 1 );
    }

    end_bits = len % 8;
    if( end_bits != 0 )
    {
        size_t last_byte_idx = ( offset + len ) / 8;

        len -= end_bits; /* Now len % 8 == 0 */

        for( ; end_bits != 0; end_bits-- )
            mask[last_byte_idx] |= 1 << ( 8 - end_bits );
    }

    memset( mask + offset / 8, 0xFF, len / 8 );
}

/*
 * Check that bitmask is full
 */
static int ssl_bitmask_check( unsigned char *mask, size_t len )
{
    size_t i;

    for( i = 0; i < len / 8; i++ )
        if( mask[i] != 0xFF )
            return( -1 );

    for( i = 0; i < len % 8; i++ )
        if( ( mask[len / 8] & ( 1 << ( 7 - i ) ) ) == 0 )
            return( -1 );

    return( 0 );
}

/* msg_len does not include the handshake header */
static size_t ssl_get_reassembly_buffer_size( size_t msg_len,
                                              unsigned add_bitmap )
{
    size_t alloc_len;

    alloc_len  = 12;                                 /* Handshake header */
    alloc_len += msg_len;                            /* Content buffer   */

    if( add_bitmap )
        alloc_len += msg_len / 8 + ( msg_len % 8 != 0 ); /* Bitmap       */

    return( alloc_len );
}

#endif /* MBEDTLS_SSL_PROTO_DTLS */

static uint32_t ssl_get_hs_total_len( mbedtls_ssl_context const *ssl )
{
    return( ( ssl->in_msg[1] << 16 ) |
            ( ssl->in_msg[2] << 8  ) |
              ssl->in_msg[3] );
}

int mbedtls_ssl_prepare_handshake_record( mbedtls_ssl_context *ssl )
{
    if( ssl->in_msglen < mbedtls_ssl_hs_hdr_len( ssl ) )
    {
        MBEDTLS_SSL_DEBUG_MSG( 1, ( "handshake message too short: %d",
                            ssl->in_msglen ) );
        return( MBEDTLS_ERR_SSL_INVALID_RECORD );
    }

    ssl->in_hslen = mbedtls_ssl_hs_hdr_len( ssl ) + ssl_get_hs_total_len( ssl );

    MBEDTLS_SSL_DEBUG_MSG( 3, ( "handshake message: msglen ="
                        " %d, type = %d, hslen = %d",
                        ssl->in_msglen, ssl->in_msg[0], ssl->in_hslen ) );

#if defined(MBEDTLS_SSL_PROTO_DTLS)
    if( ssl->conf->transport == MBEDTLS_SSL_TRANSPORT_DATAGRAM )
    {
        int ret;
        unsigned int recv_msg_seq = ( ssl->in_msg[4] << 8 ) | ssl->in_msg[5];

        if( ssl_check_hs_header( ssl ) != 0 )
        {
            MBEDTLS_SSL_DEBUG_MSG( 1, ( "invalid handshake header" ) );
            return( MBEDTLS_ERR_SSL_INVALID_RECORD );
        }

        if( ssl->handshake != NULL &&
            ( ( ssl->state   != MBEDTLS_SSL_HANDSHAKE_OVER &&
                recv_msg_seq != ssl->handshake->in_msg_seq ) ||
              ( ssl->state  == MBEDTLS_SSL_HANDSHAKE_OVER &&
                ssl->in_msg[0] != MBEDTLS_SSL_HS_CLIENT_HELLO ) ) )
        {
            if( recv_msg_seq > ssl->handshake->in_msg_seq )
            {
                MBEDTLS_SSL_DEBUG_MSG( 2, ( "received future handshake message of sequence number %u (next %u)",
                                            recv_msg_seq,
                                            ssl->handshake->in_msg_seq ) );
                return( MBEDTLS_ERR_SSL_EARLY_MESSAGE );
            }

            /* Retransmit only on last message from previous flight, to avoid
             * too many retransmissions.
             * Besides, No sane server ever retransmits HelloVerifyRequest */
            if( recv_msg_seq == ssl->handshake->in_flight_start_seq - 1 &&
                ssl->in_msg[0] != MBEDTLS_SSL_HS_HELLO_VERIFY_REQUEST )
            {
                MBEDTLS_SSL_DEBUG_MSG( 2, ( "received message from last flight, "
                                    "message_seq = %d, start_of_flight = %d",
                                    recv_msg_seq,
                                    ssl->handshake->in_flight_start_seq ) );

                if( ( ret = mbedtls_ssl_resend( ssl ) ) != 0 )
                {
                    MBEDTLS_SSL_DEBUG_RET( 1, "mbedtls_ssl_resend", ret );
                    return( ret );
                }
            }
            else
            {
                MBEDTLS_SSL_DEBUG_MSG( 2, ( "dropping out-of-sequence message: "
                                    "message_seq = %d, expected = %d",
                                    recv_msg_seq,
                                    ssl->handshake->in_msg_seq ) );
            }

            return( MBEDTLS_ERR_SSL_CONTINUE_PROCESSING );
        }
        /* Wait until message completion to increment in_msg_seq */

        /* Message reassembly is handled alongside buffering of future
         * messages; the commonality is that both handshake fragments and
         * future messages cannot be forwarded immediately to the
         * handshake logic layer. */
        if( ssl_hs_is_proper_fragment( ssl ) == 1 )
        {
            MBEDTLS_SSL_DEBUG_MSG( 2, ( "found fragmented DTLS handshake message" ) );
            return( MBEDTLS_ERR_SSL_EARLY_MESSAGE );
        }
    }
    else
#endif /* MBEDTLS_SSL_PROTO_DTLS */
    /* With TLS we don't handle fragmentation (for now) */
    if( ssl->in_msglen < ssl->in_hslen )
    {
        MBEDTLS_SSL_DEBUG_MSG( 1, ( "TLS handshake fragmentation not supported" ) );
        return( MBEDTLS_ERR_SSL_FEATURE_UNAVAILABLE );
    }

    return( 0 );
}

void mbedtls_ssl_update_handshake_status( mbedtls_ssl_context *ssl )
{
    mbedtls_ssl_handshake_params * const hs = ssl->handshake;

    if( ssl->state != MBEDTLS_SSL_HANDSHAKE_OVER && hs != NULL )
    {
        ssl->handshake->update_checksum( ssl, ssl->in_msg, ssl->in_hslen );
    }

    /* Handshake message is complete, increment counter */
#if defined(MBEDTLS_SSL_PROTO_DTLS)
    if( ssl->conf->transport == MBEDTLS_SSL_TRANSPORT_DATAGRAM &&
        ssl->handshake != NULL )
    {
        unsigned offset;
        mbedtls_ssl_hs_buffer *hs_buf;

        /* Increment handshake sequence number */
        hs->in_msg_seq++;

        /*
         * Clear up handshake buffering and reassembly structure.
         */

        /* Free first entry */
        ssl_buffering_free_slot( ssl, 0 );

        /* Shift all other entries */
        for( offset = 0, hs_buf = &hs->buffering.hs[0];
             offset + 1 < MBEDTLS_SSL_MAX_BUFFERED_HS;
             offset++, hs_buf++ )
        {
            *hs_buf = *(hs_buf + 1);
        }

        /* Create a fresh last entry */
        memset( hs_buf, 0, sizeof( mbedtls_ssl_hs_buffer ) );
    }
#endif
}

/*
 * DTLS anti-replay: RFC 6347 4.1.2.6
 *
 * in_window is a field of bits numbered from 0 (lsb) to 63 (msb).
 * Bit n is set iff record number in_window_top - n has been seen.
 *
 * Usually, in_window_top is the last record number seen and the lsb of
 * in_window is set. The only exception is the initial state (record number 0
 * not seen yet).
 */
#if defined(MBEDTLS_SSL_DTLS_ANTI_REPLAY)
static void ssl_dtls_replay_reset( mbedtls_ssl_context *ssl )
{
    ssl->in_window_top = 0;
    ssl->in_window = 0;
}

static inline uint64_t ssl_load_six_bytes( unsigned char *buf )
{
    return( ( (uint64_t) buf[0] << 40 ) |
            ( (uint64_t) buf[1] << 32 ) |
            ( (uint64_t) buf[2] << 24 ) |
            ( (uint64_t) buf[3] << 16 ) |
            ( (uint64_t) buf[4] <<  8 ) |
            ( (uint64_t) buf[5]       ) );
}

/*
 * Return 0 if sequence number is acceptable, -1 otherwise
 */
int mbedtls_ssl_dtls_replay_check( mbedtls_ssl_context *ssl )
{
    uint64_t rec_seqnum = ssl_load_six_bytes( ssl->in_ctr + 2 );
    uint64_t bit;

    if( ssl->conf->anti_replay == MBEDTLS_SSL_ANTI_REPLAY_DISABLED )
        return( 0 );

    if( rec_seqnum > ssl->in_window_top )
        return( 0 );

    bit = ssl->in_window_top - rec_seqnum;

    if( bit >= 64 )
        return( -1 );

    if( ( ssl->in_window & ( (uint64_t) 1 << bit ) ) != 0 )
        return( -1 );

    return( 0 );
}

/*
 * Update replay window on new validated record
 */
void mbedtls_ssl_dtls_replay_update( mbedtls_ssl_context *ssl )
{
    uint64_t rec_seqnum = ssl_load_six_bytes( ssl->in_ctr + 2 );

    if( ssl->conf->anti_replay == MBEDTLS_SSL_ANTI_REPLAY_DISABLED )
        return;

    if( rec_seqnum > ssl->in_window_top )
    {
        /* Update window_top and the contents of the window */
        uint64_t shift = rec_seqnum - ssl->in_window_top;

        if( shift >= 64 )
            ssl->in_window = 1;
        else
        {
            ssl->in_window <<= shift;
            ssl->in_window |= 1;
        }

        ssl->in_window_top = rec_seqnum;
    }
    else
    {
        /* Mark that number as seen in the current window */
        uint64_t bit = ssl->in_window_top - rec_seqnum;

        if( bit < 64 ) /* Always true, but be extra sure */
            ssl->in_window |= (uint64_t) 1 << bit;
    }
}
#endif /* MBEDTLS_SSL_DTLS_ANTI_REPLAY */

#if defined(MBEDTLS_SSL_DTLS_CLIENT_PORT_REUSE) && defined(MBEDTLS_SSL_SRV_C)
/* Forward declaration */
static int ssl_session_reset_int( mbedtls_ssl_context *ssl, int partial );

/*
 * Without any SSL context, check if a datagram looks like a ClientHello with
 * a valid cookie, and if it doesn't, generate a HelloVerifyRequest message.
 * Both input and output include full DTLS headers.
 *
 * - if cookie is valid, return 0
 * - if ClientHello looks superficially valid but cookie is not,
 *   fill obuf and set olen, then
 *   return MBEDTLS_ERR_SSL_HELLO_VERIFY_REQUIRED
 * - otherwise return a specific error code
 */
static int ssl_check_dtls_clihlo_cookie(
                           mbedtls_ssl_cookie_write_t *f_cookie_write,
                           mbedtls_ssl_cookie_check_t *f_cookie_check,
                           void *p_cookie,
                           const unsigned char *cli_id, size_t cli_id_len,
                           const unsigned char *in, size_t in_len,
                           unsigned char *obuf, size_t buf_len, size_t *olen )
{
    size_t sid_len, cookie_len;
    unsigned char *p;

    if( f_cookie_write == NULL || f_cookie_check == NULL )
        return( MBEDTLS_ERR_SSL_BAD_INPUT_DATA );

    /*
     * Structure of ClientHello with record and handshake headers,
     * and expected values. We don't need to check a lot, more checks will be
     * done when actually parsing the ClientHello - skipping those checks
     * avoids code duplication and does not make cookie forging any easier.
     *
     *  0-0  ContentType type;                  copied, must be handshake
     *  1-2  ProtocolVersion version;           copied
     *  3-4  uint16 epoch;                      copied, must be 0
     *  5-10 uint48 sequence_number;            copied
     * 11-12 uint16 length;                     (ignored)
     *
     * 13-13 HandshakeType msg_type;            (ignored)
     * 14-16 uint24 length;                     (ignored)
     * 17-18 uint16 message_seq;                copied
     * 19-21 uint24 fragment_offset;            copied, must be 0
     * 22-24 uint24 fragment_length;            (ignored)
     *
     * 25-26 ProtocolVersion client_version;    (ignored)
     * 27-58 Random random;                     (ignored)
     * 59-xx SessionID session_id;              1 byte len + sid_len content
     * 60+   opaque cookie<0..2^8-1>;           1 byte len + content
     *       ...
     *
     * Minimum length is 61 bytes.
     */
    if( in_len < 61 ||
        in[0] != MBEDTLS_SSL_MSG_HANDSHAKE ||
        in[3] != 0 || in[4] != 0 ||
        in[19] != 0 || in[20] != 0 || in[21] != 0 )
    {
        return( MBEDTLS_ERR_SSL_BAD_HS_CLIENT_HELLO );
    }

    sid_len = in[59];
    if( sid_len > in_len - 61 )
        return( MBEDTLS_ERR_SSL_BAD_HS_CLIENT_HELLO );

    cookie_len = in[60 + sid_len];
    if( cookie_len > in_len - 60 )
        return( MBEDTLS_ERR_SSL_BAD_HS_CLIENT_HELLO );

    if( f_cookie_check( p_cookie, in + sid_len + 61, cookie_len,
                        cli_id, cli_id_len ) == 0 )
    {
        /* Valid cookie */
        return( 0 );
    }

    /*
     * If we get here, we've got an invalid cookie, let's prepare HVR.
     *
     *  0-0  ContentType type;                  copied
     *  1-2  ProtocolVersion version;           copied
     *  3-4  uint16 epoch;                      copied
     *  5-10 uint48 sequence_number;            copied
     * 11-12 uint16 length;                     olen - 13
     *
     * 13-13 HandshakeType msg_type;            hello_verify_request
     * 14-16 uint24 length;                     olen - 25
     * 17-18 uint16 message_seq;                copied
     * 19-21 uint24 fragment_offset;            copied
     * 22-24 uint24 fragment_length;            olen - 25
     *
     * 25-26 ProtocolVersion server_version;    0xfe 0xff
     * 27-27 opaque cookie<0..2^8-1>;           cookie_len = olen - 27, cookie
     *
     * Minimum length is 28.
     */
    if( buf_len < 28 )
        return( MBEDTLS_ERR_SSL_BUFFER_TOO_SMALL );

    /* Copy most fields and adapt others */
    memcpy( obuf, in, 25 );
    obuf[13] = MBEDTLS_SSL_HS_HELLO_VERIFY_REQUEST;
    obuf[25] = 0xfe;
    obuf[26] = 0xff;

    /* Generate and write actual cookie */
    p = obuf + 28;
    if( f_cookie_write( p_cookie,
                        &p, obuf + buf_len, cli_id, cli_id_len ) != 0 )
    {
        return( MBEDTLS_ERR_SSL_INTERNAL_ERROR );
    }

    *olen = p - obuf;

    /* Go back and fill length fields */
    obuf[27] = (unsigned char)( *olen - 28 );

    obuf[14] = obuf[22] = (unsigned char)( ( *olen - 25 ) >> 16 );
    obuf[15] = obuf[23] = (unsigned char)( ( *olen - 25 ) >>  8 );
    obuf[16] = obuf[24] = (unsigned char)( ( *olen - 25 )       );

    obuf[11] = (unsigned char)( ( *olen - 13 ) >>  8 );
    obuf[12] = (unsigned char)( ( *olen - 13 )       );

    return( MBEDTLS_ERR_SSL_HELLO_VERIFY_REQUIRED );
}

/*
 * Handle possible client reconnect with the same UDP quadruplet
 * (RFC 6347 Section 4.2.8).
 *
 * Called by ssl_parse_record_header() in case we receive an epoch 0 record
 * that looks like a ClientHello.
 *
 * - if the input looks like a ClientHello without cookies,
 *   send back HelloVerifyRequest, then
 *   return MBEDTLS_ERR_SSL_HELLO_VERIFY_REQUIRED
 * - if the input looks like a ClientHello with a valid cookie,
 *   reset the session of the current context, and
 *   return MBEDTLS_ERR_SSL_CLIENT_RECONNECT
 * - if anything goes wrong, return a specific error code
 *
 * mbedtls_ssl_read_record() will ignore the record if anything else than
 * MBEDTLS_ERR_SSL_CLIENT_RECONNECT or 0 is returned, although this function
 * cannot not return 0.
 */
static int ssl_handle_possible_reconnect( mbedtls_ssl_context *ssl )
{
    int ret;
    size_t len;

    ret = ssl_check_dtls_clihlo_cookie(
            ssl->conf->f_cookie_write,
            ssl->conf->f_cookie_check,
            ssl->conf->p_cookie,
            ssl->cli_id, ssl->cli_id_len,
            ssl->in_buf, ssl->in_left,
            ssl->out_buf, MBEDTLS_SSL_OUT_CONTENT_LEN, &len );

    MBEDTLS_SSL_DEBUG_RET( 2, "ssl_check_dtls_clihlo_cookie", ret );

    if( ret == MBEDTLS_ERR_SSL_HELLO_VERIFY_REQUIRED )
    {
        /* Don't check write errors as we can't do anything here.
         * If the error is permanent we'll catch it later,
         * if it's not, then hopefully it'll work next time. */
        (void) ssl->f_send( ssl->p_bio, ssl->out_buf, len );

        return( MBEDTLS_ERR_SSL_HELLO_VERIFY_REQUIRED );
    }

    if( ret == 0 )
    {
        /* Got a valid cookie, partially reset context */
        if( ( ret = ssl_session_reset_int( ssl, 1 ) ) != 0 )
        {
            MBEDTLS_SSL_DEBUG_RET( 1, "reset", ret );
            return( ret );
        }

        return( MBEDTLS_ERR_SSL_CLIENT_RECONNECT );
    }

    return( ret );
}
#endif /* MBEDTLS_SSL_DTLS_CLIENT_PORT_REUSE && MBEDTLS_SSL_SRV_C */

/*
 * ContentType type;
 * ProtocolVersion version;
 * uint16 epoch;            // DTLS only
 * uint48 sequence_number;  // DTLS only
 * uint16 length;
 *
 * Return 0 if header looks sane (and, for DTLS, the record is expected)
 * MBEDTLS_ERR_SSL_INVALID_RECORD if the header looks bad,
 * MBEDTLS_ERR_SSL_UNEXPECTED_RECORD (DTLS only) if sane but unexpected.
 *
 * With DTLS, mbedtls_ssl_read_record() will:
 * 1. proceed with the record if this function returns 0
 * 2. drop only the current record if this function returns UNEXPECTED_RECORD
 * 3. return CLIENT_RECONNECT if this function return that value
 * 4. drop the whole datagram if this function returns anything else.
 * Point 2 is needed when the peer is resending, and we have already received
 * the first record from a datagram but are still waiting for the others.
 */
static int ssl_parse_record_header( mbedtls_ssl_context *ssl )
{
    int major_ver, minor_ver;

    MBEDTLS_SSL_DEBUG_BUF( 4, "input record header", ssl->in_hdr, mbedtls_ssl_hdr_len( ssl ) );

    ssl->in_msgtype =  ssl->in_hdr[0];
    ssl->in_msglen = ( ssl->in_len[0] << 8 ) | ssl->in_len[1];
    mbedtls_ssl_read_version( &major_ver, &minor_ver, ssl->conf->transport, ssl->in_hdr + 1 );

    MBEDTLS_SSL_DEBUG_MSG( 3, ( "input record: msgtype = %d, "
                        "version = [%d:%d], msglen = %d",
                        ssl->in_msgtype,
                        major_ver, minor_ver, ssl->in_msglen ) );

    /* Check record type */
    if( ssl->in_msgtype != MBEDTLS_SSL_MSG_HANDSHAKE &&
        ssl->in_msgtype != MBEDTLS_SSL_MSG_ALERT &&
        ssl->in_msgtype != MBEDTLS_SSL_MSG_CHANGE_CIPHER_SPEC &&
        ssl->in_msgtype != MBEDTLS_SSL_MSG_APPLICATION_DATA )
    {
        MBEDTLS_SSL_DEBUG_MSG( 1, ( "unknown record type" ) );

#if defined(MBEDTLS_SSL_PROTO_DTLS)
        /* Silently ignore invalid DTLS records as recommended by RFC 6347
         * Section 4.1.2.7 */
        if( ssl->conf->transport != MBEDTLS_SSL_TRANSPORT_DATAGRAM )
#endif /* MBEDTLS_SSL_PROTO_DTLS */
            mbedtls_ssl_send_alert_message( ssl, MBEDTLS_SSL_ALERT_LEVEL_FATAL,
                                    MBEDTLS_SSL_ALERT_MSG_UNEXPECTED_MESSAGE );

        return( MBEDTLS_ERR_SSL_INVALID_RECORD );
    }

    /* Check version */
    if( major_ver != ssl->major_ver )
    {
        MBEDTLS_SSL_DEBUG_MSG( 1, ( "major version mismatch" ) );
        return( MBEDTLS_ERR_SSL_INVALID_RECORD );
    }

    if( minor_ver > ssl->conf->max_minor_ver )
    {
        MBEDTLS_SSL_DEBUG_MSG( 1, ( "minor version mismatch" ) );
        return( MBEDTLS_ERR_SSL_INVALID_RECORD );
    }

    /* Check length against the size of our buffer */
    if( ssl->in_msglen > MBEDTLS_SSL_IN_BUFFER_LEN
                         - (size_t)( ssl->in_msg - ssl->in_buf ) )
    {
        MBEDTLS_SSL_DEBUG_MSG( 1, ( "bad message length" ) );
        return( MBEDTLS_ERR_SSL_INVALID_RECORD );
    }

    /*
     * DTLS-related tests.
     * Check epoch before checking length constraint because
     * the latter varies with the epoch. E.g., if a ChangeCipherSpec
     * message gets duplicated before the corresponding Finished message,
     * the second ChangeCipherSpec should be discarded because it belongs
     * to an old epoch, but not because its length is shorter than
     * the minimum record length for packets using the new record transform.
     * Note that these two kinds of failures are handled differently,
     * as an unexpected record is silently skipped but an invalid
     * record leads to the entire datagram being dropped.
     */
#if defined(MBEDTLS_SSL_PROTO_DTLS)
    if( ssl->conf->transport == MBEDTLS_SSL_TRANSPORT_DATAGRAM )
    {
        unsigned int rec_epoch = ( ssl->in_ctr[0] << 8 ) | ssl->in_ctr[1];

        /* Check epoch (and sequence number) with DTLS */
        if( rec_epoch != ssl->in_epoch )
        {
            MBEDTLS_SSL_DEBUG_MSG( 1, ( "record from another epoch: "
                                        "expected %d, received %d",
                                        ssl->in_epoch, rec_epoch ) );

#if defined(MBEDTLS_SSL_DTLS_CLIENT_PORT_REUSE) && defined(MBEDTLS_SSL_SRV_C)
            /*
             * Check for an epoch 0 ClientHello. We can't use in_msg here to
             * access the first byte of record content (handshake type), as we
             * have an active transform (possibly iv_len != 0), so use the
             * fact that the record header len is 13 instead.
             */
            if( ssl->conf->endpoint == MBEDTLS_SSL_IS_SERVER &&
                ssl->state == MBEDTLS_SSL_HANDSHAKE_OVER &&
                rec_epoch == 0 &&
                ssl->in_msgtype == MBEDTLS_SSL_MSG_HANDSHAKE &&
                ssl->in_left > 13 &&
                ssl->in_buf[13] == MBEDTLS_SSL_HS_CLIENT_HELLO )
            {
                MBEDTLS_SSL_DEBUG_MSG( 1, ( "possible client reconnect "
                                            "from the same port" ) );
                return( ssl_handle_possible_reconnect( ssl ) );
            }
            else
#endif /* MBEDTLS_SSL_DTLS_CLIENT_PORT_REUSE && MBEDTLS_SSL_SRV_C */
            {
                /* Consider buffering the record. */
                if( rec_epoch == (unsigned int) ssl->in_epoch + 1 )
                {
                    MBEDTLS_SSL_DEBUG_MSG( 2, ( "Consider record for buffering" ) );
                    return( MBEDTLS_ERR_SSL_EARLY_MESSAGE );
                }

                return( MBEDTLS_ERR_SSL_UNEXPECTED_RECORD );
            }
        }

#if defined(MBEDTLS_SSL_DTLS_ANTI_REPLAY)
        /* Replay detection only works for the current epoch */
        if( rec_epoch == ssl->in_epoch &&
            mbedtls_ssl_dtls_replay_check( ssl ) != 0 )
        {
            MBEDTLS_SSL_DEBUG_MSG( 1, ( "replayed record" ) );
            return( MBEDTLS_ERR_SSL_UNEXPECTED_RECORD );
        }
#endif

        /* Drop unexpected ApplicationData records,
         * except at the beginning of renegotiations */
        if( ssl->in_msgtype == MBEDTLS_SSL_MSG_APPLICATION_DATA &&
            ssl->state != MBEDTLS_SSL_HANDSHAKE_OVER
#if defined(MBEDTLS_SSL_RENEGOTIATION)
            && ! ( ssl->renego_status == MBEDTLS_SSL_RENEGOTIATION_IN_PROGRESS &&
                   ssl->state == MBEDTLS_SSL_SERVER_HELLO )
#endif
            )
        {
            MBEDTLS_SSL_DEBUG_MSG( 1, ( "dropping unexpected ApplicationData" ) );
            return( MBEDTLS_ERR_SSL_UNEXPECTED_RECORD );
        }
    }
#endif /* MBEDTLS_SSL_PROTO_DTLS */


    /* Check length against bounds of the current transform and version */
    if( ssl->transform_in == NULL )
    {
        if( ssl->in_msglen < 1 ||
            ssl->in_msglen > MBEDTLS_SSL_IN_CONTENT_LEN )
        {
            MBEDTLS_SSL_DEBUG_MSG( 1, ( "bad message length" ) );
            return( MBEDTLS_ERR_SSL_INVALID_RECORD );
        }
    }
    else
    {
        if( ssl->in_msglen < ssl->transform_in->minlen )
        {
            MBEDTLS_SSL_DEBUG_MSG( 1, ( "bad message length" ) );
            return( MBEDTLS_ERR_SSL_INVALID_RECORD );
        }

#if defined(MBEDTLS_SSL_PROTO_SSL3)
        if( ssl->minor_ver == MBEDTLS_SSL_MINOR_VERSION_0 &&
            ssl->in_msglen > ssl->transform_in->minlen + MBEDTLS_SSL_IN_CONTENT_LEN )
        {
            MBEDTLS_SSL_DEBUG_MSG( 1, ( "bad message length" ) );
            return( MBEDTLS_ERR_SSL_INVALID_RECORD );
        }
#endif
#if defined(MBEDTLS_SSL_PROTO_TLS1) || defined(MBEDTLS_SSL_PROTO_TLS1_1) || \
    defined(MBEDTLS_SSL_PROTO_TLS1_2)
        /*
         * TLS encrypted messages can have up to 256 bytes of padding
         */
        if( ssl->minor_ver >= MBEDTLS_SSL_MINOR_VERSION_1 &&
            ssl->in_msglen > ssl->transform_in->minlen +
                             MBEDTLS_SSL_IN_CONTENT_LEN + 256 )
        {
            MBEDTLS_SSL_DEBUG_MSG( 1, ( "bad message length" ) );
            return( MBEDTLS_ERR_SSL_INVALID_RECORD );
        }
#endif
    }

    return( 0 );
}

/*
 * If applicable, decrypt (and decompress) record content
 */
static int ssl_prepare_record_content( mbedtls_ssl_context *ssl )
{
    int ret, done = 0;

    MBEDTLS_SSL_DEBUG_BUF( 4, "input record from network",
                   ssl->in_hdr, mbedtls_ssl_hdr_len( ssl ) + ssl->in_msglen );

#if defined(MBEDTLS_SSL_HW_RECORD_ACCEL)
    if( mbedtls_ssl_hw_record_read != NULL )
    {
        MBEDTLS_SSL_DEBUG_MSG( 2, ( "going for mbedtls_ssl_hw_record_read()" ) );

        ret = mbedtls_ssl_hw_record_read( ssl );
        if( ret != 0 && ret != MBEDTLS_ERR_SSL_HW_ACCEL_FALLTHROUGH )
        {
            MBEDTLS_SSL_DEBUG_RET( 1, "mbedtls_ssl_hw_record_read", ret );
            return( MBEDTLS_ERR_SSL_HW_ACCEL_FAILED );
        }

        if( ret == 0 )
            done = 1;
    }
#endif /* MBEDTLS_SSL_HW_RECORD_ACCEL */
    if( !done && ssl->transform_in != NULL )
    {
        if( ( ret = ssl_decrypt_buf( ssl ) ) != 0 )
        {
            MBEDTLS_SSL_DEBUG_RET( 1, "ssl_decrypt_buf", ret );
            return( ret );
        }

        MBEDTLS_SSL_DEBUG_BUF( 4, "input payload after decrypt",
                       ssl->in_msg, ssl->in_msglen );

        if( ssl->in_msglen > MBEDTLS_SSL_IN_CONTENT_LEN )
        {
            MBEDTLS_SSL_DEBUG_MSG( 1, ( "bad message length" ) );
            return( MBEDTLS_ERR_SSL_INVALID_RECORD );
        }
    }

#if defined(MBEDTLS_ZLIB_SUPPORT)
    if( ssl->transform_in != NULL &&
        ssl->session_in->compression == MBEDTLS_SSL_COMPRESS_DEFLATE )
    {
        if( ( ret = ssl_decompress_buf( ssl ) ) != 0 )
        {
            MBEDTLS_SSL_DEBUG_RET( 1, "ssl_decompress_buf", ret );
            return( ret );
        }
    }
#endif /* MBEDTLS_ZLIB_SUPPORT */

#if defined(MBEDTLS_SSL_DTLS_ANTI_REPLAY)
    if( ssl->conf->transport == MBEDTLS_SSL_TRANSPORT_DATAGRAM )
    {
        mbedtls_ssl_dtls_replay_update( ssl );
    }
#endif

    return( 0 );
}

static void ssl_handshake_wrapup_free_hs_transform( mbedtls_ssl_context *ssl );

/*
 * Read a record.
 *
 * Silently ignore non-fatal alert (and for DTLS, invalid records as well,
 * RFC 6347 4.1.2.7) and continue reading until a valid record is found.
 *
 */

/* Helper functions for mbedtls_ssl_read_record(). */
static int ssl_consume_current_message( mbedtls_ssl_context *ssl );
static int ssl_get_next_record( mbedtls_ssl_context *ssl );
static int ssl_record_is_in_progress( mbedtls_ssl_context *ssl );

int mbedtls_ssl_read_record( mbedtls_ssl_context *ssl,
                             unsigned update_hs_digest )
{
    int ret;

    MBEDTLS_SSL_DEBUG_MSG( 2, ( "=> read record" ) );

    if( ssl->keep_current_message == 0 )
    {
        do {

            ret = ssl_consume_current_message( ssl );
            if( ret != 0 )
                return( ret );

            if( ssl_record_is_in_progress( ssl ) == 0 )
            {
#if defined(MBEDTLS_SSL_PROTO_DTLS)
                int have_buffered = 0;

                /* We only check for buffered messages if the
                 * current datagram is fully consumed. */
                if( ssl->conf->transport == MBEDTLS_SSL_TRANSPORT_DATAGRAM &&
                    ssl_next_record_is_in_datagram( ssl ) == 0 )
                {
                    if( ssl_load_buffered_message( ssl ) == 0 )
                        have_buffered = 1;
                }

                if( have_buffered == 0 )
#endif /* MBEDTLS_SSL_PROTO_DTLS */
                {
                    ret = ssl_get_next_record( ssl );
                    if( ret == MBEDTLS_ERR_SSL_CONTINUE_PROCESSING )
                        continue;

                    if( ret != 0 )
                    {
                        MBEDTLS_SSL_DEBUG_RET( 1, ( "ssl_get_next_record" ), ret );
                        return( ret );
                    }
                }
            }

            ret = mbedtls_ssl_handle_message_type( ssl );

#if defined(MBEDTLS_SSL_PROTO_DTLS)
            if( ret == MBEDTLS_ERR_SSL_EARLY_MESSAGE )
            {
                /* Buffer future message */
                ret = ssl_buffer_message( ssl );
                if( ret != 0 )
                    return( ret );

                ret = MBEDTLS_ERR_SSL_CONTINUE_PROCESSING;
            }
#endif /* MBEDTLS_SSL_PROTO_DTLS */

        } while( MBEDTLS_ERR_SSL_NON_FATAL           == ret  ||
                 MBEDTLS_ERR_SSL_CONTINUE_PROCESSING == ret );

        if( 0 != ret )
        {
            MBEDTLS_SSL_DEBUG_RET( 1, ( "mbedtls_ssl_handle_message_type" ), ret );
            return( ret );
        }

        if( ssl->in_msgtype == MBEDTLS_SSL_MSG_HANDSHAKE &&
            update_hs_digest == 1 )
        {
            mbedtls_ssl_update_handshake_status( ssl );
        }
    }
    else
    {
        MBEDTLS_SSL_DEBUG_MSG( 2, ( "reuse previously read message" ) );
        ssl->keep_current_message = 0;
    }

    MBEDTLS_SSL_DEBUG_MSG( 2, ( "<= read record" ) );

    return( 0 );
}

#if defined(MBEDTLS_SSL_PROTO_DTLS)
static int ssl_next_record_is_in_datagram( mbedtls_ssl_context *ssl )
{
    if( ssl->in_left > ssl->next_record_offset )
        return( 1 );

    return( 0 );
}

static int ssl_load_buffered_message( mbedtls_ssl_context *ssl )
{
    mbedtls_ssl_handshake_params * const hs = ssl->handshake;
    mbedtls_ssl_hs_buffer * hs_buf;
    int ret = 0;

    if( hs == NULL )
        return( -1 );

    MBEDTLS_SSL_DEBUG_MSG( 2, ( "=> ssl_load_buffered_messsage" ) );

    if( ssl->state == MBEDTLS_SSL_CLIENT_CHANGE_CIPHER_SPEC ||
        ssl->state == MBEDTLS_SSL_SERVER_CHANGE_CIPHER_SPEC )
    {
        /* Check if we have seen a ChangeCipherSpec before.
         * If yes, synthesize a CCS record. */
        if( !hs->buffering.seen_ccs )
        {
            MBEDTLS_SSL_DEBUG_MSG( 2, ( "CCS not seen in the current flight" ) );
            ret = -1;
            goto exit;
        }

        MBEDTLS_SSL_DEBUG_MSG( 2, ( "Injecting buffered CCS message" ) );
        ssl->in_msgtype = MBEDTLS_SSL_MSG_CHANGE_CIPHER_SPEC;
        ssl->in_msglen = 1;
        ssl->in_msg[0] = 1;

        /* As long as they are equal, the exact value doesn't matter. */
        ssl->in_left            = 0;
        ssl->next_record_offset = 0;

        hs->buffering.seen_ccs = 0;
        goto exit;
    }

#if defined(MBEDTLS_DEBUG_C)
    /* Debug only */
    {
        unsigned offset;
        for( offset = 1; offset < MBEDTLS_SSL_MAX_BUFFERED_HS; offset++ )
        {
            hs_buf = &hs->buffering.hs[offset];
            if( hs_buf->is_valid == 1 )
            {
                MBEDTLS_SSL_DEBUG_MSG( 2, ( "Future message with sequence number %u %s buffered.",
                            hs->in_msg_seq + offset,
                            hs_buf->is_complete ? "fully" : "partially" ) );
            }
        }
    }
#endif /* MBEDTLS_DEBUG_C */

    /* Check if we have buffered and/or fully reassembled the
     * next handshake message. */
    hs_buf = &hs->buffering.hs[0];
    if( ( hs_buf->is_valid == 1 ) && ( hs_buf->is_complete == 1 ) )
    {
        /* Synthesize a record containing the buffered HS message. */
        size_t msg_len = ( hs_buf->data[1] << 16 ) |
                         ( hs_buf->data[2] << 8  ) |
                           hs_buf->data[3];

        /* Double-check that we haven't accidentally buffered
         * a message that doesn't fit into the input buffer. */
        if( msg_len + 12 > MBEDTLS_SSL_IN_CONTENT_LEN )
        {
            MBEDTLS_SSL_DEBUG_MSG( 1, ( "should never happen" ) );
            return( MBEDTLS_ERR_SSL_INTERNAL_ERROR );
        }

        MBEDTLS_SSL_DEBUG_MSG( 2, ( "Next handshake message has been buffered - load" ) );
        MBEDTLS_SSL_DEBUG_BUF( 3, "Buffered handshake message (incl. header)",
                               hs_buf->data, msg_len + 12 );

        ssl->in_msgtype = MBEDTLS_SSL_MSG_HANDSHAKE;
        ssl->in_hslen   = msg_len + 12;
        ssl->in_msglen  = msg_len + 12;
        memcpy( ssl->in_msg, hs_buf->data, ssl->in_hslen );

        ret = 0;
        goto exit;
    }
    else
    {
        MBEDTLS_SSL_DEBUG_MSG( 2, ( "Next handshake message %u not or only partially bufffered",
                                    hs->in_msg_seq ) );
    }

    ret = -1;

exit:

    MBEDTLS_SSL_DEBUG_MSG( 2, ( "<= ssl_load_buffered_message" ) );
    return( ret );
}

static int ssl_buffer_make_space( mbedtls_ssl_context *ssl,
                                  size_t desired )
{
    int offset;
    mbedtls_ssl_handshake_params * const hs = ssl->handshake;
    MBEDTLS_SSL_DEBUG_MSG( 2, ( "Attempt to free buffered messages to have %u bytes available",
                                (unsigned) desired ) );

    /* Get rid of future records epoch first, if such exist. */
    ssl_free_buffered_record( ssl );

    /* Check if we have enough space available now. */
    if( desired <= ( MBEDTLS_SSL_DTLS_MAX_BUFFERING -
                     hs->buffering.total_bytes_buffered ) )
    {
        MBEDTLS_SSL_DEBUG_MSG( 2, ( "Enough space available after freeing future epoch record" ) );
        return( 0 );
    }

    /* We don't have enough space to buffer the next expected handshake
     * message. Remove buffers used for future messages to gain space,
     * starting with the most distant one. */
    for( offset = MBEDTLS_SSL_MAX_BUFFERED_HS - 1;
         offset >= 0; offset-- )
    {
        MBEDTLS_SSL_DEBUG_MSG( 2, ( "Free buffering slot %d to make space for reassembly of next handshake message",
                                    offset ) );

        ssl_buffering_free_slot( ssl, (uint8_t) offset );

        /* Check if we have enough space available now. */
        if( desired <= ( MBEDTLS_SSL_DTLS_MAX_BUFFERING -
                         hs->buffering.total_bytes_buffered ) )
        {
            MBEDTLS_SSL_DEBUG_MSG( 2, ( "Enough space available after freeing buffered HS messages" ) );
            return( 0 );
        }
    }

    return( -1 );
}

static int ssl_buffer_message( mbedtls_ssl_context *ssl )
{
    int ret = 0;
    mbedtls_ssl_handshake_params * const hs = ssl->handshake;

    if( hs == NULL )
        return( 0 );

    MBEDTLS_SSL_DEBUG_MSG( 2, ( "=> ssl_buffer_message" ) );

    switch( ssl->in_msgtype )
    {
        case MBEDTLS_SSL_MSG_CHANGE_CIPHER_SPEC:
            MBEDTLS_SSL_DEBUG_MSG( 2, ( "Remember CCS message" ) );

            hs->buffering.seen_ccs = 1;
            break;

        case MBEDTLS_SSL_MSG_HANDSHAKE:
        {
            unsigned recv_msg_seq_offset;
            unsigned recv_msg_seq = ( ssl->in_msg[4] << 8 ) | ssl->in_msg[5];
            mbedtls_ssl_hs_buffer *hs_buf;
            size_t msg_len = ssl->in_hslen - 12;

            /* We should never receive an old handshake
             * message - double-check nonetheless. */
            if( recv_msg_seq < ssl->handshake->in_msg_seq )
            {
                MBEDTLS_SSL_DEBUG_MSG( 1, ( "should never happen" ) );
                return( MBEDTLS_ERR_SSL_INTERNAL_ERROR );
            }

            recv_msg_seq_offset = recv_msg_seq - ssl->handshake->in_msg_seq;
            if( recv_msg_seq_offset >= MBEDTLS_SSL_MAX_BUFFERED_HS )
            {
                /* Silently ignore -- message too far in the future */
                MBEDTLS_SSL_DEBUG_MSG( 2,
                 ( "Ignore future HS message with sequence number %u, "
                   "buffering window %u - %u",
                   recv_msg_seq, ssl->handshake->in_msg_seq,
                   ssl->handshake->in_msg_seq + MBEDTLS_SSL_MAX_BUFFERED_HS - 1 ) );

                goto exit;
            }

            MBEDTLS_SSL_DEBUG_MSG( 2, ( "Buffering HS message with sequence number %u, offset %u ",
                                        recv_msg_seq, recv_msg_seq_offset ) );

            hs_buf = &hs->buffering.hs[ recv_msg_seq_offset ];

            /* Check if the buffering for this seq nr has already commenced. */
            if( !hs_buf->is_valid )
            {
                size_t reassembly_buf_sz;

                hs_buf->is_fragmented =
                    ( ssl_hs_is_proper_fragment( ssl ) == 1 );

                /* We copy the message back into the input buffer
                 * after reassembly, so check that it's not too large.
                 * This is an implementation-specific limitation
                 * and not one from the standard, hence it is not
                 * checked in ssl_check_hs_header(). */
                if( msg_len + 12 > MBEDTLS_SSL_IN_CONTENT_LEN )
                {
                    /* Ignore message */
                    goto exit;
                }

                /* Check if we have enough space to buffer the message. */
                if( hs->buffering.total_bytes_buffered >
                    MBEDTLS_SSL_DTLS_MAX_BUFFERING )
                {
                    MBEDTLS_SSL_DEBUG_MSG( 1, ( "should never happen" ) );
                    return( MBEDTLS_ERR_SSL_INTERNAL_ERROR );
                }

                reassembly_buf_sz = ssl_get_reassembly_buffer_size( msg_len,
                                                       hs_buf->is_fragmented );

                if( reassembly_buf_sz > ( MBEDTLS_SSL_DTLS_MAX_BUFFERING -
                                          hs->buffering.total_bytes_buffered ) )
                {
                    if( recv_msg_seq_offset > 0 )
                    {
                        /* If we can't buffer a future message because
                         * of space limitations -- ignore. */
                        MBEDTLS_SSL_DEBUG_MSG( 2, ( "Buffering of future message of size %u would exceed the compile-time limit %u (already %u bytes buffered) -- ignore\n",
                             (unsigned) msg_len, MBEDTLS_SSL_DTLS_MAX_BUFFERING,
                             (unsigned) hs->buffering.total_bytes_buffered ) );
                        goto exit;
                    }
                    else
                    {
                        MBEDTLS_SSL_DEBUG_MSG( 2, ( "Buffering of future message of size %u would exceed the compile-time limit %u (already %u bytes buffered) -- attempt to make space by freeing buffered future messages\n",
                             (unsigned) msg_len, MBEDTLS_SSL_DTLS_MAX_BUFFERING,
                             (unsigned) hs->buffering.total_bytes_buffered ) );
                    }

                    if( ssl_buffer_make_space( ssl, reassembly_buf_sz ) != 0 )
                    {
                        MBEDTLS_SSL_DEBUG_MSG( 2, ( "Reassembly of next message of size %u (%u with bitmap) would exceed the compile-time limit %u (already %u bytes buffered) -- fail\n",
                             (unsigned) msg_len,
                             (unsigned) reassembly_buf_sz,
                             MBEDTLS_SSL_DTLS_MAX_BUFFERING,
                             (unsigned) hs->buffering.total_bytes_buffered ) );
                        ret = MBEDTLS_ERR_SSL_BUFFER_TOO_SMALL;
                        goto exit;
                    }
                }

                MBEDTLS_SSL_DEBUG_MSG( 2, ( "initialize reassembly, total length = %d",
                                            msg_len ) );

                hs_buf->data = mbedtls_calloc( 1, reassembly_buf_sz );
                if( hs_buf->data == NULL )
                {
                    ret = MBEDTLS_ERR_SSL_ALLOC_FAILED;
                    goto exit;
                }
                hs_buf->data_len = reassembly_buf_sz;

                /* Prepare final header: copy msg_type, length and message_seq,
                 * then add standardised fragment_offset and fragment_length */
                memcpy( hs_buf->data, ssl->in_msg, 6 );
                memset( hs_buf->data + 6, 0, 3 );
                memcpy( hs_buf->data + 9, hs_buf->data + 1, 3 );

                hs_buf->is_valid = 1;

                hs->buffering.total_bytes_buffered += reassembly_buf_sz;
            }
            else
            {
                /* Make sure msg_type and length are consistent */
                if( memcmp( hs_buf->data, ssl->in_msg, 4 ) != 0 )
                {
                    MBEDTLS_SSL_DEBUG_MSG( 1, ( "Fragment header mismatch - ignore" ) );
                    /* Ignore */
                    goto exit;
                }
            }

            if( !hs_buf->is_complete )
            {
                size_t frag_len, frag_off;
                unsigned char * const msg = hs_buf->data + 12;

                /*
                 * Check and copy current fragment
                 */

                /* Validation of header fields already done in
                 * mbedtls_ssl_prepare_handshake_record(). */
                frag_off = ssl_get_hs_frag_off( ssl );
                frag_len = ssl_get_hs_frag_len( ssl );

                MBEDTLS_SSL_DEBUG_MSG( 2, ( "adding fragment, offset = %d, length = %d",
                                            frag_off, frag_len ) );
                memcpy( msg + frag_off, ssl->in_msg + 12, frag_len );

                if( hs_buf->is_fragmented )
                {
                    unsigned char * const bitmask = msg + msg_len;
                    ssl_bitmask_set( bitmask, frag_off, frag_len );
                    hs_buf->is_complete = ( ssl_bitmask_check( bitmask,
                                                               msg_len ) == 0 );
                }
                else
                {
                    hs_buf->is_complete = 1;
                }

                MBEDTLS_SSL_DEBUG_MSG( 2, ( "message %scomplete",
                                   hs_buf->is_complete ? "" : "not yet " ) );
            }

            break;
        }

        default:
            /* We don't buffer other types of messages. */
            break;
    }

exit:

    MBEDTLS_SSL_DEBUG_MSG( 2, ( "<= ssl_buffer_message" ) );
    return( ret );
}
#endif /* MBEDTLS_SSL_PROTO_DTLS */

static int ssl_consume_current_message( mbedtls_ssl_context *ssl )
{
    /*
     * Consume last content-layer message and potentially
     * update in_msglen which keeps track of the contents'
     * consumption state.
     *
     * (1) Handshake messages:
     *     Remove last handshake message, move content
     *     and adapt in_msglen.
     *
     * (2) Alert messages:
     *     Consume whole record content, in_msglen = 0.
     *
     * (3) Change cipher spec:
     *     Consume whole record content, in_msglen = 0.
     *
     * (4) Application data:
     *     Don't do anything - the record layer provides
     *     the application data as a stream transport
     *     and consumes through mbedtls_ssl_read only.
     *
     */

    /* Case (1): Handshake messages */
    if( ssl->in_hslen != 0 )
    {
        /* Hard assertion to be sure that no application data
         * is in flight, as corrupting ssl->in_msglen during
         * ssl->in_offt != NULL is fatal. */
        if( ssl->in_offt != NULL )
        {
            MBEDTLS_SSL_DEBUG_MSG( 1, ( "should never happen" ) );
            return( MBEDTLS_ERR_SSL_INTERNAL_ERROR );
        }

        /*
         * Get next Handshake message in the current record
         */

        /* Notes:
         * (1) in_hslen is not necessarily the size of the
         *     current handshake content: If DTLS handshake
         *     fragmentation is used, that's the fragment
         *     size instead. Using the total handshake message
         *     size here is faulty and should be changed at
         *     some point.
         * (2) While it doesn't seem to cause problems, one
         *     has to be very careful not to assume that in_hslen
         *     is always <= in_msglen in a sensible communication.
         *     Again, it's wrong for DTLS handshake fragmentation.
         *     The following check is therefore mandatory, and
         *     should not be treated as a silently corrected assertion.
         *     Additionally, ssl->in_hslen might be arbitrarily out of
         *     bounds after handling a DTLS message with an unexpected
         *     sequence number, see mbedtls_ssl_prepare_handshake_record.
         */
        if( ssl->in_hslen < ssl->in_msglen )
        {
            ssl->in_msglen -= ssl->in_hslen;
            memmove( ssl->in_msg, ssl->in_msg + ssl->in_hslen,
                     ssl->in_msglen );

            MBEDTLS_SSL_DEBUG_BUF( 4, "remaining content in record",
                                   ssl->in_msg, ssl->in_msglen );
        }
        else
        {
            ssl->in_msglen = 0;
        }

        ssl->in_hslen   = 0;
    }
    /* Case (4): Application data */
    else if( ssl->in_offt != NULL )
    {
        return( 0 );
    }
    /* Everything else (CCS & Alerts) */
    else
    {
        ssl->in_msglen = 0;
    }

    return( 0 );
}

static int ssl_record_is_in_progress( mbedtls_ssl_context *ssl )
{
    if( ssl->in_msglen > 0 )
        return( 1 );

    return( 0 );
}

#if defined(MBEDTLS_SSL_PROTO_DTLS)

static void ssl_free_buffered_record( mbedtls_ssl_context *ssl )
{
    mbedtls_ssl_handshake_params * const hs = ssl->handshake;
    if( hs == NULL )
        return;

    if( hs->buffering.future_record.data != NULL )
    {
        hs->buffering.total_bytes_buffered -=
            hs->buffering.future_record.len;

        mbedtls_free( hs->buffering.future_record.data );
        hs->buffering.future_record.data = NULL;
    }
}

static int ssl_load_buffered_record( mbedtls_ssl_context *ssl )
{
    mbedtls_ssl_handshake_params * const hs = ssl->handshake;
    unsigned char * rec;
    size_t rec_len;
    unsigned rec_epoch;

    if( ssl->conf->transport != MBEDTLS_SSL_TRANSPORT_DATAGRAM )
        return( 0 );

    if( hs == NULL )
        return( 0 );

    rec       = hs->buffering.future_record.data;
    rec_len   = hs->buffering.future_record.len;
    rec_epoch = hs->buffering.future_record.epoch;

    if( rec == NULL )
        return( 0 );

    /* Only consider loading future records if the
     * input buffer is empty. */
    if( ssl_next_record_is_in_datagram( ssl ) == 1 )
        return( 0 );

    MBEDTLS_SSL_DEBUG_MSG( 2, ( "=> ssl_load_buffered_record" ) );

    if( rec_epoch != ssl->in_epoch )
    {
        MBEDTLS_SSL_DEBUG_MSG( 2, ( "Buffered record not from current epoch." ) );
        goto exit;
    }

    MBEDTLS_SSL_DEBUG_MSG( 2, ( "Found buffered record from current epoch - load" ) );

    /* Double-check that the record is not too large */
    if( rec_len > MBEDTLS_SSL_IN_BUFFER_LEN -
        (size_t)( ssl->in_hdr - ssl->in_buf ) )
    {
        MBEDTLS_SSL_DEBUG_MSG( 1, ( "should never happen" ) );
        return( MBEDTLS_ERR_SSL_INTERNAL_ERROR );
    }

    memcpy( ssl->in_hdr, rec, rec_len );
    ssl->in_left = rec_len;
    ssl->next_record_offset = 0;

    ssl_free_buffered_record( ssl );

exit:
    MBEDTLS_SSL_DEBUG_MSG( 2, ( "<= ssl_load_buffered_record" ) );
    return( 0 );
}

static int ssl_buffer_future_record( mbedtls_ssl_context *ssl )
{
    mbedtls_ssl_handshake_params * const hs = ssl->handshake;
    size_t const rec_hdr_len = 13;
    size_t const total_buf_sz = rec_hdr_len + ssl->in_msglen;

    /* Don't buffer future records outside handshakes. */
    if( hs == NULL )
        return( 0 );

    /* Only buffer handshake records (we are only interested
     * in Finished messages). */
    if( ssl->in_msgtype != MBEDTLS_SSL_MSG_HANDSHAKE )
        return( 0 );

    /* Don't buffer more than one future epoch record. */
    if( hs->buffering.future_record.data != NULL )
        return( 0 );

    /* Don't buffer record if there's not enough buffering space remaining. */
    if( total_buf_sz > ( MBEDTLS_SSL_DTLS_MAX_BUFFERING -
                         hs->buffering.total_bytes_buffered ) )
    {
        MBEDTLS_SSL_DEBUG_MSG( 2, ( "Buffering of future epoch record of size %u would exceed the compile-time limit %u (already %u bytes buffered) -- ignore\n",
                        (unsigned) total_buf_sz, MBEDTLS_SSL_DTLS_MAX_BUFFERING,
                        (unsigned) hs->buffering.total_bytes_buffered ) );
        return( 0 );
    }

    /* Buffer record */
    MBEDTLS_SSL_DEBUG_MSG( 2, ( "Buffer record from epoch %u",
                                ssl->in_epoch + 1 ) );
    MBEDTLS_SSL_DEBUG_BUF( 3, "Buffered record", ssl->in_hdr,
                           rec_hdr_len + ssl->in_msglen );

    /* ssl_parse_record_header() only considers records
     * of the next epoch as candidates for buffering. */
    hs->buffering.future_record.epoch = ssl->in_epoch + 1;
    hs->buffering.future_record.len   = total_buf_sz;

    hs->buffering.future_record.data =
        mbedtls_calloc( 1, hs->buffering.future_record.len );
    if( hs->buffering.future_record.data == NULL )
    {
        /* If we run out of RAM trying to buffer a
         * record from the next epoch, just ignore. */
        return( 0 );
    }

    memcpy( hs->buffering.future_record.data, ssl->in_hdr, total_buf_sz );

    hs->buffering.total_bytes_buffered += total_buf_sz;
    return( 0 );
}

#endif /* MBEDTLS_SSL_PROTO_DTLS */

static int ssl_get_next_record( mbedtls_ssl_context *ssl )
{
    int ret;

#if defined(MBEDTLS_SSL_PROTO_DTLS)
    /* We might have buffered a future record; if so,
     * and if the epoch matches now, load it.
     * On success, this call will set ssl->in_left to
     * the length of the buffered record, so that
     * the calls to ssl_fetch_input() below will
     * essentially be no-ops. */
    ret = ssl_load_buffered_record( ssl );
    if( ret != 0 )
        return( ret );
#endif /* MBEDTLS_SSL_PROTO_DTLS */

    if( ( ret = mbedtls_ssl_fetch_input( ssl, mbedtls_ssl_hdr_len( ssl ) ) ) != 0 )
    {
        MBEDTLS_SSL_DEBUG_RET( 1, "mbedtls_ssl_fetch_input", ret );
        return( ret );
    }

    if( ( ret = ssl_parse_record_header( ssl ) ) != 0 )
    {
#if defined(MBEDTLS_SSL_PROTO_DTLS)
        if( ssl->conf->transport == MBEDTLS_SSL_TRANSPORT_DATAGRAM &&
            ret != MBEDTLS_ERR_SSL_CLIENT_RECONNECT )
        {
            if( ret == MBEDTLS_ERR_SSL_EARLY_MESSAGE )
            {
                ret = ssl_buffer_future_record( ssl );
                if( ret != 0 )
                    return( ret );

                /* Fall through to handling of unexpected records */
                ret = MBEDTLS_ERR_SSL_UNEXPECTED_RECORD;
            }

            if( ret == MBEDTLS_ERR_SSL_UNEXPECTED_RECORD )
            {
                /* Skip unexpected record (but not whole datagram) */
                ssl->next_record_offset = ssl->in_msglen
                                        + mbedtls_ssl_hdr_len( ssl );

                MBEDTLS_SSL_DEBUG_MSG( 1, ( "discarding unexpected record "
                                            "(header)" ) );
            }
            else
            {
                /* Skip invalid record and the rest of the datagram */
                ssl->next_record_offset = 0;
                ssl->in_left = 0;

                MBEDTLS_SSL_DEBUG_MSG( 1, ( "discarding invalid record "
                                            "(header)" ) );
            }

            /* Get next record */
            return( MBEDTLS_ERR_SSL_CONTINUE_PROCESSING );
        }
#endif
        return( ret );
    }

    /*
     * Read and optionally decrypt the message contents
     */
    if( ( ret = mbedtls_ssl_fetch_input( ssl,
                                 mbedtls_ssl_hdr_len( ssl ) + ssl->in_msglen ) ) != 0 )
    {
        MBEDTLS_SSL_DEBUG_RET( 1, "mbedtls_ssl_fetch_input", ret );
        return( ret );
    }

    /* Done reading this record, get ready for the next one */
#if defined(MBEDTLS_SSL_PROTO_DTLS)
    if( ssl->conf->transport == MBEDTLS_SSL_TRANSPORT_DATAGRAM )
    {
        ssl->next_record_offset = ssl->in_msglen + mbedtls_ssl_hdr_len( ssl );
        if( ssl->next_record_offset < ssl->in_left )
        {
            MBEDTLS_SSL_DEBUG_MSG( 3, ( "more than one record within datagram" ) );
        }
    }
    else
#endif
        ssl->in_left = 0;

    if( ( ret = ssl_prepare_record_content( ssl ) ) != 0 )
    {
#if defined(MBEDTLS_SSL_PROTO_DTLS)
        if( ssl->conf->transport == MBEDTLS_SSL_TRANSPORT_DATAGRAM )
        {
            /* Silently discard invalid records */
            if( ret == MBEDTLS_ERR_SSL_INVALID_RECORD ||
                ret == MBEDTLS_ERR_SSL_INVALID_MAC )
            {
                /* Except when waiting for Finished as a bad mac here
                 * probably means something went wrong in the handshake
                 * (eg wrong psk used, mitm downgrade attempt, etc.) */
                if( ssl->state == MBEDTLS_SSL_CLIENT_FINISHED ||
                    ssl->state == MBEDTLS_SSL_SERVER_FINISHED )
                {
#if defined(MBEDTLS_SSL_ALL_ALERT_MESSAGES)
                    if( ret == MBEDTLS_ERR_SSL_INVALID_MAC )
                    {
                        mbedtls_ssl_send_alert_message( ssl,
                                MBEDTLS_SSL_ALERT_LEVEL_FATAL,
                                MBEDTLS_SSL_ALERT_MSG_BAD_RECORD_MAC );
                    }
#endif
                    return( ret );
                }

#if defined(MBEDTLS_SSL_DTLS_BADMAC_LIMIT)
                if( ssl->conf->badmac_limit != 0 &&
                    ++ssl->badmac_seen >= ssl->conf->badmac_limit )
                {
                    MBEDTLS_SSL_DEBUG_MSG( 1, ( "too many records with bad MAC" ) );
                    return( MBEDTLS_ERR_SSL_INVALID_MAC );
                }
#endif

                /* As above, invalid records cause
                 * dismissal of the whole datagram. */

                ssl->next_record_offset = 0;
                ssl->in_left = 0;

                MBEDTLS_SSL_DEBUG_MSG( 1, ( "discarding invalid record (mac)" ) );
                return( MBEDTLS_ERR_SSL_CONTINUE_PROCESSING );
            }

            return( ret );
        }
        else
#endif
        {
            /* Error out (and send alert) on invalid records */
#if defined(MBEDTLS_SSL_ALL_ALERT_MESSAGES)
            if( ret == MBEDTLS_ERR_SSL_INVALID_MAC )
            {
                mbedtls_ssl_send_alert_message( ssl,
                        MBEDTLS_SSL_ALERT_LEVEL_FATAL,
                        MBEDTLS_SSL_ALERT_MSG_BAD_RECORD_MAC );
            }
#endif
            return( ret );
        }
    }

    return( 0 );
}

int mbedtls_ssl_handle_message_type( mbedtls_ssl_context *ssl )
{
    int ret;

    /*
     * Handle particular types of records
     */
    if( ssl->in_msgtype == MBEDTLS_SSL_MSG_HANDSHAKE )
    {
        if( ( ret = mbedtls_ssl_prepare_handshake_record( ssl ) ) != 0 )
        {
            return( ret );
        }
    }

    if( ssl->in_msgtype == MBEDTLS_SSL_MSG_CHANGE_CIPHER_SPEC )
    {
        if( ssl->in_msglen != 1 )
        {
            MBEDTLS_SSL_DEBUG_MSG( 1, ( "invalid CCS message, len: %d",
                           ssl->in_msglen ) );
            return( MBEDTLS_ERR_SSL_INVALID_RECORD );
        }

        if( ssl->in_msg[0] != 1 )
        {
            MBEDTLS_SSL_DEBUG_MSG( 1, ( "invalid CCS message, content: %02x",
                                        ssl->in_msg[0] ) );
            return( MBEDTLS_ERR_SSL_INVALID_RECORD );
        }

#if defined(MBEDTLS_SSL_PROTO_DTLS)
        if( ssl->conf->transport == MBEDTLS_SSL_TRANSPORT_DATAGRAM &&
            ssl->state != MBEDTLS_SSL_CLIENT_CHANGE_CIPHER_SPEC    &&
            ssl->state != MBEDTLS_SSL_SERVER_CHANGE_CIPHER_SPEC )
        {
            if( ssl->handshake == NULL )
            {
                MBEDTLS_SSL_DEBUG_MSG( 1, ( "dropping ChangeCipherSpec outside handshake" ) );
                return( MBEDTLS_ERR_SSL_UNEXPECTED_RECORD );
            }

            MBEDTLS_SSL_DEBUG_MSG( 1, ( "received out-of-order ChangeCipherSpec - remember" ) );
            return( MBEDTLS_ERR_SSL_EARLY_MESSAGE );
        }
#endif
    }

    if( ssl->in_msgtype == MBEDTLS_SSL_MSG_ALERT )
    {
        if( ssl->in_msglen != 2 )
        {
            /* Note: Standard allows for more than one 2 byte alert
               to be packed in a single message, but Mbed TLS doesn't
               currently support this. */
            MBEDTLS_SSL_DEBUG_MSG( 1, ( "invalid alert message, len: %d",
                           ssl->in_msglen ) );
            return( MBEDTLS_ERR_SSL_INVALID_RECORD );
        }

        MBEDTLS_SSL_DEBUG_MSG( 2, ( "got an alert message, type: [%d:%d]",
                       ssl->in_msg[0], ssl->in_msg[1] ) );

        /*
         * Ignore non-fatal alerts, except close_notify and no_renegotiation
         */
        if( ssl->in_msg[0] == MBEDTLS_SSL_ALERT_LEVEL_FATAL )
        {
            MBEDTLS_SSL_DEBUG_MSG( 1, ( "is a fatal alert message (msg %d)",
                           ssl->in_msg[1] ) );
            return( MBEDTLS_ERR_SSL_FATAL_ALERT_MESSAGE );
        }

        if( ssl->in_msg[0] == MBEDTLS_SSL_ALERT_LEVEL_WARNING &&
            ssl->in_msg[1] == MBEDTLS_SSL_ALERT_MSG_CLOSE_NOTIFY )
        {
            MBEDTLS_SSL_DEBUG_MSG( 2, ( "is a close notify message" ) );
            return( MBEDTLS_ERR_SSL_PEER_CLOSE_NOTIFY );
        }

#if defined(MBEDTLS_SSL_RENEGOTIATION_ENABLED)
        if( ssl->in_msg[0] == MBEDTLS_SSL_ALERT_LEVEL_WARNING &&
            ssl->in_msg[1] == MBEDTLS_SSL_ALERT_MSG_NO_RENEGOTIATION )
        {
            MBEDTLS_SSL_DEBUG_MSG( 2, ( "is a SSLv3 no renegotiation alert" ) );
            /* Will be handled when trying to parse ServerHello */
            return( 0 );
        }
#endif

#if defined(MBEDTLS_SSL_PROTO_SSL3) && defined(MBEDTLS_SSL_SRV_C)
        if( ssl->minor_ver == MBEDTLS_SSL_MINOR_VERSION_0 &&
            ssl->conf->endpoint == MBEDTLS_SSL_IS_SERVER &&
            ssl->in_msg[0] == MBEDTLS_SSL_ALERT_LEVEL_WARNING &&
            ssl->in_msg[1] == MBEDTLS_SSL_ALERT_MSG_NO_CERT )
        {
            MBEDTLS_SSL_DEBUG_MSG( 2, ( "is a SSLv3 no_cert" ) );
            /* Will be handled in mbedtls_ssl_parse_certificate() */
            return( 0 );
        }
#endif /* MBEDTLS_SSL_PROTO_SSL3 && MBEDTLS_SSL_SRV_C */

        /* Silently ignore: fetch new message */
        return MBEDTLS_ERR_SSL_NON_FATAL;
    }

#if defined(MBEDTLS_SSL_PROTO_DTLS)
    if( ssl->conf->transport == MBEDTLS_SSL_TRANSPORT_DATAGRAM &&
        ssl->handshake != NULL &&
        ssl->state == MBEDTLS_SSL_HANDSHAKE_OVER  )
    {
        ssl_handshake_wrapup_free_hs_transform( ssl );
    }
#endif

    return( 0 );
}

int mbedtls_ssl_send_fatal_handshake_failure( mbedtls_ssl_context *ssl )
{
    int ret;

    if( ( ret = mbedtls_ssl_send_alert_message( ssl,
                    MBEDTLS_SSL_ALERT_LEVEL_FATAL,
                    MBEDTLS_SSL_ALERT_MSG_HANDSHAKE_FAILURE ) ) != 0 )
    {
        return( ret );
    }

    return( 0 );
}

int mbedtls_ssl_send_alert_message( mbedtls_ssl_context *ssl,
                            unsigned char level,
                            unsigned char message )
{
    int ret;

    if( ssl == NULL || ssl->conf == NULL )
        return( MBEDTLS_ERR_SSL_BAD_INPUT_DATA );

    MBEDTLS_SSL_DEBUG_MSG( 2, ( "=> send alert message" ) );
    MBEDTLS_SSL_DEBUG_MSG( 3, ( "send alert level=%u message=%u", level, message ));

    ssl->out_msgtype = MBEDTLS_SSL_MSG_ALERT;
    ssl->out_msglen = 2;
    ssl->out_msg[0] = level;
    ssl->out_msg[1] = message;

    if( ( ret = mbedtls_ssl_write_record( ssl, SSL_FORCE_FLUSH ) ) != 0 )
    {
        MBEDTLS_SSL_DEBUG_RET( 1, "mbedtls_ssl_write_record", ret );
        return( ret );
    }
    MBEDTLS_SSL_DEBUG_MSG( 2, ( "<= send alert message" ) );

    return( 0 );
}

/*
 * Handshake functions
 */
#if !defined(MBEDTLS_KEY_EXCHANGE_RSA_ENABLED)         && \
    !defined(MBEDTLS_KEY_EXCHANGE_RSA_PSK_ENABLED)     && \
    !defined(MBEDTLS_KEY_EXCHANGE_DHE_RSA_ENABLED)     && \
    !defined(MBEDTLS_KEY_EXCHANGE_ECDHE_RSA_ENABLED)   && \
    !defined(MBEDTLS_KEY_EXCHANGE_ECDHE_ECDSA_ENABLED) && \
    !defined(MBEDTLS_KEY_EXCHANGE_ECDH_RSA_ENABLED)    && \
    !defined(MBEDTLS_KEY_EXCHANGE_ECDH_ECDSA_ENABLED)
/* No certificate support -> dummy functions */
int mbedtls_ssl_write_certificate( mbedtls_ssl_context *ssl )
{
    const mbedtls_ssl_ciphersuite_t *ciphersuite_info = ssl->transform_negotiate->ciphersuite_info;

    MBEDTLS_SSL_DEBUG_MSG( 2, ( "=> write certificate" ) );

    if( ciphersuite_info->key_exchange == MBEDTLS_KEY_EXCHANGE_PSK ||
        ciphersuite_info->key_exchange == MBEDTLS_KEY_EXCHANGE_DHE_PSK ||
        ciphersuite_info->key_exchange == MBEDTLS_KEY_EXCHANGE_ECDHE_PSK ||
        ciphersuite_info->key_exchange == MBEDTLS_KEY_EXCHANGE_ECJPAKE )
    {
        MBEDTLS_SSL_DEBUG_MSG( 2, ( "<= skip write certificate" ) );
        ssl->state++;
        return( 0 );
    }

    MBEDTLS_SSL_DEBUG_MSG( 1, ( "should never happen" ) );
    return( MBEDTLS_ERR_SSL_INTERNAL_ERROR );
}

int mbedtls_ssl_parse_certificate( mbedtls_ssl_context *ssl )
{
    const mbedtls_ssl_ciphersuite_t *ciphersuite_info = ssl->transform_negotiate->ciphersuite_info;

    MBEDTLS_SSL_DEBUG_MSG( 2, ( "=> parse certificate" ) );

    if( ciphersuite_info->key_exchange == MBEDTLS_KEY_EXCHANGE_PSK ||
        ciphersuite_info->key_exchange == MBEDTLS_KEY_EXCHANGE_DHE_PSK ||
        ciphersuite_info->key_exchange == MBEDTLS_KEY_EXCHANGE_ECDHE_PSK ||
        ciphersuite_info->key_exchange == MBEDTLS_KEY_EXCHANGE_ECJPAKE )
    {
        MBEDTLS_SSL_DEBUG_MSG( 2, ( "<= skip parse certificate" ) );
        ssl->state++;
        return( 0 );
    }

    MBEDTLS_SSL_DEBUG_MSG( 1, ( "should never happen" ) );
    return( MBEDTLS_ERR_SSL_INTERNAL_ERROR );
}

#else
/* Some certificate support -> implement write and parse */

int mbedtls_ssl_write_certificate( mbedtls_ssl_context *ssl )
{
    int ret = MBEDTLS_ERR_SSL_FEATURE_UNAVAILABLE;
    size_t i, n;
    const mbedtls_x509_crt *crt;
    const mbedtls_ssl_ciphersuite_t *ciphersuite_info = ssl->transform_negotiate->ciphersuite_info;

    MBEDTLS_SSL_DEBUG_MSG( 2, ( "=> write certificate" ) );

    if( ciphersuite_info->key_exchange == MBEDTLS_KEY_EXCHANGE_PSK ||
        ciphersuite_info->key_exchange == MBEDTLS_KEY_EXCHANGE_DHE_PSK ||
        ciphersuite_info->key_exchange == MBEDTLS_KEY_EXCHANGE_ECDHE_PSK ||
        ciphersuite_info->key_exchange == MBEDTLS_KEY_EXCHANGE_ECJPAKE )
    {
        MBEDTLS_SSL_DEBUG_MSG( 2, ( "<= skip write certificate" ) );
        ssl->state++;
        return( 0 );
    }

#if defined(MBEDTLS_SSL_CLI_C)
    if( ssl->conf->endpoint == MBEDTLS_SSL_IS_CLIENT )
    {
        if( ssl->client_auth == 0 )
        {
            MBEDTLS_SSL_DEBUG_MSG( 2, ( "<= skip write certificate" ) );
            ssl->state++;
            return( 0 );
        }

#if defined(MBEDTLS_SSL_PROTO_SSL3)
        /*
         * If using SSLv3 and got no cert, send an Alert message
         * (otherwise an empty Certificate message will be sent).
         */
        if( mbedtls_ssl_own_cert( ssl )  == NULL &&
            ssl->minor_ver == MBEDTLS_SSL_MINOR_VERSION_0 )
        {
            ssl->out_msglen  = 2;
            ssl->out_msgtype = MBEDTLS_SSL_MSG_ALERT;
            ssl->out_msg[0]  = MBEDTLS_SSL_ALERT_LEVEL_WARNING;
            ssl->out_msg[1]  = MBEDTLS_SSL_ALERT_MSG_NO_CERT;

            MBEDTLS_SSL_DEBUG_MSG( 2, ( "got no certificate to send" ) );
            goto write_msg;
        }
#endif /* MBEDTLS_SSL_PROTO_SSL3 */
    }
#endif /* MBEDTLS_SSL_CLI_C */
#if defined(MBEDTLS_SSL_SRV_C)
    if( ssl->conf->endpoint == MBEDTLS_SSL_IS_SERVER )
    {
        if( mbedtls_ssl_own_cert( ssl ) == NULL )
        {
            MBEDTLS_SSL_DEBUG_MSG( 1, ( "got no certificate to send" ) );
            return( MBEDTLS_ERR_SSL_CERTIFICATE_REQUIRED );
        }
    }
#endif

    MBEDTLS_SSL_DEBUG_CRT( 3, "own certificate", mbedtls_ssl_own_cert( ssl ) );

    /*
     *     0  .  0    handshake type
     *     1  .  3    handshake length
     *     4  .  6    length of all certs
     *     7  .  9    length of cert. 1
     *    10  . n-1   peer certificate
     *     n  . n+2   length of cert. 2
     *    n+3 . ...   upper level cert, etc.
     */
    i = 7;
    crt = mbedtls_ssl_own_cert( ssl );

    while( crt != NULL )
    {
        n = crt->raw.len;
        if( n > MBEDTLS_SSL_OUT_CONTENT_LEN - 3 - i )
        {
            MBEDTLS_SSL_DEBUG_MSG( 1, ( "certificate too large, %d > %d",
                           i + 3 + n, MBEDTLS_SSL_OUT_CONTENT_LEN ) );
            return( MBEDTLS_ERR_SSL_CERTIFICATE_TOO_LARGE );
        }

        ssl->out_msg[i    ] = (unsigned char)( n >> 16 );
        ssl->out_msg[i + 1] = (unsigned char)( n >>  8 );
        ssl->out_msg[i + 2] = (unsigned char)( n       );

        i += 3; memcpy( ssl->out_msg + i, crt->raw.p, n );
        i += n; crt = crt->next;
    }

    ssl->out_msg[4]  = (unsigned char)( ( i - 7 ) >> 16 );
    ssl->out_msg[5]  = (unsigned char)( ( i - 7 ) >>  8 );
    ssl->out_msg[6]  = (unsigned char)( ( i - 7 )       );

    ssl->out_msglen  = i;
    ssl->out_msgtype = MBEDTLS_SSL_MSG_HANDSHAKE;
    ssl->out_msg[0]  = MBEDTLS_SSL_HS_CERTIFICATE;

#if defined(MBEDTLS_SSL_PROTO_SSL3) && defined(MBEDTLS_SSL_CLI_C)
write_msg:
#endif

    ssl->state++;

    if( ( ret = mbedtls_ssl_write_handshake_msg( ssl ) ) != 0 )
    {
        MBEDTLS_SSL_DEBUG_RET( 1, "mbedtls_ssl_write_handshake_msg", ret );
        return( ret );
    }

    MBEDTLS_SSL_DEBUG_MSG( 2, ( "<= write certificate" ) );

    return( ret );
}

/*
 * Once the certificate message is read, parse it into a cert chain and
 * perform basic checks, but leave actual verification to the caller
 */
static int ssl_parse_certificate_chain( mbedtls_ssl_context *ssl )
{
    int ret;
    size_t i, n;
    uint8_t alert;

#if defined(MBEDTLS_SSL_SRV_C)
#if defined(MBEDTLS_SSL_PROTO_SSL3)
    /*
     * Check if the client sent an empty certificate
     */
    if( ssl->conf->endpoint  == MBEDTLS_SSL_IS_SERVER &&
        ssl->minor_ver == MBEDTLS_SSL_MINOR_VERSION_0 )
    {
        if( ssl->in_msglen  == 2                        &&
            ssl->in_msgtype == MBEDTLS_SSL_MSG_ALERT            &&
            ssl->in_msg[0]  == MBEDTLS_SSL_ALERT_LEVEL_WARNING  &&
            ssl->in_msg[1]  == MBEDTLS_SSL_ALERT_MSG_NO_CERT )
        {
            MBEDTLS_SSL_DEBUG_MSG( 1, ( "SSLv3 client has no certificate" ) );

            /* The client was asked for a certificate but didn't send
               one. The client should know what's going on, so we
               don't send an alert. */
            ssl->session_negotiate->verify_result = MBEDTLS_X509_BADCERT_MISSING;
            return( MBEDTLS_ERR_SSL_NO_CLIENT_CERTIFICATE );
        }
    }
#endif /* MBEDTLS_SSL_PROTO_SSL3 */

#if defined(MBEDTLS_SSL_PROTO_TLS1) || defined(MBEDTLS_SSL_PROTO_TLS1_1) || \
    defined(MBEDTLS_SSL_PROTO_TLS1_2)
    if( ssl->conf->endpoint  == MBEDTLS_SSL_IS_SERVER &&
        ssl->minor_ver != MBEDTLS_SSL_MINOR_VERSION_0 )
    {
        if( ssl->in_hslen   == 3 + mbedtls_ssl_hs_hdr_len( ssl ) &&
            ssl->in_msgtype == MBEDTLS_SSL_MSG_HANDSHAKE    &&
            ssl->in_msg[0]  == MBEDTLS_SSL_HS_CERTIFICATE   &&
            memcmp( ssl->in_msg + mbedtls_ssl_hs_hdr_len( ssl ), "\0\0\0", 3 ) == 0 )
        {
            MBEDTLS_SSL_DEBUG_MSG( 1, ( "TLSv1 client has no certificate" ) );

            /* The client was asked for a certificate but didn't send
               one. The client should know what's going on, so we
               don't send an alert. */
            ssl->session_negotiate->verify_result = MBEDTLS_X509_BADCERT_MISSING;
            return( MBEDTLS_ERR_SSL_NO_CLIENT_CERTIFICATE );
        }
    }
#endif /* MBEDTLS_SSL_PROTO_TLS1 || MBEDTLS_SSL_PROTO_TLS1_1 || \
          MBEDTLS_SSL_PROTO_TLS1_2 */
#endif /* MBEDTLS_SSL_SRV_C */

    if( ssl->in_msgtype != MBEDTLS_SSL_MSG_HANDSHAKE )
    {
        MBEDTLS_SSL_DEBUG_MSG( 1, ( "bad certificate message" ) );
        mbedtls_ssl_send_alert_message( ssl, MBEDTLS_SSL_ALERT_LEVEL_FATAL,
                                        MBEDTLS_SSL_ALERT_MSG_UNEXPECTED_MESSAGE );
        return( MBEDTLS_ERR_SSL_UNEXPECTED_MESSAGE );
    }

    if( ssl->in_msg[0] != MBEDTLS_SSL_HS_CERTIFICATE ||
        ssl->in_hslen < mbedtls_ssl_hs_hdr_len( ssl ) + 3 + 3 )
    {
        MBEDTLS_SSL_DEBUG_MSG( 1, ( "bad certificate message" ) );
        mbedtls_ssl_send_alert_message( ssl, MBEDTLS_SSL_ALERT_LEVEL_FATAL,
                                        MBEDTLS_SSL_ALERT_MSG_DECODE_ERROR );
        return( MBEDTLS_ERR_SSL_BAD_HS_CERTIFICATE );
    }

    i = mbedtls_ssl_hs_hdr_len( ssl );

    /*
     * Same message structure as in mbedtls_ssl_write_certificate()
     */
    n = ( ssl->in_msg[i+1] << 8 ) | ssl->in_msg[i+2];

    if( ssl->in_msg[i] != 0 ||
        ssl->in_hslen != n + 3 + mbedtls_ssl_hs_hdr_len( ssl ) )
    {
        MBEDTLS_SSL_DEBUG_MSG( 1, ( "bad certificate message" ) );
        mbedtls_ssl_send_alert_message( ssl, MBEDTLS_SSL_ALERT_LEVEL_FATAL,
                                        MBEDTLS_SSL_ALERT_MSG_DECODE_ERROR );
        return( MBEDTLS_ERR_SSL_BAD_HS_CERTIFICATE );
    }

    /* In case we tried to reuse a session but it failed */
    if( ssl->session_negotiate->peer_cert != NULL )
    {
        mbedtls_x509_crt_free( ssl->session_negotiate->peer_cert );
        mbedtls_free( ssl->session_negotiate->peer_cert );
    }

    if( ( ssl->session_negotiate->peer_cert = mbedtls_calloc( 1,
                    sizeof( mbedtls_x509_crt ) ) ) == NULL )
    {
        MBEDTLS_SSL_DEBUG_MSG( 1, ( "alloc(%d bytes) failed",
                       sizeof( mbedtls_x509_crt ) ) );
        mbedtls_ssl_send_alert_message( ssl, MBEDTLS_SSL_ALERT_LEVEL_FATAL,
                                        MBEDTLS_SSL_ALERT_MSG_INTERNAL_ERROR );
        return( MBEDTLS_ERR_SSL_ALLOC_FAILED );
    }

    mbedtls_x509_crt_init( ssl->session_negotiate->peer_cert );

    i += 3;

    while( i < ssl->in_hslen )
    {
        if ( i + 3 > ssl->in_hslen ) {
            MBEDTLS_SSL_DEBUG_MSG( 1, ( "bad certificate message" ) );
            mbedtls_ssl_send_alert_message( ssl, MBEDTLS_SSL_ALERT_LEVEL_FATAL,
                                           MBEDTLS_SSL_ALERT_MSG_DECODE_ERROR );
            return( MBEDTLS_ERR_SSL_BAD_HS_CERTIFICATE );
        }
        if( ssl->in_msg[i] != 0 )
        {
            MBEDTLS_SSL_DEBUG_MSG( 1, ( "bad certificate message" ) );
            mbedtls_ssl_send_alert_message( ssl, MBEDTLS_SSL_ALERT_LEVEL_FATAL,
                                            MBEDTLS_SSL_ALERT_MSG_DECODE_ERROR );
            return( MBEDTLS_ERR_SSL_BAD_HS_CERTIFICATE );
        }

        n = ( (unsigned int) ssl->in_msg[i + 1] << 8 )
            | (unsigned int) ssl->in_msg[i + 2];
        i += 3;

        if( n < 128 || i + n > ssl->in_hslen )
        {
            MBEDTLS_SSL_DEBUG_MSG( 1, ( "bad certificate message" ) );
            mbedtls_ssl_send_alert_message( ssl, MBEDTLS_SSL_ALERT_LEVEL_FATAL,
                                            MBEDTLS_SSL_ALERT_MSG_DECODE_ERROR );
            return( MBEDTLS_ERR_SSL_BAD_HS_CERTIFICATE );
        }

        ret = mbedtls_x509_crt_parse_der( ssl->session_negotiate->peer_cert,
                                  ssl->in_msg + i, n );
        switch( ret )
        {
        case 0: /*ok*/
        case MBEDTLS_ERR_X509_UNKNOWN_SIG_ALG + MBEDTLS_ERR_OID_NOT_FOUND:
            /* Ignore certificate with an unknown algorithm: maybe a
               prior certificate was already trusted. */
            break;

        case MBEDTLS_ERR_X509_ALLOC_FAILED:
            alert = MBEDTLS_SSL_ALERT_MSG_INTERNAL_ERROR;
            goto crt_parse_der_failed;

        case MBEDTLS_ERR_X509_UNKNOWN_VERSION:
            alert = MBEDTLS_SSL_ALERT_MSG_UNSUPPORTED_CERT;
            goto crt_parse_der_failed;

        default:
            alert = MBEDTLS_SSL_ALERT_MSG_BAD_CERT;
        crt_parse_der_failed:
            mbedtls_ssl_send_alert_message( ssl, MBEDTLS_SSL_ALERT_LEVEL_FATAL, alert );
            MBEDTLS_SSL_DEBUG_RET( 1, " mbedtls_x509_crt_parse_der", ret );
            return( ret );
        }

        i += n;
    }

    MBEDTLS_SSL_DEBUG_CRT( 3, "peer certificate", ssl->session_negotiate->peer_cert );

    /*
     * On client, make sure the server cert doesn't change during renego to
     * avoid "triple handshake" attack: https://secure-resumption.com/
     */
#if defined(MBEDTLS_SSL_RENEGOTIATION) && defined(MBEDTLS_SSL_CLI_C)
    if( ssl->conf->endpoint == MBEDTLS_SSL_IS_CLIENT &&
        ssl->renego_status == MBEDTLS_SSL_RENEGOTIATION_IN_PROGRESS )
    {
        if( ssl->session->peer_cert == NULL )
        {
            MBEDTLS_SSL_DEBUG_MSG( 1, ( "new server cert during renegotiation" ) );
            mbedtls_ssl_send_alert_message( ssl, MBEDTLS_SSL_ALERT_LEVEL_FATAL,
                                            MBEDTLS_SSL_ALERT_MSG_ACCESS_DENIED );
            return( MBEDTLS_ERR_SSL_BAD_HS_CERTIFICATE );
        }

        if( ssl->session->peer_cert->raw.len !=
            ssl->session_negotiate->peer_cert->raw.len ||
            memcmp( ssl->session->peer_cert->raw.p,
                    ssl->session_negotiate->peer_cert->raw.p,
                    ssl->session->peer_cert->raw.len ) != 0 )
        {
            MBEDTLS_SSL_DEBUG_MSG( 1, ( "server cert changed during renegotiation" ) );
            mbedtls_ssl_send_alert_message( ssl, MBEDTLS_SSL_ALERT_LEVEL_FATAL,
                                            MBEDTLS_SSL_ALERT_MSG_ACCESS_DENIED );
            return( MBEDTLS_ERR_SSL_BAD_HS_CERTIFICATE );
        }
    }
#endif /* MBEDTLS_SSL_RENEGOTIATION && MBEDTLS_SSL_CLI_C */

    return( 0 );
}

int mbedtls_ssl_parse_certificate( mbedtls_ssl_context *ssl )
{
    int ret;
    const mbedtls_ssl_ciphersuite_t * const ciphersuite_info =
          ssl->transform_negotiate->ciphersuite_info;
#if defined(MBEDTLS_SSL_SRV_C) && defined(MBEDTLS_SSL_SERVER_NAME_INDICATION)
    const int authmode = ssl->handshake->sni_authmode != MBEDTLS_SSL_VERIFY_UNSET
                       ? ssl->handshake->sni_authmode
                       : ssl->conf->authmode;
#else
    const int authmode = ssl->conf->authmode;
#endif
    void *rs_ctx = NULL;

    MBEDTLS_SSL_DEBUG_MSG( 2, ( "=> parse certificate" ) );

    if( ciphersuite_info->key_exchange == MBEDTLS_KEY_EXCHANGE_PSK ||
        ciphersuite_info->key_exchange == MBEDTLS_KEY_EXCHANGE_DHE_PSK ||
        ciphersuite_info->key_exchange == MBEDTLS_KEY_EXCHANGE_ECDHE_PSK ||
        ciphersuite_info->key_exchange == MBEDTLS_KEY_EXCHANGE_ECJPAKE )
    {
        MBEDTLS_SSL_DEBUG_MSG( 2, ( "<= skip parse certificate" ) );
        ssl->state++;
        return( 0 );
    }

#if defined(MBEDTLS_SSL_SRV_C)
    if( ssl->conf->endpoint == MBEDTLS_SSL_IS_SERVER &&
        ciphersuite_info->key_exchange == MBEDTLS_KEY_EXCHANGE_RSA_PSK )
    {
        MBEDTLS_SSL_DEBUG_MSG( 2, ( "<= skip parse certificate" ) );
        ssl->state++;
        return( 0 );
    }

    if( ssl->conf->endpoint == MBEDTLS_SSL_IS_SERVER &&
        authmode == MBEDTLS_SSL_VERIFY_NONE )
    {
        ssl->session_negotiate->verify_result = MBEDTLS_X509_BADCERT_SKIP_VERIFY;
        MBEDTLS_SSL_DEBUG_MSG( 2, ( "<= skip parse certificate" ) );

        ssl->state++;
        return( 0 );
    }
#endif

#if defined(MBEDTLS_SSL__ECP_RESTARTABLE)
    if( ssl->handshake->ecrs_enabled &&
        ssl->handshake->ecrs_state == ssl_ecrs_crt_verify )
    {
        goto crt_verify;
    }
#endif

    if( ( ret = mbedtls_ssl_read_record( ssl, 1 ) ) != 0 )
    {
        /* mbedtls_ssl_read_record may have sent an alert already. We
           let it decide whether to alert. */
        MBEDTLS_SSL_DEBUG_RET( 1, "mbedtls_ssl_read_record", ret );
        return( ret );
    }

    if( ( ret = ssl_parse_certificate_chain( ssl ) ) != 0 )
    {
#if defined(MBEDTLS_SSL_SRV_C)
        if( ret == MBEDTLS_ERR_SSL_NO_CLIENT_CERTIFICATE &&
            authmode == MBEDTLS_SSL_VERIFY_OPTIONAL )
        {
            ret = 0;
        }
#endif

        ssl->state++;
        return( ret );
    }

#if defined(MBEDTLS_SSL__ECP_RESTARTABLE)
    if( ssl->handshake->ecrs_enabled)
        ssl->handshake->ecrs_state = ssl_ecrs_crt_verify;

crt_verify:
    if( ssl->handshake->ecrs_enabled)
        rs_ctx = &ssl->handshake->ecrs_ctx;
#endif

    if( authmode != MBEDTLS_SSL_VERIFY_NONE )
    {
        mbedtls_x509_crt *ca_chain;
        mbedtls_x509_crl *ca_crl;

#if defined(MBEDTLS_SSL_SERVER_NAME_INDICATION)
        if( ssl->handshake->sni_ca_chain != NULL )
        {
            ca_chain = ssl->handshake->sni_ca_chain;
            ca_crl   = ssl->handshake->sni_ca_crl;
        }
        else
#endif
        {
            ca_chain = ssl->conf->ca_chain;
            ca_crl   = ssl->conf->ca_crl;
        }

        /*
         * Main check: verify certificate
         */
        ret = mbedtls_x509_crt_verify_restartable(
                                ssl->session_negotiate->peer_cert,
                                ca_chain, ca_crl,
                                ssl->conf->cert_profile,
                                ssl->hostname,
                               &ssl->session_negotiate->verify_result,
                                ssl->conf->f_vrfy, ssl->conf->p_vrfy, rs_ctx );

        if( ret != 0 )
        {
            MBEDTLS_SSL_DEBUG_RET( 1, "x509_verify_cert", ret );
        }

#if defined(MBEDTLS_SSL__ECP_RESTARTABLE)
        if( ret == MBEDTLS_ERR_ECP_IN_PROGRESS )
            return( MBEDTLS_ERR_SSL_CRYPTO_IN_PROGRESS );
#endif

        /*
         * Secondary checks: always done, but change 'ret' only if it was 0
         */

#if defined(MBEDTLS_ECP_C)
        {
            const mbedtls_pk_context *pk = &ssl->session_negotiate->peer_cert->pk;

            /* If certificate uses an EC key, make sure the curve is OK */
            if( mbedtls_pk_can_do( pk, MBEDTLS_PK_ECKEY ) &&
                mbedtls_ssl_check_curve( ssl, mbedtls_pk_ec( *pk )->grp.id ) != 0 )
            {
                ssl->session_negotiate->verify_result |= MBEDTLS_X509_BADCERT_BAD_KEY;

                MBEDTLS_SSL_DEBUG_MSG( 1, ( "bad certificate (EC key curve)" ) );
                if( ret == 0 )
                    ret = MBEDTLS_ERR_SSL_BAD_HS_CERTIFICATE;
            }
        }
#endif /* MBEDTLS_ECP_C */

        if( mbedtls_ssl_check_cert_usage( ssl->session_negotiate->peer_cert,
                                 ciphersuite_info,
                                 ! ssl->conf->endpoint,
                                 &ssl->session_negotiate->verify_result ) != 0 )
        {
            MBEDTLS_SSL_DEBUG_MSG( 1, ( "bad certificate (usage extensions)" ) );
            if( ret == 0 )
                ret = MBEDTLS_ERR_SSL_BAD_HS_CERTIFICATE;
        }

        /* mbedtls_x509_crt_verify_with_profile is supposed to report a
         * verification failure through MBEDTLS_ERR_X509_CERT_VERIFY_FAILED,
         * with details encoded in the verification flags. All other kinds
         * of error codes, including those from the user provided f_vrfy
         * functions, are treated as fatal and lead to a failure of
         * ssl_parse_certificate even if verification was optional. */
        if( authmode == MBEDTLS_SSL_VERIFY_OPTIONAL &&
            ( ret == MBEDTLS_ERR_X509_CERT_VERIFY_FAILED ||
              ret == MBEDTLS_ERR_SSL_BAD_HS_CERTIFICATE ) )
        {
            ret = 0;
        }

        if( ca_chain == NULL && authmode == MBEDTLS_SSL_VERIFY_REQUIRED )
        {
            MBEDTLS_SSL_DEBUG_MSG( 1, ( "got no CA chain" ) );
            ret = MBEDTLS_ERR_SSL_CA_CHAIN_REQUIRED;
        }

        if( ret != 0 )
        {
            uint8_t alert;

            /* The certificate may have been rejected for several reasons.
               Pick one and send the corresponding alert. Which alert to send
               may be a subject of debate in some cases. */
            if( ssl->session_negotiate->verify_result & MBEDTLS_X509_BADCERT_OTHER )
                alert = MBEDTLS_SSL_ALERT_MSG_ACCESS_DENIED;
            else if( ssl->session_negotiate->verify_result & MBEDTLS_X509_BADCERT_CN_MISMATCH )
                alert = MBEDTLS_SSL_ALERT_MSG_BAD_CERT;
            else if( ssl->session_negotiate->verify_result & MBEDTLS_X509_BADCERT_KEY_USAGE )
                alert = MBEDTLS_SSL_ALERT_MSG_UNSUPPORTED_CERT;
            else if( ssl->session_negotiate->verify_result & MBEDTLS_X509_BADCERT_EXT_KEY_USAGE )
                alert = MBEDTLS_SSL_ALERT_MSG_UNSUPPORTED_CERT;
            else if( ssl->session_negotiate->verify_result & MBEDTLS_X509_BADCERT_NS_CERT_TYPE )
                alert = MBEDTLS_SSL_ALERT_MSG_UNSUPPORTED_CERT;
            else if( ssl->session_negotiate->verify_result & MBEDTLS_X509_BADCERT_BAD_PK )
                alert = MBEDTLS_SSL_ALERT_MSG_UNSUPPORTED_CERT;
            else if( ssl->session_negotiate->verify_result & MBEDTLS_X509_BADCERT_BAD_KEY )
                alert = MBEDTLS_SSL_ALERT_MSG_UNSUPPORTED_CERT;
            else if( ssl->session_negotiate->verify_result & MBEDTLS_X509_BADCERT_EXPIRED )
                alert = MBEDTLS_SSL_ALERT_MSG_CERT_EXPIRED;
            else if( ssl->session_negotiate->verify_result & MBEDTLS_X509_BADCERT_REVOKED )
                alert = MBEDTLS_SSL_ALERT_MSG_CERT_REVOKED;
            else if( ssl->session_negotiate->verify_result & MBEDTLS_X509_BADCERT_NOT_TRUSTED )
                alert = MBEDTLS_SSL_ALERT_MSG_UNKNOWN_CA;
            else
                alert = MBEDTLS_SSL_ALERT_MSG_CERT_UNKNOWN;
            mbedtls_ssl_send_alert_message( ssl, MBEDTLS_SSL_ALERT_LEVEL_FATAL,
                                            alert );
        }

#if defined(MBEDTLS_DEBUG_C)
        if( ssl->session_negotiate->verify_result != 0 )
        {
            MBEDTLS_SSL_DEBUG_MSG( 3, ( "! Certificate verification flags %x",
                                        ssl->session_negotiate->verify_result ) );
        }
        else
        {
            MBEDTLS_SSL_DEBUG_MSG( 3, ( "Certificate verification flags clear" ) );
        }
#endif /* MBEDTLS_DEBUG_C */
    }

    ssl->state++;

    MBEDTLS_SSL_DEBUG_MSG( 2, ( "<= parse certificate" ) );

    return( ret );
}
#endif /* !MBEDTLS_KEY_EXCHANGE_RSA_ENABLED
          !MBEDTLS_KEY_EXCHANGE_RSA_PSK_ENABLED
          !MBEDTLS_KEY_EXCHANGE_DHE_RSA_ENABLED
          !MBEDTLS_KEY_EXCHANGE_ECDHE_RSA_ENABLED
          !MBEDTLS_KEY_EXCHANGE_ECDHE_ECDSA_ENABLED
          !MBEDTLS_KEY_EXCHANGE_ECDH_RSA_ENABLED
          !MBEDTLS_KEY_EXCHANGE_ECDH_ECDSA_ENABLED */

int mbedtls_ssl_write_change_cipher_spec( mbedtls_ssl_context *ssl )
{
    int ret;

    MBEDTLS_SSL_DEBUG_MSG( 2, ( "=> write change cipher spec" ) );

    ssl->out_msgtype = MBEDTLS_SSL_MSG_CHANGE_CIPHER_SPEC;
    ssl->out_msglen  = 1;
    ssl->out_msg[0]  = 1;

    ssl->state++;

    if( ( ret = mbedtls_ssl_write_handshake_msg( ssl ) ) != 0 )
    {
        MBEDTLS_SSL_DEBUG_RET( 1, "mbedtls_ssl_write_handshake_msg", ret );
        return( ret );
    }

    MBEDTLS_SSL_DEBUG_MSG( 2, ( "<= write change cipher spec" ) );

    return( 0 );
}

int mbedtls_ssl_parse_change_cipher_spec( mbedtls_ssl_context *ssl )
{
    int ret;

    MBEDTLS_SSL_DEBUG_MSG( 2, ( "=> parse change cipher spec" ) );

    if( ( ret = mbedtls_ssl_read_record( ssl, 1 ) ) != 0 )
    {
        MBEDTLS_SSL_DEBUG_RET( 1, "mbedtls_ssl_read_record", ret );
        return( ret );
    }

    if( ssl->in_msgtype != MBEDTLS_SSL_MSG_CHANGE_CIPHER_SPEC )
    {
        MBEDTLS_SSL_DEBUG_MSG( 1, ( "bad change cipher spec message" ) );
        mbedtls_ssl_send_alert_message( ssl, MBEDTLS_SSL_ALERT_LEVEL_FATAL,
                                        MBEDTLS_SSL_ALERT_MSG_UNEXPECTED_MESSAGE );
        return( MBEDTLS_ERR_SSL_UNEXPECTED_MESSAGE );
    }

    /* CCS records are only accepted if they have length 1 and content '1',
     * so we don't need to check this here. */

    /*
     * Switch to our negotiated transform and session parameters for inbound
     * data.
     */
    MBEDTLS_SSL_DEBUG_MSG( 3, ( "switching to new transform spec for inbound data" ) );
    ssl->transform_in = ssl->transform_negotiate;
    ssl->session_in = ssl->session_negotiate;

#if defined(MBEDTLS_SSL_PROTO_DTLS)
    if( ssl->conf->transport == MBEDTLS_SSL_TRANSPORT_DATAGRAM )
    {
#if defined(MBEDTLS_SSL_DTLS_ANTI_REPLAY)
        ssl_dtls_replay_reset( ssl );
#endif

        /* Increment epoch */
        if( ++ssl->in_epoch == 0 )
        {
            MBEDTLS_SSL_DEBUG_MSG( 1, ( "DTLS epoch would wrap" ) );
            /* This is highly unlikely to happen for legitimate reasons, so
               treat it as an attack and don't send an alert. */
            return( MBEDTLS_ERR_SSL_COUNTER_WRAPPING );
        }
    }
    else
#endif /* MBEDTLS_SSL_PROTO_DTLS */
    memset( ssl->in_ctr, 0, 8 );

    ssl_update_in_pointers( ssl, ssl->transform_negotiate );

#if defined(MBEDTLS_SSL_HW_RECORD_ACCEL)
    if( mbedtls_ssl_hw_record_activate != NULL )
    {
        if( ( ret = mbedtls_ssl_hw_record_activate( ssl, MBEDTLS_SSL_CHANNEL_INBOUND ) ) != 0 )
        {
            MBEDTLS_SSL_DEBUG_RET( 1, "mbedtls_ssl_hw_record_activate", ret );
            mbedtls_ssl_send_alert_message( ssl, MBEDTLS_SSL_ALERT_LEVEL_FATAL,
                                            MBEDTLS_SSL_ALERT_MSG_INTERNAL_ERROR );
            return( MBEDTLS_ERR_SSL_HW_ACCEL_FAILED );
        }
    }
#endif

    ssl->state++;

    MBEDTLS_SSL_DEBUG_MSG( 2, ( "<= parse change cipher spec" ) );

    return( 0 );
}

void mbedtls_ssl_optimize_checksum( mbedtls_ssl_context *ssl,
                            const mbedtls_ssl_ciphersuite_t *ciphersuite_info )
{
    ((void) ciphersuite_info);

#if defined(MBEDTLS_SSL_PROTO_SSL3) || defined(MBEDTLS_SSL_PROTO_TLS1) || \
    defined(MBEDTLS_SSL_PROTO_TLS1_1)
    if( ssl->minor_ver < MBEDTLS_SSL_MINOR_VERSION_3 )
        ssl->handshake->update_checksum = ssl_update_checksum_md5sha1;
    else
#endif
#if defined(MBEDTLS_SSL_PROTO_TLS1_2)
#if defined(MBEDTLS_SHA512_C)
    if( ciphersuite_info->mac == MBEDTLS_MD_SHA384 )
        ssl->handshake->update_checksum = ssl_update_checksum_sha384;
    else
#endif
#if defined(MBEDTLS_SHA256_C)
    if( ciphersuite_info->mac != MBEDTLS_MD_SHA384 )
        ssl->handshake->update_checksum = ssl_update_checksum_sha256;
    else
#endif
#endif /* MBEDTLS_SSL_PROTO_TLS1_2 */
    {
        MBEDTLS_SSL_DEBUG_MSG( 1, ( "should never happen" ) );
        return;
    }
}

void mbedtls_ssl_reset_checksum( mbedtls_ssl_context *ssl )
{
#if defined(MBEDTLS_SSL_PROTO_SSL3) || defined(MBEDTLS_SSL_PROTO_TLS1) || \
    defined(MBEDTLS_SSL_PROTO_TLS1_1)
     mbedtls_md5_starts_ret( &ssl->handshake->fin_md5  );
    mbedtls_sha1_starts_ret( &ssl->handshake->fin_sha1 );
#endif
#if defined(MBEDTLS_SSL_PROTO_TLS1_2)
#if defined(MBEDTLS_SHA256_C)
#if defined(MBEDTLS_USE_PSA_CRYPTO)
    psa_hash_abort( &ssl->handshake->fin_sha256_psa );
    psa_hash_setup( &ssl->handshake->fin_sha256_psa, PSA_ALG_SHA_256 );
#else
    mbedtls_sha256_starts_ret( &ssl->handshake->fin_sha256, 0 );
#endif
#endif
#if defined(MBEDTLS_SHA512_C)
#if defined(MBEDTLS_USE_PSA_CRYPTO)
    psa_hash_abort( &ssl->handshake->fin_sha384_psa );
    psa_hash_setup( &ssl->handshake->fin_sha384_psa, PSA_ALG_SHA_384 );
#else
    mbedtls_sha512_starts_ret( &ssl->handshake->fin_sha512, 1 );
#endif
#endif
#endif /* MBEDTLS_SSL_PROTO_TLS1_2 */
}

static void ssl_update_checksum_start( mbedtls_ssl_context *ssl,
                                       const unsigned char *buf, size_t len )
{
#if defined(MBEDTLS_SSL_PROTO_SSL3) || defined(MBEDTLS_SSL_PROTO_TLS1) || \
    defined(MBEDTLS_SSL_PROTO_TLS1_1)
     mbedtls_md5_update_ret( &ssl->handshake->fin_md5 , buf, len );
    mbedtls_sha1_update_ret( &ssl->handshake->fin_sha1, buf, len );
#endif
#if defined(MBEDTLS_SSL_PROTO_TLS1_2)
#if defined(MBEDTLS_SHA256_C)
#if defined(MBEDTLS_USE_PSA_CRYPTO)
    psa_hash_update( &ssl->handshake->fin_sha256_psa, buf, len );
#else
    mbedtls_sha256_update_ret( &ssl->handshake->fin_sha256, buf, len );
#endif
#endif
#if defined(MBEDTLS_SHA512_C)
#if defined(MBEDTLS_USE_PSA_CRYPTO)
    psa_hash_update( &ssl->handshake->fin_sha384_psa, buf, len );
#else
    mbedtls_sha512_update_ret( &ssl->handshake->fin_sha512, buf, len );
#endif
#endif
#endif /* MBEDTLS_SSL_PROTO_TLS1_2 */
}

#if defined(MBEDTLS_SSL_PROTO_SSL3) || defined(MBEDTLS_SSL_PROTO_TLS1) || \
    defined(MBEDTLS_SSL_PROTO_TLS1_1)
static void ssl_update_checksum_md5sha1( mbedtls_ssl_context *ssl,
                                         const unsigned char *buf, size_t len )
{
     mbedtls_md5_update_ret( &ssl->handshake->fin_md5 , buf, len );
    mbedtls_sha1_update_ret( &ssl->handshake->fin_sha1, buf, len );
}
#endif

#if defined(MBEDTLS_SSL_PROTO_TLS1_2)
#if defined(MBEDTLS_SHA256_C)
static void ssl_update_checksum_sha256( mbedtls_ssl_context *ssl,
                                        const unsigned char *buf, size_t len )
{
#if defined(MBEDTLS_USE_PSA_CRYPTO)
    psa_hash_update( &ssl->handshake->fin_sha256_psa, buf, len );
#else
    mbedtls_sha256_update_ret( &ssl->handshake->fin_sha256, buf, len );
#endif
}
#endif

#if defined(MBEDTLS_SHA512_C)
static void ssl_update_checksum_sha384( mbedtls_ssl_context *ssl,
                                        const unsigned char *buf, size_t len )
{
#if defined(MBEDTLS_USE_PSA_CRYPTO)
    psa_hash_update( &ssl->handshake->fin_sha384_psa, buf, len );
#else
    mbedtls_sha512_update_ret( &ssl->handshake->fin_sha512, buf, len );
#endif
}
#endif
#endif /* MBEDTLS_SSL_PROTO_TLS1_2 */

#if defined(MBEDTLS_SSL_PROTO_SSL3)
static void ssl_calc_finished_ssl(
                mbedtls_ssl_context *ssl, unsigned char *buf, int from )
{
    const char *sender;
    mbedtls_md5_context  md5;
    mbedtls_sha1_context sha1;

    unsigned char padbuf[48];
    unsigned char md5sum[16];
    unsigned char sha1sum[20];

    mbedtls_ssl_session *session = ssl->session_negotiate;
    if( !session )
        session = ssl->session;

    MBEDTLS_SSL_DEBUG_MSG( 2, ( "=> calc  finished ssl" ) );

    mbedtls_md5_init( &md5 );
    mbedtls_sha1_init( &sha1 );

    mbedtls_md5_clone( &md5, &ssl->handshake->fin_md5 );
    mbedtls_sha1_clone( &sha1, &ssl->handshake->fin_sha1 );

    /*
     * SSLv3:
     *   hash =
     *      MD5( master + pad2 +
     *          MD5( handshake + sender + master + pad1 ) )
     *   + SHA1( master + pad2 +
     *         SHA1( handshake + sender + master + pad1 ) )
     */

#if !defined(MBEDTLS_MD5_ALT)
    MBEDTLS_SSL_DEBUG_BUF( 4, "finished  md5 state", (unsigned char *)
                    md5.state, sizeof(  md5.state ) );
#endif

#if !defined(MBEDTLS_SHA1_ALT)
    MBEDTLS_SSL_DEBUG_BUF( 4, "finished sha1 state", (unsigned char *)
                   sha1.state, sizeof( sha1.state ) );
#endif

    sender = ( from == MBEDTLS_SSL_IS_CLIENT ) ? "CLNT"
                                       : "SRVR";

    memset( padbuf, 0x36, 48 );

    mbedtls_md5_update_ret( &md5, (const unsigned char *) sender, 4 );
    mbedtls_md5_update_ret( &md5, session->master, 48 );
    mbedtls_md5_update_ret( &md5, padbuf, 48 );
    mbedtls_md5_finish_ret( &md5, md5sum );

    mbedtls_sha1_update_ret( &sha1, (const unsigned char *) sender, 4 );
    mbedtls_sha1_update_ret( &sha1, session->master, 48 );
    mbedtls_sha1_update_ret( &sha1, padbuf, 40 );
    mbedtls_sha1_finish_ret( &sha1, sha1sum );

    memset( padbuf, 0x5C, 48 );

    mbedtls_md5_starts_ret( &md5 );
    mbedtls_md5_update_ret( &md5, session->master, 48 );
    mbedtls_md5_update_ret( &md5, padbuf, 48 );
    mbedtls_md5_update_ret( &md5, md5sum, 16 );
    mbedtls_md5_finish_ret( &md5, buf );

    mbedtls_sha1_starts_ret( &sha1 );
    mbedtls_sha1_update_ret( &sha1, session->master, 48 );
    mbedtls_sha1_update_ret( &sha1, padbuf , 40 );
    mbedtls_sha1_update_ret( &sha1, sha1sum, 20 );
    mbedtls_sha1_finish_ret( &sha1, buf + 16 );

    MBEDTLS_SSL_DEBUG_BUF( 3, "calc finished result", buf, 36 );

    mbedtls_md5_free(  &md5  );
    mbedtls_sha1_free( &sha1 );

    mbedtls_platform_zeroize(  padbuf, sizeof(  padbuf ) );
    mbedtls_platform_zeroize(  md5sum, sizeof(  md5sum ) );
    mbedtls_platform_zeroize( sha1sum, sizeof( sha1sum ) );

    MBEDTLS_SSL_DEBUG_MSG( 2, ( "<= calc  finished" ) );
}
#endif /* MBEDTLS_SSL_PROTO_SSL3 */

#if defined(MBEDTLS_SSL_PROTO_TLS1) || defined(MBEDTLS_SSL_PROTO_TLS1_1)
static void ssl_calc_finished_tls(
                mbedtls_ssl_context *ssl, unsigned char *buf, int from )
{
    int len = 12;
    const char *sender;
    mbedtls_md5_context  md5;
    mbedtls_sha1_context sha1;
    unsigned char padbuf[36];

    mbedtls_ssl_session *session = ssl->session_negotiate;
    if( !session )
        session = ssl->session;

    MBEDTLS_SSL_DEBUG_MSG( 2, ( "=> calc  finished tls" ) );

    mbedtls_md5_init( &md5 );
    mbedtls_sha1_init( &sha1 );

    mbedtls_md5_clone( &md5, &ssl->handshake->fin_md5 );
    mbedtls_sha1_clone( &sha1, &ssl->handshake->fin_sha1 );

    /*
     * TLSv1:
     *   hash = PRF( master, finished_label,
     *               MD5( handshake ) + SHA1( handshake ) )[0..11]
     */

#if !defined(MBEDTLS_MD5_ALT)
    MBEDTLS_SSL_DEBUG_BUF( 4, "finished  md5 state", (unsigned char *)
                    md5.state, sizeof(  md5.state ) );
#endif

#if !defined(MBEDTLS_SHA1_ALT)
    MBEDTLS_SSL_DEBUG_BUF( 4, "finished sha1 state", (unsigned char *)
                   sha1.state, sizeof( sha1.state ) );
#endif

    sender = ( from == MBEDTLS_SSL_IS_CLIENT )
             ? "client finished"
             : "server finished";

    mbedtls_md5_finish_ret(  &md5, padbuf );
    mbedtls_sha1_finish_ret( &sha1, padbuf + 16 );

    ssl->handshake->tls_prf( session->master, 48, sender,
                             padbuf, 36, buf, len );

    MBEDTLS_SSL_DEBUG_BUF( 3, "calc finished result", buf, len );

    mbedtls_md5_free(  &md5  );
    mbedtls_sha1_free( &sha1 );

    mbedtls_platform_zeroize(  padbuf, sizeof(  padbuf ) );

    MBEDTLS_SSL_DEBUG_MSG( 2, ( "<= calc  finished" ) );
}
#endif /* MBEDTLS_SSL_PROTO_TLS1 || MBEDTLS_SSL_PROTO_TLS1_1 */

#if defined(MBEDTLS_SSL_PROTO_TLS1_2)
#if defined(MBEDTLS_SHA256_C)
static void ssl_calc_finished_tls_sha256(
                mbedtls_ssl_context *ssl, unsigned char *buf, int from )
{
    int len = 12;
    const char *sender;
    unsigned char padbuf[32];
#if defined(MBEDTLS_USE_PSA_CRYPTO)
    size_t hash_size;
    psa_hash_operation_t sha256_psa;
    psa_status_t status;
#else
    mbedtls_sha256_context sha256;
#endif

    mbedtls_ssl_session *session = ssl->session_negotiate;
    if( !session )
        session = ssl->session;

    sender = ( from == MBEDTLS_SSL_IS_CLIENT )
             ? "client finished"
             : "server finished";

#if defined(MBEDTLS_USE_PSA_CRYPTO)
    sha256_psa = psa_hash_operation_init();

    MBEDTLS_SSL_DEBUG_MSG( 2, ( "=> calc PSA finished tls sha256" ) );

    status = psa_hash_clone( &ssl->handshake->fin_sha256_psa, &sha256_psa );
    if( status != PSA_SUCCESS )
    {
        MBEDTLS_SSL_DEBUG_MSG( 2, ( "PSA hash clone failed" ) );
        return;
    }

    status = psa_hash_finish( &sha256_psa, padbuf, sizeof( padbuf ), &hash_size );
    if( status != PSA_SUCCESS )
    {
        MBEDTLS_SSL_DEBUG_MSG( 2, ( "PSA hash finish failed" ) );
        return;
    }
    MBEDTLS_SSL_DEBUG_BUF( 3, "PSA calculated padbuf", padbuf, 32 );
#else

    mbedtls_sha256_init( &sha256 );

    MBEDTLS_SSL_DEBUG_MSG( 2, ( "=> calc  finished tls sha256" ) );

    mbedtls_sha256_clone( &sha256, &ssl->handshake->fin_sha256 );

    /*
     * TLSv1.2:
     *   hash = PRF( master, finished_label,
     *               Hash( handshake ) )[0.11]
     */

#if !defined(MBEDTLS_SHA256_ALT)
    MBEDTLS_SSL_DEBUG_BUF( 4, "finished sha2 state", (unsigned char *)
                   sha256.state, sizeof( sha256.state ) );
#endif

    mbedtls_sha256_finish_ret( &sha256, padbuf );
    mbedtls_sha256_free( &sha256 );
#endif /* MBEDTLS_USE_PSA_CRYPTO */

    ssl->handshake->tls_prf( session->master, 48, sender,
                             padbuf, 32, buf, len );

    MBEDTLS_SSL_DEBUG_BUF( 3, "calc finished result", buf, len );

    mbedtls_platform_zeroize(  padbuf, sizeof(  padbuf ) );

    MBEDTLS_SSL_DEBUG_MSG( 2, ( "<= calc  finished" ) );
}
#endif /* MBEDTLS_SHA256_C */

#if defined(MBEDTLS_SHA512_C)
static void ssl_calc_finished_tls_sha384(
                mbedtls_ssl_context *ssl, unsigned char *buf, int from )
{
    int len = 12;
    const char *sender;
    unsigned char padbuf[48];
#if defined(MBEDTLS_USE_PSA_CRYPTO)
    size_t hash_size;
    psa_hash_operation_t sha384_psa;
    psa_status_t status;
#else
    mbedtls_sha512_context sha512;
#endif

    mbedtls_ssl_session *session = ssl->session_negotiate;
    if( !session )
        session = ssl->session;

    sender = ( from == MBEDTLS_SSL_IS_CLIENT )
                ? "client finished"
                : "server finished";

#if defined(MBEDTLS_USE_PSA_CRYPTO)
    sha384_psa = psa_hash_operation_init();

    MBEDTLS_SSL_DEBUG_MSG( 2, ( "=> calc PSA finished tls sha384" ) );

    status = psa_hash_clone( &ssl->handshake->fin_sha384_psa, &sha384_psa );
    if( status != PSA_SUCCESS )
    {
        MBEDTLS_SSL_DEBUG_MSG( 2, ( "PSA hash clone failed" ) );
        return;
    }

    status = psa_hash_finish( &sha384_psa, padbuf, sizeof( padbuf ), &hash_size );
    if( status != PSA_SUCCESS )
    {
        MBEDTLS_SSL_DEBUG_MSG( 2, ( "PSA hash finish failed" ) );
        return;
    }
    MBEDTLS_SSL_DEBUG_BUF( 3, "PSA calculated padbuf", padbuf, 48 );
#else
    mbedtls_sha512_init( &sha512 );

    MBEDTLS_SSL_DEBUG_MSG( 2, ( "=> calc  finished tls sha384" ) );

    mbedtls_sha512_clone( &sha512, &ssl->handshake->fin_sha512 );

    /*
     * TLSv1.2:
     *   hash = PRF( master, finished_label,
     *               Hash( handshake ) )[0.11]
     */

#if !defined(MBEDTLS_SHA512_ALT)
    MBEDTLS_SSL_DEBUG_BUF( 4, "finished sha512 state", (unsigned char *)
                   sha512.state, sizeof( sha512.state ) );
#endif

    mbedtls_sha512_finish_ret( &sha512, padbuf );
    mbedtls_sha512_free( &sha512 );
#endif

    ssl->handshake->tls_prf( session->master, 48, sender,
                             padbuf, 48, buf, len );

    MBEDTLS_SSL_DEBUG_BUF( 3, "calc finished result", buf, len );

    mbedtls_platform_zeroize(  padbuf, sizeof( padbuf ) );

    MBEDTLS_SSL_DEBUG_MSG( 2, ( "<= calc  finished" ) );
}
#endif /* MBEDTLS_SHA512_C */
#endif /* MBEDTLS_SSL_PROTO_TLS1_2 */

static void ssl_handshake_wrapup_free_hs_transform( mbedtls_ssl_context *ssl )
{
    MBEDTLS_SSL_DEBUG_MSG( 3, ( "=> handshake wrapup: final free" ) );

    /*
     * Free our handshake params
     */
    mbedtls_ssl_handshake_free( ssl );
    mbedtls_free( ssl->handshake );
    ssl->handshake = NULL;

    /*
     * Free the previous transform and swith in the current one
     */
    if( ssl->transform )
    {
        mbedtls_ssl_transform_free( ssl->transform );
        mbedtls_free( ssl->transform );
    }
    ssl->transform = ssl->transform_negotiate;
    ssl->transform_negotiate = NULL;

    MBEDTLS_SSL_DEBUG_MSG( 3, ( "<= handshake wrapup: final free" ) );
}

void mbedtls_ssl_handshake_wrapup( mbedtls_ssl_context *ssl )
{
    int resume = ssl->handshake->resume;

    MBEDTLS_SSL_DEBUG_MSG( 3, ( "=> handshake wrapup" ) );

#if defined(MBEDTLS_SSL_RENEGOTIATION)
    if( ssl->renego_status == MBEDTLS_SSL_RENEGOTIATION_IN_PROGRESS )
    {
        ssl->renego_status =  MBEDTLS_SSL_RENEGOTIATION_DONE;
        ssl->renego_records_seen = 0;
    }
#endif

    /*
     * Free the previous session and switch in the current one
     */
    if( ssl->session )
    {
#if defined(MBEDTLS_SSL_ENCRYPT_THEN_MAC)
        /* RFC 7366 3.1: keep the EtM state */
        ssl->session_negotiate->encrypt_then_mac =
                  ssl->session->encrypt_then_mac;
#endif

        mbedtls_ssl_session_free( ssl->session );
        mbedtls_free( ssl->session );
    }
    ssl->session = ssl->session_negotiate;
    ssl->session_negotiate = NULL;

    /*
     * Add cache entry
     */
    if( ssl->conf->f_set_cache != NULL &&
        ssl->session->id_len != 0 &&
        resume == 0 )
    {
        if( ssl->conf->f_set_cache( ssl->conf->p_cache, ssl->session ) != 0 )
            MBEDTLS_SSL_DEBUG_MSG( 1, ( "cache did not store session" ) );
    }

#if defined(MBEDTLS_SSL_PROTO_DTLS)
    if( ssl->conf->transport == MBEDTLS_SSL_TRANSPORT_DATAGRAM &&
        ssl->handshake->flight != NULL )
    {
        /* Cancel handshake timer */
        ssl_set_timer( ssl, 0 );

        /* Keep last flight around in case we need to resend it:
         * we need the handshake and transform structures for that */
        MBEDTLS_SSL_DEBUG_MSG( 3, ( "skip freeing handshake and transform" ) );
    }
    else
#endif
        ssl_handshake_wrapup_free_hs_transform( ssl );

    ssl->state++;

    MBEDTLS_SSL_DEBUG_MSG( 3, ( "<= handshake wrapup" ) );
}

int mbedtls_ssl_write_finished( mbedtls_ssl_context *ssl )
{
    int ret, hash_len;

    MBEDTLS_SSL_DEBUG_MSG( 2, ( "=> write finished" ) );

    ssl_update_out_pointers( ssl, ssl->transform_negotiate );

    ssl->handshake->calc_finished( ssl, ssl->out_msg + 4, ssl->conf->endpoint );

    /*
     * RFC 5246 7.4.9 (Page 63) says 12 is the default length and ciphersuites
     * may define some other value. Currently (early 2016), no defined
     * ciphersuite does this (and this is unlikely to change as activity has
     * moved to TLS 1.3 now) so we can keep the hardcoded 12 here.
     */
    hash_len = ( ssl->minor_ver == MBEDTLS_SSL_MINOR_VERSION_0 ) ? 36 : 12;

#if defined(MBEDTLS_SSL_RENEGOTIATION)
    ssl->verify_data_len = hash_len;
    memcpy( ssl->own_verify_data, ssl->out_msg + 4, hash_len );
#endif

    ssl->out_msglen  = 4 + hash_len;
    ssl->out_msgtype = MBEDTLS_SSL_MSG_HANDSHAKE;
    ssl->out_msg[0]  = MBEDTLS_SSL_HS_FINISHED;

    /*
     * In case of session resuming, invert the client and server
     * ChangeCipherSpec messages order.
     */
    if( ssl->handshake->resume != 0 )
    {
#if defined(MBEDTLS_SSL_CLI_C)
        if( ssl->conf->endpoint == MBEDTLS_SSL_IS_CLIENT )
            ssl->state = MBEDTLS_SSL_HANDSHAKE_WRAPUP;
#endif
#if defined(MBEDTLS_SSL_SRV_C)
        if( ssl->conf->endpoint == MBEDTLS_SSL_IS_SERVER )
            ssl->state = MBEDTLS_SSL_CLIENT_CHANGE_CIPHER_SPEC;
#endif
    }
    else
        ssl->state++;

    /*
     * Switch to our negotiated transform and session parameters for outbound
     * data.
     */
    MBEDTLS_SSL_DEBUG_MSG( 3, ( "switching to new transform spec for outbound data" ) );

#if defined(MBEDTLS_SSL_PROTO_DTLS)
    if( ssl->conf->transport == MBEDTLS_SSL_TRANSPORT_DATAGRAM )
    {
        unsigned char i;

        /* Remember current epoch settings for resending */
        ssl->handshake->alt_transform_out = ssl->transform_out;
        memcpy( ssl->handshake->alt_out_ctr, ssl->cur_out_ctr, 8 );

        /* Set sequence_number to zero */
        memset( ssl->cur_out_ctr + 2, 0, 6 );

        /* Increment epoch */
        for( i = 2; i > 0; i-- )
            if( ++ssl->cur_out_ctr[i - 1] != 0 )
                break;

        /* The loop goes to its end iff the counter is wrapping */
        if( i == 0 )
        {
            MBEDTLS_SSL_DEBUG_MSG( 1, ( "DTLS epoch would wrap" ) );
            return( MBEDTLS_ERR_SSL_COUNTER_WRAPPING );
        }
    }
    else
#endif /* MBEDTLS_SSL_PROTO_DTLS */
    memset( ssl->cur_out_ctr, 0, 8 );

    ssl->transform_out = ssl->transform_negotiate;
    ssl->session_out = ssl->session_negotiate;

#if defined(MBEDTLS_SSL_HW_RECORD_ACCEL)
    if( mbedtls_ssl_hw_record_activate != NULL )
    {
        if( ( ret = mbedtls_ssl_hw_record_activate( ssl, MBEDTLS_SSL_CHANNEL_OUTBOUND ) ) != 0 )
        {
            MBEDTLS_SSL_DEBUG_RET( 1, "mbedtls_ssl_hw_record_activate", ret );
            return( MBEDTLS_ERR_SSL_HW_ACCEL_FAILED );
        }
    }
#endif

#if defined(MBEDTLS_SSL_PROTO_DTLS)
    if( ssl->conf->transport == MBEDTLS_SSL_TRANSPORT_DATAGRAM )
        mbedtls_ssl_send_flight_completed( ssl );
#endif

    if( ( ret = mbedtls_ssl_write_handshake_msg( ssl ) ) != 0 )
    {
        MBEDTLS_SSL_DEBUG_RET( 1, "mbedtls_ssl_write_handshake_msg", ret );
        return( ret );
    }

#if defined(MBEDTLS_SSL_PROTO_DTLS)
    if( ssl->conf->transport == MBEDTLS_SSL_TRANSPORT_DATAGRAM &&
        ( ret = mbedtls_ssl_flight_transmit( ssl ) ) != 0 )
    {
        MBEDTLS_SSL_DEBUG_RET( 1, "mbedtls_ssl_flight_transmit", ret );
        return( ret );
    }
#endif

    MBEDTLS_SSL_DEBUG_MSG( 2, ( "<= write finished" ) );

    return( 0 );
}

#if defined(MBEDTLS_SSL_PROTO_SSL3)
#define SSL_MAX_HASH_LEN 36
#else
#define SSL_MAX_HASH_LEN 12
#endif

int mbedtls_ssl_parse_finished( mbedtls_ssl_context *ssl )
{
    int ret;
    unsigned int hash_len;
    unsigned char buf[SSL_MAX_HASH_LEN];

    MBEDTLS_SSL_DEBUG_MSG( 2, ( "=> parse finished" ) );

    ssl->handshake->calc_finished( ssl, buf, ssl->conf->endpoint ^ 1 );

    if( ( ret = mbedtls_ssl_read_record( ssl, 1 ) ) != 0 )
    {
        MBEDTLS_SSL_DEBUG_RET( 1, "mbedtls_ssl_read_record", ret );
        return( ret );
    }

    if( ssl->in_msgtype != MBEDTLS_SSL_MSG_HANDSHAKE )
    {
        MBEDTLS_SSL_DEBUG_MSG( 1, ( "bad finished message" ) );
        mbedtls_ssl_send_alert_message( ssl, MBEDTLS_SSL_ALERT_LEVEL_FATAL,
                                        MBEDTLS_SSL_ALERT_MSG_UNEXPECTED_MESSAGE );
        return( MBEDTLS_ERR_SSL_UNEXPECTED_MESSAGE );
    }

    /* There is currently no ciphersuite using another length with TLS 1.2 */
#if defined(MBEDTLS_SSL_PROTO_SSL3)
    if( ssl->minor_ver == MBEDTLS_SSL_MINOR_VERSION_0 )
        hash_len = 36;
    else
#endif
        hash_len = 12;

    if( ssl->in_msg[0] != MBEDTLS_SSL_HS_FINISHED ||
        ssl->in_hslen  != mbedtls_ssl_hs_hdr_len( ssl ) + hash_len )
    {
        MBEDTLS_SSL_DEBUG_MSG( 1, ( "bad finished message" ) );
        mbedtls_ssl_send_alert_message( ssl, MBEDTLS_SSL_ALERT_LEVEL_FATAL,
                                        MBEDTLS_SSL_ALERT_MSG_DECODE_ERROR );
        return( MBEDTLS_ERR_SSL_BAD_HS_FINISHED );
    }

    if( mbedtls_ssl_safer_memcmp( ssl->in_msg + mbedtls_ssl_hs_hdr_len( ssl ),
                      buf, hash_len ) != 0 )
    {
        MBEDTLS_SSL_DEBUG_MSG( 1, ( "bad finished message" ) );
        mbedtls_ssl_send_alert_message( ssl, MBEDTLS_SSL_ALERT_LEVEL_FATAL,
                                        MBEDTLS_SSL_ALERT_MSG_DECODE_ERROR );
        return( MBEDTLS_ERR_SSL_BAD_HS_FINISHED );
    }

#if defined(MBEDTLS_SSL_RENEGOTIATION)
    ssl->verify_data_len = hash_len;
    memcpy( ssl->peer_verify_data, buf, hash_len );
#endif

    if( ssl->handshake->resume != 0 )
    {
#if defined(MBEDTLS_SSL_CLI_C)
        if( ssl->conf->endpoint == MBEDTLS_SSL_IS_CLIENT )
            ssl->state = MBEDTLS_SSL_CLIENT_CHANGE_CIPHER_SPEC;
#endif
#if defined(MBEDTLS_SSL_SRV_C)
        if( ssl->conf->endpoint == MBEDTLS_SSL_IS_SERVER )
            ssl->state = MBEDTLS_SSL_HANDSHAKE_WRAPUP;
#endif
    }
    else
        ssl->state++;

#if defined(MBEDTLS_SSL_PROTO_DTLS)
    if( ssl->conf->transport == MBEDTLS_SSL_TRANSPORT_DATAGRAM )
        mbedtls_ssl_recv_flight_completed( ssl );
#endif

    MBEDTLS_SSL_DEBUG_MSG( 2, ( "<= parse finished" ) );

    return( 0 );
}

static void ssl_handshake_params_init( mbedtls_ssl_handshake_params *handshake )
{
    memset( handshake, 0, sizeof( mbedtls_ssl_handshake_params ) );

#if defined(MBEDTLS_SSL_PROTO_SSL3) || defined(MBEDTLS_SSL_PROTO_TLS1) || \
    defined(MBEDTLS_SSL_PROTO_TLS1_1)
     mbedtls_md5_init(   &handshake->fin_md5  );
    mbedtls_sha1_init(   &handshake->fin_sha1 );
     mbedtls_md5_starts_ret( &handshake->fin_md5  );
    mbedtls_sha1_starts_ret( &handshake->fin_sha1 );
#endif
#if defined(MBEDTLS_SSL_PROTO_TLS1_2)
#if defined(MBEDTLS_SHA256_C)
#if defined(MBEDTLS_USE_PSA_CRYPTO)
    handshake->fin_sha256_psa = psa_hash_operation_init();
    psa_hash_setup( &handshake->fin_sha256_psa, PSA_ALG_SHA_256 );
#else
    mbedtls_sha256_init(   &handshake->fin_sha256    );
    mbedtls_sha256_starts_ret( &handshake->fin_sha256, 0 );
#endif
#endif
#if defined(MBEDTLS_SHA512_C)
#if defined(MBEDTLS_USE_PSA_CRYPTO)
    handshake->fin_sha384_psa = psa_hash_operation_init();
    psa_hash_setup( &handshake->fin_sha384_psa, PSA_ALG_SHA_384 );
#else
    mbedtls_sha512_init(   &handshake->fin_sha512    );
    mbedtls_sha512_starts_ret( &handshake->fin_sha512, 1 );
#endif
#endif
#endif /* MBEDTLS_SSL_PROTO_TLS1_2 */

    handshake->update_checksum = ssl_update_checksum_start;

#if defined(MBEDTLS_SSL_PROTO_TLS1_2) && \
    defined(MBEDTLS_KEY_EXCHANGE__WITH_CERT__ENABLED)
    mbedtls_ssl_sig_hash_set_init( &handshake->hash_algs );
#endif

#if defined(MBEDTLS_DHM_C)
    mbedtls_dhm_init( &handshake->dhm_ctx );
#endif
#if defined(MBEDTLS_ECDH_C)
    mbedtls_ecdh_init( &handshake->ecdh_ctx );
#endif
#if defined(MBEDTLS_KEY_EXCHANGE_ECJPAKE_ENABLED)
    mbedtls_ecjpake_init( &handshake->ecjpake_ctx );
#if defined(MBEDTLS_SSL_CLI_C)
    handshake->ecjpake_cache = NULL;
    handshake->ecjpake_cache_len = 0;
#endif
#endif

#if defined(MBEDTLS_SSL__ECP_RESTARTABLE)
    mbedtls_x509_crt_restart_init( &handshake->ecrs_ctx );
#endif

#if defined(MBEDTLS_SSL_SERVER_NAME_INDICATION)
    handshake->sni_authmode = MBEDTLS_SSL_VERIFY_UNSET;
#endif
}

static void ssl_transform_init( mbedtls_ssl_transform *transform )
{
    memset( transform, 0, sizeof(mbedtls_ssl_transform) );

    mbedtls_cipher_init( &transform->cipher_ctx_enc );
    mbedtls_cipher_init( &transform->cipher_ctx_dec );

    mbedtls_md_init( &transform->md_ctx_enc );
    mbedtls_md_init( &transform->md_ctx_dec );
}

void mbedtls_ssl_session_init( mbedtls_ssl_session *session )
{
    memset( session, 0, sizeof(mbedtls_ssl_session) );
}

static int ssl_handshake_init( mbedtls_ssl_context *ssl )
{
    /* Clear old handshake information if present */
    if( ssl->transform_negotiate )
        mbedtls_ssl_transform_free( ssl->transform_negotiate );
    if( ssl->session_negotiate )
        mbedtls_ssl_session_free( ssl->session_negotiate );
    if( ssl->handshake )
        mbedtls_ssl_handshake_free( ssl );

    /*
     * Either the pointers are now NULL or cleared properly and can be freed.
     * Now allocate missing structures.
     */
    if( ssl->transform_negotiate == NULL )
    {
        ssl->transform_negotiate = mbedtls_calloc( 1, sizeof(mbedtls_ssl_transform) );
    }

    if( ssl->session_negotiate == NULL )
    {
        ssl->session_negotiate = mbedtls_calloc( 1, sizeof(mbedtls_ssl_session) );
    }

    if( ssl->handshake == NULL )
    {
        ssl->handshake = mbedtls_calloc( 1, sizeof(mbedtls_ssl_handshake_params) );
    }

    /* All pointers should exist and can be directly freed without issue */
    if( ssl->handshake == NULL ||
        ssl->transform_negotiate == NULL ||
        ssl->session_negotiate == NULL )
    {
        MBEDTLS_SSL_DEBUG_MSG( 1, ( "alloc() of ssl sub-contexts failed" ) );

        mbedtls_free( ssl->handshake );
        mbedtls_free( ssl->transform_negotiate );
        mbedtls_free( ssl->session_negotiate );

        ssl->handshake = NULL;
        ssl->transform_negotiate = NULL;
        ssl->session_negotiate = NULL;

        return( MBEDTLS_ERR_SSL_ALLOC_FAILED );
    }

    /* Initialize structures */
    mbedtls_ssl_session_init( ssl->session_negotiate );
    ssl_transform_init( ssl->transform_negotiate );
    ssl_handshake_params_init( ssl->handshake );

#if defined(MBEDTLS_SSL_PROTO_DTLS)
    if( ssl->conf->transport == MBEDTLS_SSL_TRANSPORT_DATAGRAM )
    {
        ssl->handshake->alt_transform_out = ssl->transform_out;

        if( ssl->conf->endpoint == MBEDTLS_SSL_IS_CLIENT )
            ssl->handshake->retransmit_state = MBEDTLS_SSL_RETRANS_PREPARING;
        else
            ssl->handshake->retransmit_state = MBEDTLS_SSL_RETRANS_WAITING;

        ssl_set_timer( ssl, 0 );
    }
#endif

    return( 0 );
}

#if defined(MBEDTLS_SSL_DTLS_HELLO_VERIFY) && defined(MBEDTLS_SSL_SRV_C)
/* Dummy cookie callbacks for defaults */
static int ssl_cookie_write_dummy( void *ctx,
                      unsigned char **p, unsigned char *end,
                      const unsigned char *cli_id, size_t cli_id_len )
{
    ((void) ctx);
    ((void) p);
    ((void) end);
    ((void) cli_id);
    ((void) cli_id_len);

    return( MBEDTLS_ERR_SSL_FEATURE_UNAVAILABLE );
}

static int ssl_cookie_check_dummy( void *ctx,
                      const unsigned char *cookie, size_t cookie_len,
                      const unsigned char *cli_id, size_t cli_id_len )
{
    ((void) ctx);
    ((void) cookie);
    ((void) cookie_len);
    ((void) cli_id);
    ((void) cli_id_len);

    return( MBEDTLS_ERR_SSL_FEATURE_UNAVAILABLE );
}
#endif /* MBEDTLS_SSL_DTLS_HELLO_VERIFY && MBEDTLS_SSL_SRV_C */

/* Once ssl->out_hdr as the address of the beginning of the
 * next outgoing record is set, deduce the other pointers.
 *
 * Note: For TLS, we save the implicit record sequence number
 *       (entering MAC computation) in the 8 bytes before ssl->out_hdr,
 *       and the caller has to make sure there's space for this.
 */

static void ssl_update_out_pointers( mbedtls_ssl_context *ssl,
                                     mbedtls_ssl_transform *transform )
{
#if defined(MBEDTLS_SSL_PROTO_DTLS)
    if( ssl->conf->transport == MBEDTLS_SSL_TRANSPORT_DATAGRAM )
    {
        ssl->out_ctr = ssl->out_hdr +  3;
        ssl->out_len = ssl->out_hdr + 11;
        ssl->out_iv  = ssl->out_hdr + 13;
    }
    else
#endif
    {
        ssl->out_ctr = ssl->out_hdr - 8;
        ssl->out_len = ssl->out_hdr + 3;
        ssl->out_iv  = ssl->out_hdr + 5;
    }

    /* Adjust out_msg to make space for explicit IV, if used. */
    if( transform != NULL &&
        ssl->minor_ver >= MBEDTLS_SSL_MINOR_VERSION_2 )
    {
        ssl->out_msg = ssl->out_iv + transform->ivlen - transform->fixed_ivlen;
    }
    else
        ssl->out_msg = ssl->out_iv;
}

/* Once ssl->in_hdr as the address of the beginning of the
 * next incoming record is set, deduce the other pointers.
 *
 * Note: For TLS, we save the implicit record sequence number
 *       (entering MAC computation) in the 8 bytes before ssl->in_hdr,
 *       and the caller has to make sure there's space for this.
 */

static void ssl_update_in_pointers( mbedtls_ssl_context *ssl,
                                    mbedtls_ssl_transform *transform )
{
#if defined(MBEDTLS_SSL_PROTO_DTLS)
    if( ssl->conf->transport == MBEDTLS_SSL_TRANSPORT_DATAGRAM )
    {
        ssl->in_ctr = ssl->in_hdr +  3;
        ssl->in_len = ssl->in_hdr + 11;
        ssl->in_iv  = ssl->in_hdr + 13;
    }
    else
#endif
    {
        ssl->in_ctr = ssl->in_hdr - 8;
        ssl->in_len = ssl->in_hdr + 3;
        ssl->in_iv  = ssl->in_hdr + 5;
    }

    /* Offset in_msg from in_iv to allow space for explicit IV, if used. */
    if( transform != NULL &&
        ssl->minor_ver >= MBEDTLS_SSL_MINOR_VERSION_2 )
    {
        ssl->in_msg = ssl->in_iv + transform->ivlen - transform->fixed_ivlen;
    }
    else
        ssl->in_msg = ssl->in_iv;
}

/*
 * Initialize an SSL context
 */
void mbedtls_ssl_init( mbedtls_ssl_context *ssl )
{
    memset( ssl, 0, sizeof( mbedtls_ssl_context ) );
}

/*
 * Setup an SSL context
 */

static void ssl_reset_in_out_pointers( mbedtls_ssl_context *ssl )
{
    /* Set the incoming and outgoing record pointers. */
#if defined(MBEDTLS_SSL_PROTO_DTLS)
    if( ssl->conf->transport == MBEDTLS_SSL_TRANSPORT_DATAGRAM )
    {
        ssl->out_hdr = ssl->out_buf;
        ssl->in_hdr  = ssl->in_buf;
    }
    else
#endif /* MBEDTLS_SSL_PROTO_DTLS */
    {
        ssl->out_hdr = ssl->out_buf + 8;
        ssl->in_hdr  = ssl->in_buf  + 8;
    }

    /* Derive other internal pointers. */
    ssl_update_out_pointers( ssl, NULL /* no transform enabled */ );
    ssl_update_in_pointers ( ssl, NULL /* no transform enabled */ );
}

int mbedtls_ssl_setup( mbedtls_ssl_context *ssl,
                       const mbedtls_ssl_config *conf )
{
    int ret;

    ssl->conf = conf;

    /*
     * Prepare base structures
     */

    /* Set to NULL in case of an error condition */
    ssl->out_buf = NULL;

    ssl->in_buf = mbedtls_calloc( 1, MBEDTLS_SSL_IN_BUFFER_LEN );
    if( ssl->in_buf == NULL )
    {
        MBEDTLS_SSL_DEBUG_MSG( 1, ( "alloc(%d bytes) failed", MBEDTLS_SSL_IN_BUFFER_LEN) );
        ret = MBEDTLS_ERR_SSL_ALLOC_FAILED;
        goto error;
    }

    ssl->out_buf = mbedtls_calloc( 1, MBEDTLS_SSL_OUT_BUFFER_LEN );
    if( ssl->out_buf == NULL )
    {
        MBEDTLS_SSL_DEBUG_MSG( 1, ( "alloc(%d bytes) failed", MBEDTLS_SSL_OUT_BUFFER_LEN) );
        ret = MBEDTLS_ERR_SSL_ALLOC_FAILED;
        goto error;
    }

    ssl_reset_in_out_pointers( ssl );

    if( ( ret = ssl_handshake_init( ssl ) ) != 0 )
        goto error;

    return( 0 );

error:
    mbedtls_free( ssl->in_buf );
    mbedtls_free( ssl->out_buf );

    ssl->conf = NULL;

    ssl->in_buf = NULL;
    ssl->out_buf = NULL;

    ssl->in_hdr = NULL;
    ssl->in_ctr = NULL;
    ssl->in_len = NULL;
    ssl->in_iv = NULL;
    ssl->in_msg = NULL;

    ssl->out_hdr = NULL;
    ssl->out_ctr = NULL;
    ssl->out_len = NULL;
    ssl->out_iv = NULL;
    ssl->out_msg = NULL;

    return( ret );
}

/*
 * Reset an initialized and used SSL context for re-use while retaining
 * all application-set variables, function pointers and data.
 *
 * If partial is non-zero, keep data in the input buffer and client ID.
 * (Use when a DTLS client reconnects from the same port.)
 */
static int ssl_session_reset_int( mbedtls_ssl_context *ssl, int partial )
{
    int ret;

#if !defined(MBEDTLS_SSL_DTLS_CLIENT_PORT_REUSE) ||     \
    !defined(MBEDTLS_SSL_SRV_C)
    ((void) partial);
#endif

    ssl->state = MBEDTLS_SSL_HELLO_REQUEST;

    /* Cancel any possibly running timer */
    ssl_set_timer( ssl, 0 );

#if defined(MBEDTLS_SSL_RENEGOTIATION)
    ssl->renego_status = MBEDTLS_SSL_INITIAL_HANDSHAKE;
    ssl->renego_records_seen = 0;

    ssl->verify_data_len = 0;
    memset( ssl->own_verify_data, 0, MBEDTLS_SSL_VERIFY_DATA_MAX_LEN );
    memset( ssl->peer_verify_data, 0, MBEDTLS_SSL_VERIFY_DATA_MAX_LEN );
#endif
    ssl->secure_renegotiation = MBEDTLS_SSL_LEGACY_RENEGOTIATION;

    ssl->in_offt = NULL;
    ssl_reset_in_out_pointers( ssl );

    ssl->in_msgtype = 0;
    ssl->in_msglen = 0;
#if defined(MBEDTLS_SSL_PROTO_DTLS)
    ssl->next_record_offset = 0;
    ssl->in_epoch = 0;
#endif
#if defined(MBEDTLS_SSL_DTLS_ANTI_REPLAY)
    ssl_dtls_replay_reset( ssl );
#endif

    ssl->in_hslen = 0;
    ssl->nb_zero = 0;

    ssl->keep_current_message = 0;

    ssl->out_msgtype = 0;
    ssl->out_msglen = 0;
    ssl->out_left = 0;
#if defined(MBEDTLS_SSL_CBC_RECORD_SPLITTING)
    if( ssl->split_done != MBEDTLS_SSL_CBC_RECORD_SPLITTING_DISABLED )
        ssl->split_done = 0;
#endif

    memset( ssl->cur_out_ctr, 0, sizeof( ssl->cur_out_ctr ) );

    ssl->transform_in = NULL;
    ssl->transform_out = NULL;

    ssl->session_in = NULL;
    ssl->session_out = NULL;

    memset( ssl->out_buf, 0, MBEDTLS_SSL_OUT_BUFFER_LEN );

#if defined(MBEDTLS_SSL_DTLS_CLIENT_PORT_REUSE) && defined(MBEDTLS_SSL_SRV_C)
    if( partial == 0 )
#endif /* MBEDTLS_SSL_DTLS_CLIENT_PORT_REUSE && MBEDTLS_SSL_SRV_C */
    {
        ssl->in_left = 0;
        memset( ssl->in_buf, 0, MBEDTLS_SSL_IN_BUFFER_LEN );
    }

#if defined(MBEDTLS_SSL_HW_RECORD_ACCEL)
    if( mbedtls_ssl_hw_record_reset != NULL )
    {
        MBEDTLS_SSL_DEBUG_MSG( 2, ( "going for mbedtls_ssl_hw_record_reset()" ) );
        if( ( ret = mbedtls_ssl_hw_record_reset( ssl ) ) != 0 )
        {
            MBEDTLS_SSL_DEBUG_RET( 1, "mbedtls_ssl_hw_record_reset", ret );
            return( MBEDTLS_ERR_SSL_HW_ACCEL_FAILED );
        }
    }
#endif

    if( ssl->transform )
    {
        mbedtls_ssl_transform_free( ssl->transform );
        mbedtls_free( ssl->transform );
        ssl->transform = NULL;
    }

    if( ssl->session )
    {
        mbedtls_ssl_session_free( ssl->session );
        mbedtls_free( ssl->session );
        ssl->session = NULL;
    }

#if defined(MBEDTLS_SSL_ALPN)
    ssl->alpn_chosen = NULL;
#endif

#if defined(MBEDTLS_SSL_DTLS_HELLO_VERIFY) && defined(MBEDTLS_SSL_SRV_C)
#if defined(MBEDTLS_SSL_DTLS_CLIENT_PORT_REUSE)
    if( partial == 0 )
#endif
    {
        mbedtls_free( ssl->cli_id );
        ssl->cli_id = NULL;
        ssl->cli_id_len = 0;
    }
#endif

    if( ( ret = ssl_handshake_init( ssl ) ) != 0 )
        return( ret );

    return( 0 );
}

/*
 * Reset an initialized and used SSL context for re-use while retaining
 * all application-set variables, function pointers and data.
 */
int mbedtls_ssl_session_reset( mbedtls_ssl_context *ssl )
{
    return( ssl_session_reset_int( ssl, 0 ) );
}

/*
 * SSL set accessors
 */
void mbedtls_ssl_conf_endpoint( mbedtls_ssl_config *conf, int endpoint )
{
    conf->endpoint   = endpoint;
}

void mbedtls_ssl_conf_transport( mbedtls_ssl_config *conf, int transport )
{
    conf->transport = transport;
}

#if defined(MBEDTLS_SSL_DTLS_ANTI_REPLAY)
void mbedtls_ssl_conf_dtls_anti_replay( mbedtls_ssl_config *conf, char mode )
{
    conf->anti_replay = mode;
}
#endif

#if defined(MBEDTLS_SSL_DTLS_BADMAC_LIMIT)
void mbedtls_ssl_conf_dtls_badmac_limit( mbedtls_ssl_config *conf, unsigned limit )
{
    conf->badmac_limit = limit;
}
#endif

#if defined(MBEDTLS_SSL_PROTO_DTLS)

void mbedtls_ssl_set_datagram_packing( mbedtls_ssl_context *ssl,
                                       unsigned allow_packing )
{
    ssl->disable_datagram_packing = !allow_packing;
}

void mbedtls_ssl_conf_handshake_timeout( mbedtls_ssl_config *conf,
                                         uint32_t min, uint32_t max )
{
    conf->hs_timeout_min = min;
    conf->hs_timeout_max = max;
}
#endif

void mbedtls_ssl_conf_authmode( mbedtls_ssl_config *conf, int authmode )
{
    conf->authmode   = authmode;
}

#if defined(MBEDTLS_X509_CRT_PARSE_C)
void mbedtls_ssl_conf_verify( mbedtls_ssl_config *conf,
                     int (*f_vrfy)(void *, mbedtls_x509_crt *, int, uint32_t *),
                     void *p_vrfy )
{
    conf->f_vrfy      = f_vrfy;
    conf->p_vrfy      = p_vrfy;
}
#endif /* MBEDTLS_X509_CRT_PARSE_C */

void mbedtls_ssl_conf_rng( mbedtls_ssl_config *conf,
                  int (*f_rng)(void *, unsigned char *, size_t),
                  void *p_rng )
{
    conf->f_rng      = f_rng;
    conf->p_rng      = p_rng;
}

void mbedtls_ssl_conf_dbg( mbedtls_ssl_config *conf,
                  void (*f_dbg)(void *, int, const char *, int, const char *),
                  void  *p_dbg )
{
    conf->f_dbg      = f_dbg;
    conf->p_dbg      = p_dbg;
}

void mbedtls_ssl_set_bio( mbedtls_ssl_context *ssl,
        void *p_bio,
        mbedtls_ssl_send_t *f_send,
        mbedtls_ssl_recv_t *f_recv,
        mbedtls_ssl_recv_timeout_t *f_recv_timeout )
{
    ssl->p_bio          = p_bio;
    ssl->f_send         = f_send;
    ssl->f_recv         = f_recv;
    ssl->f_recv_timeout = f_recv_timeout;
}

#if defined(MBEDTLS_SSL_PROTO_DTLS)
void mbedtls_ssl_set_mtu( mbedtls_ssl_context *ssl, uint16_t mtu )
{
    ssl->mtu = mtu;
}
#endif

void mbedtls_ssl_conf_read_timeout( mbedtls_ssl_config *conf, uint32_t timeout )
{
    conf->read_timeout   = timeout;
}

void mbedtls_ssl_set_timer_cb( mbedtls_ssl_context *ssl,
                               void *p_timer,
                               mbedtls_ssl_set_timer_t *f_set_timer,
                               mbedtls_ssl_get_timer_t *f_get_timer )
{
    ssl->p_timer        = p_timer;
    ssl->f_set_timer    = f_set_timer;
    ssl->f_get_timer    = f_get_timer;

    /* Make sure we start with no timer running */
    ssl_set_timer( ssl, 0 );
}

#if defined(MBEDTLS_SSL_SRV_C)
void mbedtls_ssl_conf_session_cache( mbedtls_ssl_config *conf,
        void *p_cache,
        int (*f_get_cache)(void *, mbedtls_ssl_session *),
        int (*f_set_cache)(void *, const mbedtls_ssl_session *) )
{
    conf->p_cache = p_cache;
    conf->f_get_cache = f_get_cache;
    conf->f_set_cache = f_set_cache;
}
#endif /* MBEDTLS_SSL_SRV_C */

#if defined(MBEDTLS_SSL_CLI_C)
int mbedtls_ssl_set_session( mbedtls_ssl_context *ssl, const mbedtls_ssl_session *session )
{
    int ret;

    if( ssl == NULL ||
        session == NULL ||
        ssl->session_negotiate == NULL ||
        ssl->conf->endpoint != MBEDTLS_SSL_IS_CLIENT )
    {
        return( MBEDTLS_ERR_SSL_BAD_INPUT_DATA );
    }

    if( ( ret = ssl_session_copy( ssl->session_negotiate, session ) ) != 0 )
        return( ret );

    ssl->handshake->resume = 1;

    return( 0 );
}
#endif /* MBEDTLS_SSL_CLI_C */

void mbedtls_ssl_conf_ciphersuites( mbedtls_ssl_config *conf,
                                   const int *ciphersuites )
{
    conf->ciphersuite_list[MBEDTLS_SSL_MINOR_VERSION_0] = ciphersuites;
    conf->ciphersuite_list[MBEDTLS_SSL_MINOR_VERSION_1] = ciphersuites;
    conf->ciphersuite_list[MBEDTLS_SSL_MINOR_VERSION_2] = ciphersuites;
    conf->ciphersuite_list[MBEDTLS_SSL_MINOR_VERSION_3] = ciphersuites;
}

void mbedtls_ssl_conf_ciphersuites_for_version( mbedtls_ssl_config *conf,
                                       const int *ciphersuites,
                                       int major, int minor )
{
    if( major != MBEDTLS_SSL_MAJOR_VERSION_3 )
        return;

    if( minor < MBEDTLS_SSL_MINOR_VERSION_0 || minor > MBEDTLS_SSL_MINOR_VERSION_3 )
        return;

    conf->ciphersuite_list[minor] = ciphersuites;
}

#if defined(MBEDTLS_X509_CRT_PARSE_C)
void mbedtls_ssl_conf_cert_profile( mbedtls_ssl_config *conf,
                                    const mbedtls_x509_crt_profile *profile )
{
    conf->cert_profile = profile;
}

/* Append a new keycert entry to a (possibly empty) list */
static int ssl_append_key_cert( mbedtls_ssl_key_cert **head,
                                mbedtls_x509_crt *cert,
                                mbedtls_pk_context *key )
{
    mbedtls_ssl_key_cert *new_cert;

    new_cert = mbedtls_calloc( 1, sizeof( mbedtls_ssl_key_cert ) );
    if( new_cert == NULL )
        return( MBEDTLS_ERR_SSL_ALLOC_FAILED );

    new_cert->cert = cert;
    new_cert->key  = key;
    new_cert->next = NULL;

    /* Update head is the list was null, else add to the end */
    if( *head == NULL )
    {
        *head = new_cert;
    }
    else
    {
        mbedtls_ssl_key_cert *cur = *head;
        while( cur->next != NULL )
            cur = cur->next;
        cur->next = new_cert;
    }

    return( 0 );
}

int mbedtls_ssl_conf_own_cert( mbedtls_ssl_config *conf,
                              mbedtls_x509_crt *own_cert,
                              mbedtls_pk_context *pk_key )
{
    return( ssl_append_key_cert( &conf->key_cert, own_cert, pk_key ) );
}

void mbedtls_ssl_conf_ca_chain( mbedtls_ssl_config *conf,
                               mbedtls_x509_crt *ca_chain,
                               mbedtls_x509_crl *ca_crl )
{
    conf->ca_chain   = ca_chain;
    conf->ca_crl     = ca_crl;
}
#endif /* MBEDTLS_X509_CRT_PARSE_C */

#if defined(MBEDTLS_SSL_SERVER_NAME_INDICATION)
int mbedtls_ssl_set_hs_own_cert( mbedtls_ssl_context *ssl,
                                 mbedtls_x509_crt *own_cert,
                                 mbedtls_pk_context *pk_key )
{
    return( ssl_append_key_cert( &ssl->handshake->sni_key_cert,
                                 own_cert, pk_key ) );
}

void mbedtls_ssl_set_hs_ca_chain( mbedtls_ssl_context *ssl,
                                  mbedtls_x509_crt *ca_chain,
                                  mbedtls_x509_crl *ca_crl )
{
    ssl->handshake->sni_ca_chain   = ca_chain;
    ssl->handshake->sni_ca_crl     = ca_crl;
}

void mbedtls_ssl_set_hs_authmode( mbedtls_ssl_context *ssl,
                                  int authmode )
{
    ssl->handshake->sni_authmode = authmode;
}
#endif /* MBEDTLS_SSL_SERVER_NAME_INDICATION */

#if defined(MBEDTLS_KEY_EXCHANGE_ECJPAKE_ENABLED)
/*
 * Set EC J-PAKE password for current handshake
 */
int mbedtls_ssl_set_hs_ecjpake_password( mbedtls_ssl_context *ssl,
                                         const unsigned char *pw,
                                         size_t pw_len )
{
    mbedtls_ecjpake_role role;

    if( ssl->handshake == NULL || ssl->conf == NULL )
        return( MBEDTLS_ERR_SSL_BAD_INPUT_DATA );

    if( ssl->conf->endpoint == MBEDTLS_SSL_IS_SERVER )
        role = MBEDTLS_ECJPAKE_SERVER;
    else
        role = MBEDTLS_ECJPAKE_CLIENT;

    return( mbedtls_ecjpake_setup( &ssl->handshake->ecjpake_ctx,
                                   role,
                                   MBEDTLS_MD_SHA256,
                                   MBEDTLS_ECP_DP_SECP256R1,
                                   pw, pw_len ) );
}
#endif /* MBEDTLS_KEY_EXCHANGE_ECJPAKE_ENABLED */

#if defined(MBEDTLS_KEY_EXCHANGE__SOME__PSK_ENABLED)

static void ssl_conf_remove_psk( mbedtls_ssl_config *conf )
{
    /* Remove reference to existing PSK, if any. */
#if defined(MBEDTLS_USE_PSA_CRYPTO)
    if( conf->psk_opaque != 0 )
    {
        /* The maintenance of the PSK key slot is the
         * user's responsibility. */
        conf->psk_opaque = 0;
    }
    /* This and the following branch should never
     * be taken simultaenously as we maintain the
     * invariant that raw and opaque PSKs are never
     * configured simultaneously. As a safeguard,
     * though, `else` is omitted here. */
#endif /* MBEDTLS_USE_PSA_CRYPTO */
    if( conf->psk != NULL )
    {
        mbedtls_platform_zeroize( conf->psk, conf->psk_len );

        mbedtls_free( conf->psk );
        conf->psk = NULL;
        conf->psk_len = 0;
    }

    /* Remove reference to PSK identity, if any. */
    if( conf->psk_identity != NULL )
    {
        mbedtls_free( conf->psk_identity );
        conf->psk_identity = NULL;
        conf->psk_identity_len = 0;
    }
}

/* This function assumes that PSK identity in the SSL config is unset.
 * It checks that the provided identity is well-formed and attempts
 * to make a copy of it in the SSL config.
 * On failure, the PSK identity in the config remains unset. */
static int ssl_conf_set_psk_identity( mbedtls_ssl_config *conf,
                                      unsigned char const *psk_identity,
                                      size_t psk_identity_len )
{
    /* Identity len will be encoded on two bytes */
    if( psk_identity               == NULL ||
        ( psk_identity_len >> 16 ) != 0    ||
        psk_identity_len > MBEDTLS_SSL_OUT_CONTENT_LEN )
    {
        return( MBEDTLS_ERR_SSL_BAD_INPUT_DATA );
    }

    conf->psk_identity = mbedtls_calloc( 1, psk_identity_len );
    if( conf->psk_identity == NULL )
        return( MBEDTLS_ERR_SSL_ALLOC_FAILED );

    conf->psk_identity_len = psk_identity_len;
    memcpy( conf->psk_identity, psk_identity, conf->psk_identity_len );

    return( 0 );
}

int mbedtls_ssl_conf_psk( mbedtls_ssl_config *conf,
                const unsigned char *psk, size_t psk_len,
                const unsigned char *psk_identity, size_t psk_identity_len )
{
    int ret;
    /* Remove opaque/raw PSK + PSK Identity */
    ssl_conf_remove_psk( conf );

    /* Check and set raw PSK */
    if( psk == NULL || psk_len > MBEDTLS_PSK_MAX_LEN )
        return( MBEDTLS_ERR_SSL_BAD_INPUT_DATA );
    if( ( conf->psk = mbedtls_calloc( 1, psk_len ) ) == NULL )
        return( MBEDTLS_ERR_SSL_ALLOC_FAILED );
    conf->psk_len = psk_len;
    memcpy( conf->psk, psk, conf->psk_len );
<<<<<<< HEAD

    /* Check and set PSK Identity */
    ret = ssl_conf_set_psk_identity( conf, psk_identity, psk_identity_len );
    if( ret != 0 )
        ssl_conf_remove_psk( conf );

=======

    /* Check and set PSK Identity */
    ret = ssl_conf_set_psk_identity( conf, psk_identity, psk_identity_len );
    if( ret != 0 )
        ssl_conf_remove_psk( conf );

>>>>>>> eb508712
    return( ret );
}

static void ssl_remove_psk( mbedtls_ssl_context *ssl )
{
#if defined(MBEDTLS_USE_PSA_CRYPTO)
    if( ssl->handshake->psk_opaque != 0 )
    {
        ssl->handshake->psk_opaque = 0;
    }
    else
#endif /* MBEDTLS_USE_PSA_CRYPTO */
    if( ssl->handshake->psk != NULL )
    {
        mbedtls_platform_zeroize( ssl->handshake->psk,
                                  ssl->handshake->psk_len );
        mbedtls_free( ssl->handshake->psk );
        ssl->handshake->psk_len = 0;
    }
}

int mbedtls_ssl_set_hs_psk( mbedtls_ssl_context *ssl,
                            const unsigned char *psk, size_t psk_len )
{
    if( psk == NULL || ssl->handshake == NULL )
        return( MBEDTLS_ERR_SSL_BAD_INPUT_DATA );

    if( psk_len > MBEDTLS_PSK_MAX_LEN )
        return( MBEDTLS_ERR_SSL_BAD_INPUT_DATA );

    ssl_remove_psk( ssl );

    if( ( ssl->handshake->psk = mbedtls_calloc( 1, psk_len ) ) == NULL )
        return( MBEDTLS_ERR_SSL_ALLOC_FAILED );

    ssl->handshake->psk_len = psk_len;
    memcpy( ssl->handshake->psk, psk, ssl->handshake->psk_len );

    return( 0 );
}

#if defined(MBEDTLS_USE_PSA_CRYPTO)
int mbedtls_ssl_conf_psk_opaque( mbedtls_ssl_config *conf,
                                 psa_key_handle_t psk_slot,
                                 const unsigned char *psk_identity,
                                 size_t psk_identity_len )
{
    int ret;
    /* Clear opaque/raw PSK + PSK Identity, if present. */
    ssl_conf_remove_psk( conf );

    /* Check and set opaque PSK */
    if( psk_slot == 0 )
        return( MBEDTLS_ERR_SSL_BAD_INPUT_DATA );
    conf->psk_opaque = psk_slot;

    /* Check and set PSK Identity */
    ret = ssl_conf_set_psk_identity( conf, psk_identity,
                                     psk_identity_len );
    if( ret != 0 )
        ssl_conf_remove_psk( conf );

    return( ret );
}

int mbedtls_ssl_set_hs_psk_opaque( mbedtls_ssl_context *ssl,
                                   psa_key_handle_t psk_slot )
{
    if( psk_slot == 0 || ssl->handshake == NULL )
        return( MBEDTLS_ERR_SSL_BAD_INPUT_DATA );

    ssl_remove_psk( ssl );
    ssl->handshake->psk_opaque = psk_slot;
    return( 0 );
}
#endif /* MBEDTLS_USE_PSA_CRYPTO */

void mbedtls_ssl_conf_psk_cb( mbedtls_ssl_config *conf,
                     int (*f_psk)(void *, mbedtls_ssl_context *, const unsigned char *,
                     size_t),
                     void *p_psk )
{
    conf->f_psk = f_psk;
    conf->p_psk = p_psk;
}
#endif /* MBEDTLS_KEY_EXCHANGE__SOME__PSK_ENABLED */

#if defined(MBEDTLS_DHM_C) && defined(MBEDTLS_SSL_SRV_C)

#if !defined(MBEDTLS_DEPRECATED_REMOVED)
int mbedtls_ssl_conf_dh_param( mbedtls_ssl_config *conf, const char *dhm_P, const char *dhm_G )
{
    int ret;

    if( ( ret = mbedtls_mpi_read_string( &conf->dhm_P, 16, dhm_P ) ) != 0 ||
        ( ret = mbedtls_mpi_read_string( &conf->dhm_G, 16, dhm_G ) ) != 0 )
    {
        mbedtls_mpi_free( &conf->dhm_P );
        mbedtls_mpi_free( &conf->dhm_G );
        return( ret );
    }

    return( 0 );
}
#endif /* MBEDTLS_DEPRECATED_REMOVED */

int mbedtls_ssl_conf_dh_param_bin( mbedtls_ssl_config *conf,
                                   const unsigned char *dhm_P, size_t P_len,
                                   const unsigned char *dhm_G, size_t G_len )
{
    int ret;

    if( ( ret = mbedtls_mpi_read_binary( &conf->dhm_P, dhm_P, P_len ) ) != 0 ||
        ( ret = mbedtls_mpi_read_binary( &conf->dhm_G, dhm_G, G_len ) ) != 0 )
    {
        mbedtls_mpi_free( &conf->dhm_P );
        mbedtls_mpi_free( &conf->dhm_G );
        return( ret );
    }

    return( 0 );
}

int mbedtls_ssl_conf_dh_param_ctx( mbedtls_ssl_config *conf, mbedtls_dhm_context *dhm_ctx )
{
    int ret;

    if( ( ret = mbedtls_mpi_copy( &conf->dhm_P, &dhm_ctx->P ) ) != 0 ||
        ( ret = mbedtls_mpi_copy( &conf->dhm_G, &dhm_ctx->G ) ) != 0 )
    {
        mbedtls_mpi_free( &conf->dhm_P );
        mbedtls_mpi_free( &conf->dhm_G );
        return( ret );
    }

    return( 0 );
}
#endif /* MBEDTLS_DHM_C && MBEDTLS_SSL_SRV_C */

#if defined(MBEDTLS_DHM_C) && defined(MBEDTLS_SSL_CLI_C)
/*
 * Set the minimum length for Diffie-Hellman parameters
 */
void mbedtls_ssl_conf_dhm_min_bitlen( mbedtls_ssl_config *conf,
                                      unsigned int bitlen )
{
    conf->dhm_min_bitlen = bitlen;
}
#endif /* MBEDTLS_DHM_C && MBEDTLS_SSL_CLI_C */

#if defined(MBEDTLS_KEY_EXCHANGE__WITH_CERT__ENABLED)
/*
 * Set allowed/preferred hashes for handshake signatures
 */
void mbedtls_ssl_conf_sig_hashes( mbedtls_ssl_config *conf,
                                  const int *hashes )
{
    conf->sig_hashes = hashes;
}
#endif /* MBEDTLS_KEY_EXCHANGE__WITH_CERT__ENABLED */

#if defined(MBEDTLS_ECP_C)
/*
 * Set the allowed elliptic curves
 */
void mbedtls_ssl_conf_curves( mbedtls_ssl_config *conf,
                             const mbedtls_ecp_group_id *curve_list )
{
    conf->curve_list = curve_list;
}
#endif /* MBEDTLS_ECP_C */

#if defined(MBEDTLS_X509_CRT_PARSE_C)
int mbedtls_ssl_set_hostname( mbedtls_ssl_context *ssl, const char *hostname )
{
    /* Initialize to suppress unnecessary compiler warning */
    size_t hostname_len = 0;

    /* Check if new hostname is valid before
     * making any change to current one */
    if( hostname != NULL )
    {
        hostname_len = strlen( hostname );

        if( hostname_len > MBEDTLS_SSL_MAX_HOST_NAME_LEN )
            return( MBEDTLS_ERR_SSL_BAD_INPUT_DATA );
    }

    /* Now it's clear that we will overwrite the old hostname,
     * so we can free it safely */

    if( ssl->hostname != NULL )
    {
        mbedtls_platform_zeroize( ssl->hostname, strlen( ssl->hostname ) );
        mbedtls_free( ssl->hostname );
    }

    /* Passing NULL as hostname shall clear the old one */

    if( hostname == NULL )
    {
        ssl->hostname = NULL;
    }
    else
    {
        ssl->hostname = mbedtls_calloc( 1, hostname_len + 1 );
        if( ssl->hostname == NULL )
            return( MBEDTLS_ERR_SSL_ALLOC_FAILED );

        memcpy( ssl->hostname, hostname, hostname_len );

        ssl->hostname[hostname_len] = '\0';
    }

    return( 0 );
}
#endif /* MBEDTLS_X509_CRT_PARSE_C */

#if defined(MBEDTLS_SSL_SERVER_NAME_INDICATION)
void mbedtls_ssl_conf_sni( mbedtls_ssl_config *conf,
                  int (*f_sni)(void *, mbedtls_ssl_context *,
                                const unsigned char *, size_t),
                  void *p_sni )
{
    conf->f_sni = f_sni;
    conf->p_sni = p_sni;
}
#endif /* MBEDTLS_SSL_SERVER_NAME_INDICATION */

#if defined(MBEDTLS_SSL_ALPN)
int mbedtls_ssl_conf_alpn_protocols( mbedtls_ssl_config *conf, const char **protos )
{
    size_t cur_len, tot_len;
    const char **p;

    /*
     * RFC 7301 3.1: "Empty strings MUST NOT be included and byte strings
     * MUST NOT be truncated."
     * We check lengths now rather than later.
     */
    tot_len = 0;
    for( p = protos; *p != NULL; p++ )
    {
        cur_len = strlen( *p );
        tot_len += cur_len;

        if( cur_len == 0 || cur_len > 255 || tot_len > 65535 )
            return( MBEDTLS_ERR_SSL_BAD_INPUT_DATA );
    }

    conf->alpn_list = protos;

    return( 0 );
}

const char *mbedtls_ssl_get_alpn_protocol( const mbedtls_ssl_context *ssl )
{
    return( ssl->alpn_chosen );
}
#endif /* MBEDTLS_SSL_ALPN */

void mbedtls_ssl_conf_max_version( mbedtls_ssl_config *conf, int major, int minor )
{
    conf->max_major_ver = major;
    conf->max_minor_ver = minor;
}

void mbedtls_ssl_conf_min_version( mbedtls_ssl_config *conf, int major, int minor )
{
    conf->min_major_ver = major;
    conf->min_minor_ver = minor;
}

#if defined(MBEDTLS_SSL_FALLBACK_SCSV) && defined(MBEDTLS_SSL_CLI_C)
void mbedtls_ssl_conf_fallback( mbedtls_ssl_config *conf, char fallback )
{
    conf->fallback = fallback;
}
#endif

#if defined(MBEDTLS_SSL_SRV_C)
void mbedtls_ssl_conf_cert_req_ca_list( mbedtls_ssl_config *conf,
                                          char cert_req_ca_list )
{
    conf->cert_req_ca_list = cert_req_ca_list;
}
#endif

#if defined(MBEDTLS_SSL_ENCRYPT_THEN_MAC)
void mbedtls_ssl_conf_encrypt_then_mac( mbedtls_ssl_config *conf, char etm )
{
    conf->encrypt_then_mac = etm;
}
#endif

#if defined(MBEDTLS_SSL_EXTENDED_MASTER_SECRET)
void mbedtls_ssl_conf_extended_master_secret( mbedtls_ssl_config *conf, char ems )
{
    conf->extended_ms = ems;
}
#endif

#if defined(MBEDTLS_ARC4_C)
void mbedtls_ssl_conf_arc4_support( mbedtls_ssl_config *conf, char arc4 )
{
    conf->arc4_disabled = arc4;
}
#endif

#if defined(MBEDTLS_SSL_MAX_FRAGMENT_LENGTH)
int mbedtls_ssl_conf_max_frag_len( mbedtls_ssl_config *conf, unsigned char mfl_code )
{
    if( mfl_code >= MBEDTLS_SSL_MAX_FRAG_LEN_INVALID ||
        ssl_mfl_code_to_length( mfl_code ) > MBEDTLS_TLS_EXT_ADV_CONTENT_LEN )
    {
        return( MBEDTLS_ERR_SSL_BAD_INPUT_DATA );
    }

    conf->mfl_code = mfl_code;

    return( 0 );
}
#endif /* MBEDTLS_SSL_MAX_FRAGMENT_LENGTH */

#if defined(MBEDTLS_SSL_TRUNCATED_HMAC)
void mbedtls_ssl_conf_truncated_hmac( mbedtls_ssl_config *conf, int truncate )
{
    conf->trunc_hmac = truncate;
}
#endif /* MBEDTLS_SSL_TRUNCATED_HMAC */

#if defined(MBEDTLS_SSL_CBC_RECORD_SPLITTING)
void mbedtls_ssl_conf_cbc_record_splitting( mbedtls_ssl_config *conf, char split )
{
    conf->cbc_record_splitting = split;
}
#endif

void mbedtls_ssl_conf_legacy_renegotiation( mbedtls_ssl_config *conf, int allow_legacy )
{
    conf->allow_legacy_renegotiation = allow_legacy;
}

#if defined(MBEDTLS_SSL_RENEGOTIATION)
void mbedtls_ssl_conf_renegotiation( mbedtls_ssl_config *conf, int renegotiation )
{
    conf->disable_renegotiation = renegotiation;
}

void mbedtls_ssl_conf_renegotiation_enforced( mbedtls_ssl_config *conf, int max_records )
{
    conf->renego_max_records = max_records;
}

void mbedtls_ssl_conf_renegotiation_period( mbedtls_ssl_config *conf,
                                   const unsigned char period[8] )
{
    memcpy( conf->renego_period, period, 8 );
}
#endif /* MBEDTLS_SSL_RENEGOTIATION */

#if defined(MBEDTLS_SSL_SESSION_TICKETS)
#if defined(MBEDTLS_SSL_CLI_C)
void mbedtls_ssl_conf_session_tickets( mbedtls_ssl_config *conf, int use_tickets )
{
    conf->session_tickets = use_tickets;
}
#endif

#if defined(MBEDTLS_SSL_SRV_C)
void mbedtls_ssl_conf_session_tickets_cb( mbedtls_ssl_config *conf,
        mbedtls_ssl_ticket_write_t *f_ticket_write,
        mbedtls_ssl_ticket_parse_t *f_ticket_parse,
        void *p_ticket )
{
    conf->f_ticket_write = f_ticket_write;
    conf->f_ticket_parse = f_ticket_parse;
    conf->p_ticket       = p_ticket;
}
#endif
#endif /* MBEDTLS_SSL_SESSION_TICKETS */

#if defined(MBEDTLS_SSL_EXPORT_KEYS)
void mbedtls_ssl_conf_export_keys_cb( mbedtls_ssl_config *conf,
        mbedtls_ssl_export_keys_t *f_export_keys,
        void *p_export_keys )
{
    conf->f_export_keys = f_export_keys;
    conf->p_export_keys = p_export_keys;
}
#endif

#if defined(MBEDTLS_SSL_ASYNC_PRIVATE)
void mbedtls_ssl_conf_async_private_cb(
    mbedtls_ssl_config *conf,
    mbedtls_ssl_async_sign_t *f_async_sign,
    mbedtls_ssl_async_decrypt_t *f_async_decrypt,
    mbedtls_ssl_async_resume_t *f_async_resume,
    mbedtls_ssl_async_cancel_t *f_async_cancel,
    void *async_config_data )
{
    conf->f_async_sign_start = f_async_sign;
    conf->f_async_decrypt_start = f_async_decrypt;
    conf->f_async_resume = f_async_resume;
    conf->f_async_cancel = f_async_cancel;
    conf->p_async_config_data = async_config_data;
}

void *mbedtls_ssl_conf_get_async_config_data( const mbedtls_ssl_config *conf )
{
    return( conf->p_async_config_data );
}

void *mbedtls_ssl_get_async_operation_data( const mbedtls_ssl_context *ssl )
{
    if( ssl->handshake == NULL )
        return( NULL );
    else
        return( ssl->handshake->user_async_ctx );
}

void mbedtls_ssl_set_async_operation_data( mbedtls_ssl_context *ssl,
                                 void *ctx )
{
    if( ssl->handshake != NULL )
        ssl->handshake->user_async_ctx = ctx;
}
#endif /* MBEDTLS_SSL_ASYNC_PRIVATE */

/*
 * SSL get accessors
 */
size_t mbedtls_ssl_get_bytes_avail( const mbedtls_ssl_context *ssl )
{
    return( ssl->in_offt == NULL ? 0 : ssl->in_msglen );
}

int mbedtls_ssl_check_pending( const mbedtls_ssl_context *ssl )
{
    /*
     * Case A: We're currently holding back
     * a message for further processing.
     */

    if( ssl->keep_current_message == 1 )
    {
        MBEDTLS_SSL_DEBUG_MSG( 3, ( "ssl_check_pending: record held back for processing" ) );
        return( 1 );
    }

    /*
     * Case B: Further records are pending in the current datagram.
     */

#if defined(MBEDTLS_SSL_PROTO_DTLS)
    if( ssl->conf->transport == MBEDTLS_SSL_TRANSPORT_DATAGRAM &&
        ssl->in_left > ssl->next_record_offset )
    {
        MBEDTLS_SSL_DEBUG_MSG( 3, ( "ssl_check_pending: more records within current datagram" ) );
        return( 1 );
    }
#endif /* MBEDTLS_SSL_PROTO_DTLS */

    /*
     * Case C: A handshake message is being processed.
     */

    if( ssl->in_hslen > 0 && ssl->in_hslen < ssl->in_msglen )
    {
        MBEDTLS_SSL_DEBUG_MSG( 3, ( "ssl_check_pending: more handshake messages within current record" ) );
        return( 1 );
    }

    /*
     * Case D: An application data message is being processed
     */
    if( ssl->in_offt != NULL )
    {
        MBEDTLS_SSL_DEBUG_MSG( 3, ( "ssl_check_pending: application data record is being processed" ) );
        return( 1 );
    }

    /*
     * In all other cases, the rest of the message can be dropped.
     * As in ssl_get_next_record, this needs to be adapted if
     * we implement support for multiple alerts in single records.
     */

    MBEDTLS_SSL_DEBUG_MSG( 3, ( "ssl_check_pending: nothing pending" ) );
    return( 0 );
}

uint32_t mbedtls_ssl_get_verify_result( const mbedtls_ssl_context *ssl )
{
    if( ssl->session != NULL )
        return( ssl->session->verify_result );

    if( ssl->session_negotiate != NULL )
        return( ssl->session_negotiate->verify_result );

    return( 0xFFFFFFFF );
}

const char *mbedtls_ssl_get_ciphersuite( const mbedtls_ssl_context *ssl )
{
    if( ssl == NULL || ssl->session == NULL )
        return( NULL );

    return mbedtls_ssl_get_ciphersuite_name( ssl->session->ciphersuite );
}

const char *mbedtls_ssl_get_version( const mbedtls_ssl_context *ssl )
{
#if defined(MBEDTLS_SSL_PROTO_DTLS)
    if( ssl->conf->transport == MBEDTLS_SSL_TRANSPORT_DATAGRAM )
    {
        switch( ssl->minor_ver )
        {
            case MBEDTLS_SSL_MINOR_VERSION_2:
                return( "DTLSv1.0" );

            case MBEDTLS_SSL_MINOR_VERSION_3:
                return( "DTLSv1.2" );

            default:
                return( "unknown (DTLS)" );
        }
    }
#endif

    switch( ssl->minor_ver )
    {
        case MBEDTLS_SSL_MINOR_VERSION_0:
            return( "SSLv3.0" );

        case MBEDTLS_SSL_MINOR_VERSION_1:
            return( "TLSv1.0" );

        case MBEDTLS_SSL_MINOR_VERSION_2:
            return( "TLSv1.1" );

        case MBEDTLS_SSL_MINOR_VERSION_3:
            return( "TLSv1.2" );

        default:
            return( "unknown" );
    }
}

int mbedtls_ssl_get_record_expansion( const mbedtls_ssl_context *ssl )
{
    size_t transform_expansion = 0;
    const mbedtls_ssl_transform *transform = ssl->transform_out;
    unsigned block_size;

    if( transform == NULL )
        return( (int) mbedtls_ssl_hdr_len( ssl ) );

#if defined(MBEDTLS_ZLIB_SUPPORT)
    if( ssl->session_out->compression != MBEDTLS_SSL_COMPRESS_NULL )
        return( MBEDTLS_ERR_SSL_FEATURE_UNAVAILABLE );
#endif

    switch( mbedtls_cipher_get_cipher_mode( &transform->cipher_ctx_enc ) )
    {
        case MBEDTLS_MODE_GCM:
        case MBEDTLS_MODE_CCM:
        case MBEDTLS_MODE_CHACHAPOLY:
        case MBEDTLS_MODE_STREAM:
            transform_expansion = transform->minlen;
            break;

        case MBEDTLS_MODE_CBC:

            block_size = mbedtls_cipher_get_block_size(
                &transform->cipher_ctx_enc );

            /* Expansion due to the addition of the MAC. */
            transform_expansion += transform->maclen;

            /* Expansion due to the addition of CBC padding;
             * Theoretically up to 256 bytes, but we never use
             * more than the block size of the underlying cipher. */
            transform_expansion += block_size;

            /* For TLS 1.1 or higher, an explicit IV is added
             * after the record header. */
#if defined(MBEDTLS_SSL_PROTO_TLS1_1) || defined(MBEDTLS_SSL_PROTO_TLS1_2)
            if( ssl->minor_ver >= MBEDTLS_SSL_MINOR_VERSION_2 )
                transform_expansion += block_size;
#endif /* MBEDTLS_SSL_PROTO_TLS1_1 || MBEDTLS_SSL_PROTO_TLS1_2 */

            break;

        default:
            MBEDTLS_SSL_DEBUG_MSG( 1, ( "should never happen" ) );
            return( MBEDTLS_ERR_SSL_INTERNAL_ERROR );
    }

    return( (int)( mbedtls_ssl_hdr_len( ssl ) + transform_expansion ) );
}

#if defined(MBEDTLS_SSL_MAX_FRAGMENT_LENGTH)
size_t mbedtls_ssl_get_max_frag_len( const mbedtls_ssl_context *ssl )
{
    size_t max_len;

    /*
     * Assume mfl_code is correct since it was checked when set
     */
    max_len = ssl_mfl_code_to_length( ssl->conf->mfl_code );

    /* Check if a smaller max length was negotiated */
    if( ssl->session_out != NULL &&
        ssl_mfl_code_to_length( ssl->session_out->mfl_code ) < max_len )
    {
        max_len = ssl_mfl_code_to_length( ssl->session_out->mfl_code );
    }

    /* During a handshake, use the value being negotiated */
    if( ssl->session_negotiate != NULL &&
        ssl_mfl_code_to_length( ssl->session_negotiate->mfl_code ) < max_len )
    {
        max_len = ssl_mfl_code_to_length( ssl->session_negotiate->mfl_code );
    }

    return( max_len );
}
#endif /* MBEDTLS_SSL_MAX_FRAGMENT_LENGTH */

#if defined(MBEDTLS_SSL_PROTO_DTLS)
static size_t ssl_get_current_mtu( const mbedtls_ssl_context *ssl )
{
    /* Return unlimited mtu for client hello messages to avoid fragmentation. */
    if( ssl->conf->endpoint == MBEDTLS_SSL_IS_CLIENT &&
        ( ssl->state == MBEDTLS_SSL_CLIENT_HELLO ||
          ssl->state == MBEDTLS_SSL_SERVER_HELLO ) )
        return ( 0 );

    if( ssl->handshake == NULL || ssl->handshake->mtu == 0 )
        return( ssl->mtu );

    if( ssl->mtu == 0 )
        return( ssl->handshake->mtu );

    return( ssl->mtu < ssl->handshake->mtu ?
            ssl->mtu : ssl->handshake->mtu );
}
#endif /* MBEDTLS_SSL_PROTO_DTLS */

int mbedtls_ssl_get_max_out_record_payload( const mbedtls_ssl_context *ssl )
{
    size_t max_len = MBEDTLS_SSL_OUT_CONTENT_LEN;

#if !defined(MBEDTLS_SSL_MAX_FRAGMENT_LENGTH) && \
    !defined(MBEDTLS_SSL_PROTO_DTLS)
    (void) ssl;
#endif

#if defined(MBEDTLS_SSL_MAX_FRAGMENT_LENGTH)
    const size_t mfl = mbedtls_ssl_get_max_frag_len( ssl );

    if( max_len > mfl )
        max_len = mfl;
#endif

#if defined(MBEDTLS_SSL_PROTO_DTLS)
    if( ssl_get_current_mtu( ssl ) != 0 )
    {
        const size_t mtu = ssl_get_current_mtu( ssl );
        const int ret = mbedtls_ssl_get_record_expansion( ssl );
        const size_t overhead = (size_t) ret;

        if( ret < 0 )
            return( ret );

        if( mtu <= overhead )
        {
            MBEDTLS_SSL_DEBUG_MSG( 1, ( "MTU too low for record expansion" ) );
            return( MBEDTLS_ERR_SSL_FEATURE_UNAVAILABLE );
        }

        if( max_len > mtu - overhead )
            max_len = mtu - overhead;
    }
#endif /* MBEDTLS_SSL_PROTO_DTLS */

#if !defined(MBEDTLS_SSL_MAX_FRAGMENT_LENGTH) &&        \
    !defined(MBEDTLS_SSL_PROTO_DTLS)
    ((void) ssl);
#endif

    return( (int) max_len );
}

#if defined(MBEDTLS_X509_CRT_PARSE_C)
const mbedtls_x509_crt *mbedtls_ssl_get_peer_cert( const mbedtls_ssl_context *ssl )
{
    if( ssl == NULL || ssl->session == NULL )
        return( NULL );

    return( ssl->session->peer_cert );
}
#endif /* MBEDTLS_X509_CRT_PARSE_C */

#if defined(MBEDTLS_SSL_CLI_C)
int mbedtls_ssl_get_session( const mbedtls_ssl_context *ssl, mbedtls_ssl_session *dst )
{
    if( ssl == NULL ||
        dst == NULL ||
        ssl->session == NULL ||
        ssl->conf->endpoint != MBEDTLS_SSL_IS_CLIENT )
    {
        return( MBEDTLS_ERR_SSL_BAD_INPUT_DATA );
    }

    return( ssl_session_copy( dst, ssl->session ) );
}
#endif /* MBEDTLS_SSL_CLI_C */

/*
 * Perform a single step of the SSL handshake
 */
int mbedtls_ssl_handshake_step( mbedtls_ssl_context *ssl )
{
    int ret = MBEDTLS_ERR_SSL_FEATURE_UNAVAILABLE;

    if( ssl == NULL || ssl->conf == NULL )
        return( MBEDTLS_ERR_SSL_BAD_INPUT_DATA );

#if defined(MBEDTLS_SSL_CLI_C)
    if( ssl->conf->endpoint == MBEDTLS_SSL_IS_CLIENT )
        ret = mbedtls_ssl_handshake_client_step( ssl );
#endif
#if defined(MBEDTLS_SSL_SRV_C)
    if( ssl->conf->endpoint == MBEDTLS_SSL_IS_SERVER )
        ret = mbedtls_ssl_handshake_server_step( ssl );
#endif

    return( ret );
}

/*
 * Perform the SSL handshake
 */
int mbedtls_ssl_handshake( mbedtls_ssl_context *ssl )
{
    int ret = 0;

    if( ssl == NULL || ssl->conf == NULL )
        return( MBEDTLS_ERR_SSL_BAD_INPUT_DATA );

    MBEDTLS_SSL_DEBUG_MSG( 2, ( "=> handshake" ) );

    while( ssl->state != MBEDTLS_SSL_HANDSHAKE_OVER )
    {
        ret = mbedtls_ssl_handshake_step( ssl );

        if( ret != 0 )
            break;
    }

    MBEDTLS_SSL_DEBUG_MSG( 2, ( "<= handshake" ) );

    return( ret );
}

#if defined(MBEDTLS_SSL_RENEGOTIATION)
#if defined(MBEDTLS_SSL_SRV_C)
/*
 * Write HelloRequest to request renegotiation on server
 */
static int ssl_write_hello_request( mbedtls_ssl_context *ssl )
{
    int ret;

    MBEDTLS_SSL_DEBUG_MSG( 2, ( "=> write hello request" ) );

    ssl->out_msglen  = 4;
    ssl->out_msgtype = MBEDTLS_SSL_MSG_HANDSHAKE;
    ssl->out_msg[0]  = MBEDTLS_SSL_HS_HELLO_REQUEST;

    if( ( ret = mbedtls_ssl_write_handshake_msg( ssl ) ) != 0 )
    {
        MBEDTLS_SSL_DEBUG_RET( 1, "mbedtls_ssl_write_handshake_msg", ret );
        return( ret );
    }

    MBEDTLS_SSL_DEBUG_MSG( 2, ( "<= write hello request" ) );

    return( 0 );
}
#endif /* MBEDTLS_SSL_SRV_C */

/*
 * Actually renegotiate current connection, triggered by either:
 * - any side: calling mbedtls_ssl_renegotiate(),
 * - client: receiving a HelloRequest during mbedtls_ssl_read(),
 * - server: receiving any handshake message on server during mbedtls_ssl_read() after
 *   the initial handshake is completed.
 * If the handshake doesn't complete due to waiting for I/O, it will continue
 * during the next calls to mbedtls_ssl_renegotiate() or mbedtls_ssl_read() respectively.
 */
static int ssl_start_renegotiation( mbedtls_ssl_context *ssl )
{
    int ret;

    MBEDTLS_SSL_DEBUG_MSG( 2, ( "=> renegotiate" ) );

    if( ( ret = ssl_handshake_init( ssl ) ) != 0 )
        return( ret );

    /* RFC 6347 4.2.2: "[...] the HelloRequest will have message_seq = 0 and
     * the ServerHello will have message_seq = 1" */
#if defined(MBEDTLS_SSL_PROTO_DTLS)
    if( ssl->conf->transport == MBEDTLS_SSL_TRANSPORT_DATAGRAM &&
        ssl->renego_status == MBEDTLS_SSL_RENEGOTIATION_PENDING )
    {
        if( ssl->conf->endpoint == MBEDTLS_SSL_IS_SERVER )
            ssl->handshake->out_msg_seq = 1;
        else
            ssl->handshake->in_msg_seq = 1;
    }
#endif

    ssl->state = MBEDTLS_SSL_HELLO_REQUEST;
    ssl->renego_status = MBEDTLS_SSL_RENEGOTIATION_IN_PROGRESS;

    if( ( ret = mbedtls_ssl_handshake( ssl ) ) != 0 )
    {
        MBEDTLS_SSL_DEBUG_RET( 1, "mbedtls_ssl_handshake", ret );
        return( ret );
    }

    MBEDTLS_SSL_DEBUG_MSG( 2, ( "<= renegotiate" ) );

    return( 0 );
}

/*
 * Renegotiate current connection on client,
 * or request renegotiation on server
 */
int mbedtls_ssl_renegotiate( mbedtls_ssl_context *ssl )
{
    int ret = MBEDTLS_ERR_SSL_FEATURE_UNAVAILABLE;

    if( ssl == NULL || ssl->conf == NULL )
        return( MBEDTLS_ERR_SSL_BAD_INPUT_DATA );

#if defined(MBEDTLS_SSL_SRV_C)
    /* On server, just send the request */
    if( ssl->conf->endpoint == MBEDTLS_SSL_IS_SERVER )
    {
        if( ssl->state != MBEDTLS_SSL_HANDSHAKE_OVER )
            return( MBEDTLS_ERR_SSL_BAD_INPUT_DATA );

        ssl->renego_status = MBEDTLS_SSL_RENEGOTIATION_PENDING;

        /* Did we already try/start sending HelloRequest? */
        if( ssl->out_left != 0 )
            return( mbedtls_ssl_flush_output( ssl ) );

        return( ssl_write_hello_request( ssl ) );
    }
#endif /* MBEDTLS_SSL_SRV_C */

#if defined(MBEDTLS_SSL_CLI_C)
    /*
     * On client, either start the renegotiation process or,
     * if already in progress, continue the handshake
     */
    if( ssl->renego_status != MBEDTLS_SSL_RENEGOTIATION_IN_PROGRESS )
    {
        if( ssl->state != MBEDTLS_SSL_HANDSHAKE_OVER )
            return( MBEDTLS_ERR_SSL_BAD_INPUT_DATA );

        if( ( ret = ssl_start_renegotiation( ssl ) ) != 0 )
        {
            MBEDTLS_SSL_DEBUG_RET( 1, "ssl_start_renegotiation", ret );
            return( ret );
        }
    }
    else
    {
        if( ( ret = mbedtls_ssl_handshake( ssl ) ) != 0 )
        {
            MBEDTLS_SSL_DEBUG_RET( 1, "mbedtls_ssl_handshake", ret );
            return( ret );
        }
    }
#endif /* MBEDTLS_SSL_CLI_C */

    return( ret );
}

/*
 * Check record counters and renegotiate if they're above the limit.
 */
static int ssl_check_ctr_renegotiate( mbedtls_ssl_context *ssl )
{
    size_t ep_len = ssl_ep_len( ssl );
    int in_ctr_cmp;
    int out_ctr_cmp;

    if( ssl->state != MBEDTLS_SSL_HANDSHAKE_OVER ||
        ssl->renego_status == MBEDTLS_SSL_RENEGOTIATION_PENDING ||
        ssl->conf->disable_renegotiation == MBEDTLS_SSL_RENEGOTIATION_DISABLED )
    {
        return( 0 );
    }

    in_ctr_cmp = memcmp( ssl->in_ctr + ep_len,
                        ssl->conf->renego_period + ep_len, 8 - ep_len );
    out_ctr_cmp = memcmp( ssl->cur_out_ctr + ep_len,
                          ssl->conf->renego_period + ep_len, 8 - ep_len );

    if( in_ctr_cmp <= 0 && out_ctr_cmp <= 0 )
    {
        return( 0 );
    }

    MBEDTLS_SSL_DEBUG_MSG( 1, ( "record counter limit reached: renegotiate" ) );
    return( mbedtls_ssl_renegotiate( ssl ) );
}
#endif /* MBEDTLS_SSL_RENEGOTIATION */

/*
 * Receive application data decrypted from the SSL layer
 */
int mbedtls_ssl_read( mbedtls_ssl_context *ssl, unsigned char *buf, size_t len )
{
    int ret;
    size_t n;

    if( ssl == NULL || ssl->conf == NULL )
        return( MBEDTLS_ERR_SSL_BAD_INPUT_DATA );

    MBEDTLS_SSL_DEBUG_MSG( 2, ( "=> read" ) );

#if defined(MBEDTLS_SSL_PROTO_DTLS)
    if( ssl->conf->transport == MBEDTLS_SSL_TRANSPORT_DATAGRAM )
    {
        if( ( ret = mbedtls_ssl_flush_output( ssl ) ) != 0 )
            return( ret );

        if( ssl->handshake != NULL &&
            ssl->handshake->retransmit_state == MBEDTLS_SSL_RETRANS_SENDING )
        {
            if( ( ret = mbedtls_ssl_flight_transmit( ssl ) ) != 0 )
                return( ret );
        }
    }
#endif

    /*
     * Check if renegotiation is necessary and/or handshake is
     * in process. If yes, perform/continue, and fall through
     * if an unexpected packet is received while the client
     * is waiting for the ServerHello.
     *
     * (There is no equivalent to the last condition on
     *  the server-side as it is not treated as within
     *  a handshake while waiting for the ClientHello
     *  after a renegotiation request.)
     */

#if defined(MBEDTLS_SSL_RENEGOTIATION)
    ret = ssl_check_ctr_renegotiate( ssl );
    if( ret != MBEDTLS_ERR_SSL_WAITING_SERVER_HELLO_RENEGO &&
        ret != 0 )
    {
        MBEDTLS_SSL_DEBUG_RET( 1, "ssl_check_ctr_renegotiate", ret );
        return( ret );
    }
#endif

    if( ssl->state != MBEDTLS_SSL_HANDSHAKE_OVER )
    {
        ret = mbedtls_ssl_handshake( ssl );
        if( ret != MBEDTLS_ERR_SSL_WAITING_SERVER_HELLO_RENEGO &&
            ret != 0 )
        {
            MBEDTLS_SSL_DEBUG_RET( 1, "mbedtls_ssl_handshake", ret );
            return( ret );
        }
    }

    /* Loop as long as no application data record is available */
    while( ssl->in_offt == NULL )
    {
        /* Start timer if not already running */
        if( ssl->f_get_timer != NULL &&
            ssl->f_get_timer( ssl->p_timer ) == -1 )
        {
            ssl_set_timer( ssl, ssl->conf->read_timeout );
        }

        if( ( ret = mbedtls_ssl_read_record( ssl, 1 ) ) != 0 )
        {
            if( ret == MBEDTLS_ERR_SSL_CONN_EOF )
                return( 0 );

            MBEDTLS_SSL_DEBUG_RET( 1, "mbedtls_ssl_read_record", ret );
            return( ret );
        }

        if( ssl->in_msglen  == 0 &&
            ssl->in_msgtype == MBEDTLS_SSL_MSG_APPLICATION_DATA )
        {
            /*
             * OpenSSL sends empty messages to randomize the IV
             */
            if( ( ret = mbedtls_ssl_read_record( ssl, 1 ) ) != 0 )
            {
                if( ret == MBEDTLS_ERR_SSL_CONN_EOF )
                    return( 0 );

                MBEDTLS_SSL_DEBUG_RET( 1, "mbedtls_ssl_read_record", ret );
                return( ret );
            }
        }

        if( ssl->in_msgtype == MBEDTLS_SSL_MSG_HANDSHAKE )
        {
            MBEDTLS_SSL_DEBUG_MSG( 1, ( "received handshake message" ) );

            /*
             * - For client-side, expect SERVER_HELLO_REQUEST.
             * - For server-side, expect CLIENT_HELLO.
             * - Fail (TLS) or silently drop record (DTLS) in other cases.
             */

#if defined(MBEDTLS_SSL_CLI_C)
            if( ssl->conf->endpoint == MBEDTLS_SSL_IS_CLIENT &&
                ( ssl->in_msg[0] != MBEDTLS_SSL_HS_HELLO_REQUEST ||
                  ssl->in_hslen  != mbedtls_ssl_hs_hdr_len( ssl ) ) )
            {
                MBEDTLS_SSL_DEBUG_MSG( 1, ( "handshake received (not HelloRequest)" ) );

                /* With DTLS, drop the packet (probably from last handshake) */
#if defined(MBEDTLS_SSL_PROTO_DTLS)
                if( ssl->conf->transport == MBEDTLS_SSL_TRANSPORT_DATAGRAM )
                {
                    continue;
                }
#endif
                return( MBEDTLS_ERR_SSL_UNEXPECTED_MESSAGE );
            }
#endif /* MBEDTLS_SSL_CLI_C */

#if defined(MBEDTLS_SSL_SRV_C)
            if( ssl->conf->endpoint == MBEDTLS_SSL_IS_SERVER &&
                ssl->in_msg[0] != MBEDTLS_SSL_HS_CLIENT_HELLO )
            {
                MBEDTLS_SSL_DEBUG_MSG( 1, ( "handshake received (not ClientHello)" ) );

                /* With DTLS, drop the packet (probably from last handshake) */
#if defined(MBEDTLS_SSL_PROTO_DTLS)
                if( ssl->conf->transport == MBEDTLS_SSL_TRANSPORT_DATAGRAM )
                {
                    continue;
                }
#endif
                return( MBEDTLS_ERR_SSL_UNEXPECTED_MESSAGE );
            }
#endif /* MBEDTLS_SSL_SRV_C */

#if defined(MBEDTLS_SSL_RENEGOTIATION)
            /* Determine whether renegotiation attempt should be accepted */
            if( ! ( ssl->conf->disable_renegotiation == MBEDTLS_SSL_RENEGOTIATION_DISABLED ||
                    ( ssl->secure_renegotiation == MBEDTLS_SSL_LEGACY_RENEGOTIATION &&
                      ssl->conf->allow_legacy_renegotiation ==
                                                   MBEDTLS_SSL_LEGACY_NO_RENEGOTIATION ) ) )
            {
                /*
                 * Accept renegotiation request
                 */

                /* DTLS clients need to know renego is server-initiated */
#if defined(MBEDTLS_SSL_PROTO_DTLS)
                if( ssl->conf->transport == MBEDTLS_SSL_TRANSPORT_DATAGRAM &&
                    ssl->conf->endpoint == MBEDTLS_SSL_IS_CLIENT )
                {
                    ssl->renego_status = MBEDTLS_SSL_RENEGOTIATION_PENDING;
                }
#endif
                ret = ssl_start_renegotiation( ssl );
                if( ret != MBEDTLS_ERR_SSL_WAITING_SERVER_HELLO_RENEGO &&
                    ret != 0 )
                {
                    MBEDTLS_SSL_DEBUG_RET( 1, "ssl_start_renegotiation", ret );
                    return( ret );
                }
            }
            else
#endif /* MBEDTLS_SSL_RENEGOTIATION */
            {
                /*
                 * Refuse renegotiation
                 */

                MBEDTLS_SSL_DEBUG_MSG( 3, ( "refusing renegotiation, sending alert" ) );

#if defined(MBEDTLS_SSL_PROTO_SSL3)
                if( ssl->minor_ver == MBEDTLS_SSL_MINOR_VERSION_0 )
                {
                    /* SSLv3 does not have a "no_renegotiation" warning, so
                       we send a fatal alert and abort the connection. */
                    mbedtls_ssl_send_alert_message( ssl, MBEDTLS_SSL_ALERT_LEVEL_FATAL,
                                                    MBEDTLS_SSL_ALERT_MSG_UNEXPECTED_MESSAGE );
                    return( MBEDTLS_ERR_SSL_UNEXPECTED_MESSAGE );
                }
                else
#endif /* MBEDTLS_SSL_PROTO_SSL3 */
#if defined(MBEDTLS_SSL_PROTO_TLS1) || defined(MBEDTLS_SSL_PROTO_TLS1_1) || \
    defined(MBEDTLS_SSL_PROTO_TLS1_2)
                if( ssl->minor_ver >= MBEDTLS_SSL_MINOR_VERSION_1 )
                {
                    if( ( ret = mbedtls_ssl_send_alert_message( ssl,
                                    MBEDTLS_SSL_ALERT_LEVEL_WARNING,
                                    MBEDTLS_SSL_ALERT_MSG_NO_RENEGOTIATION ) ) != 0 )
                    {
                        return( ret );
                    }
                }
                else
#endif /* MBEDTLS_SSL_PROTO_TLS1 || MBEDTLS_SSL_PROTO_TLS1_1 ||
          MBEDTLS_SSL_PROTO_TLS1_2 */
                {
                    MBEDTLS_SSL_DEBUG_MSG( 1, ( "should never happen" ) );
                    return( MBEDTLS_ERR_SSL_INTERNAL_ERROR );
                }
            }

            /* At this point, we don't know whether the renegotiation has been
             * completed or not. The cases to consider are the following:
             * 1) The renegotiation is complete. In this case, no new record
             *    has been read yet.
             * 2) The renegotiation is incomplete because the client received
             *    an application data record while awaiting the ServerHello.
             * 3) The renegotiation is incomplete because the client received
             *    a non-handshake, non-application data message while awaiting
             *    the ServerHello.
             * In each of these case, looping will be the proper action:
             * - For 1), the next iteration will read a new record and check
             *   if it's application data.
             * - For 2), the loop condition isn't satisfied as application data
             *   is present, hence continue is the same as break
             * - For 3), the loop condition is satisfied and read_record
             *   will re-deliver the message that was held back by the client
             *   when expecting the ServerHello.
             */
            continue;
        }
#if defined(MBEDTLS_SSL_RENEGOTIATION)
        else if( ssl->renego_status == MBEDTLS_SSL_RENEGOTIATION_PENDING )
        {
            if( ssl->conf->renego_max_records >= 0 )
            {
                if( ++ssl->renego_records_seen > ssl->conf->renego_max_records )
                {
                    MBEDTLS_SSL_DEBUG_MSG( 1, ( "renegotiation requested, "
                                        "but not honored by client" ) );
                    return( MBEDTLS_ERR_SSL_UNEXPECTED_MESSAGE );
                }
            }
        }
#endif /* MBEDTLS_SSL_RENEGOTIATION */

        /* Fatal and closure alerts handled by mbedtls_ssl_read_record() */
        if( ssl->in_msgtype == MBEDTLS_SSL_MSG_ALERT )
        {
            MBEDTLS_SSL_DEBUG_MSG( 2, ( "ignoring non-fatal non-closure alert" ) );
            return( MBEDTLS_ERR_SSL_WANT_READ );
        }

        if( ssl->in_msgtype != MBEDTLS_SSL_MSG_APPLICATION_DATA )
        {
            MBEDTLS_SSL_DEBUG_MSG( 1, ( "bad application data message" ) );
            return( MBEDTLS_ERR_SSL_UNEXPECTED_MESSAGE );
        }

        ssl->in_offt = ssl->in_msg;

        /* We're going to return something now, cancel timer,
         * except if handshake (renegotiation) is in progress */
        if( ssl->state == MBEDTLS_SSL_HANDSHAKE_OVER )
            ssl_set_timer( ssl, 0 );

#if defined(MBEDTLS_SSL_PROTO_DTLS)
        /* If we requested renego but received AppData, resend HelloRequest.
         * Do it now, after setting in_offt, to avoid taking this branch
         * again if ssl_write_hello_request() returns WANT_WRITE */
#if defined(MBEDTLS_SSL_SRV_C) && defined(MBEDTLS_SSL_RENEGOTIATION)
        if( ssl->conf->endpoint == MBEDTLS_SSL_IS_SERVER &&
            ssl->renego_status == MBEDTLS_SSL_RENEGOTIATION_PENDING )
        {
            if( ( ret = ssl_resend_hello_request( ssl ) ) != 0 )
            {
                MBEDTLS_SSL_DEBUG_RET( 1, "ssl_resend_hello_request", ret );
                return( ret );
            }
        }
#endif /* MBEDTLS_SSL_SRV_C && MBEDTLS_SSL_RENEGOTIATION */
#endif /* MBEDTLS_SSL_PROTO_DTLS */
    }

    n = ( len < ssl->in_msglen )
        ? len : ssl->in_msglen;

    memcpy( buf, ssl->in_offt, n );
    ssl->in_msglen -= n;

    if( ssl->in_msglen == 0 )
    {
        /* all bytes consumed */
        ssl->in_offt = NULL;
        ssl->keep_current_message = 0;
    }
    else
    {
        /* more data available */
        ssl->in_offt += n;
    }

    MBEDTLS_SSL_DEBUG_MSG( 2, ( "<= read" ) );

    return( (int) n );
}

/*
 * Send application data to be encrypted by the SSL layer, taking care of max
 * fragment length and buffer size.
 *
 * According to RFC 5246 Section 6.2.1:
 *
 *      Zero-length fragments of Application data MAY be sent as they are
 *      potentially useful as a traffic analysis countermeasure.
 *
 * Therefore, it is possible that the input message length is 0 and the
 * corresponding return code is 0 on success.
 */
static int ssl_write_real( mbedtls_ssl_context *ssl,
                           const unsigned char *buf, size_t len )
{
    int ret = mbedtls_ssl_get_max_out_record_payload( ssl );
    const size_t max_len = (size_t) ret;

    if( ret < 0 )
    {
        MBEDTLS_SSL_DEBUG_RET( 1, "mbedtls_ssl_get_max_out_record_payload", ret );
        return( ret );
    }

    if( len > max_len )
    {
#if defined(MBEDTLS_SSL_PROTO_DTLS)
        if( ssl->conf->transport == MBEDTLS_SSL_TRANSPORT_DATAGRAM )
        {
            MBEDTLS_SSL_DEBUG_MSG( 1, ( "fragment larger than the (negotiated) "
                                "maximum fragment length: %d > %d",
                                len, max_len ) );
            return( MBEDTLS_ERR_SSL_BAD_INPUT_DATA );
        }
        else
#endif
            len = max_len;
    }

    if( ssl->out_left != 0 )
    {
        /*
         * The user has previously tried to send the data and
         * MBEDTLS_ERR_SSL_WANT_WRITE or the message was only partially
         * written. In this case, we expect the high-level write function
         * (e.g. mbedtls_ssl_write()) to be called with the same parameters
         */
        if( ( ret = mbedtls_ssl_flush_output( ssl ) ) != 0 )
        {
            MBEDTLS_SSL_DEBUG_RET( 1, "mbedtls_ssl_flush_output", ret );
            return( ret );
        }
    }
    else
    {
        /*
         * The user is trying to send a message the first time, so we need to
         * copy the data into the internal buffers and setup the data structure
         * to keep track of partial writes
         */
        ssl->out_msglen  = len;
        ssl->out_msgtype = MBEDTLS_SSL_MSG_APPLICATION_DATA;
        memcpy( ssl->out_msg, buf, len );

        if( ( ret = mbedtls_ssl_write_record( ssl, SSL_FORCE_FLUSH ) ) != 0 )
        {
            MBEDTLS_SSL_DEBUG_RET( 1, "mbedtls_ssl_write_record", ret );
            return( ret );
        }
    }

    return( (int) len );
}

/*
 * Write application data, doing 1/n-1 splitting if necessary.
 *
 * With non-blocking I/O, ssl_write_real() may return WANT_WRITE,
 * then the caller will call us again with the same arguments, so
 * remember whether we already did the split or not.
 */
#if defined(MBEDTLS_SSL_CBC_RECORD_SPLITTING)
static int ssl_write_split( mbedtls_ssl_context *ssl,
                            const unsigned char *buf, size_t len )
{
    int ret;

    if( ssl->conf->cbc_record_splitting ==
            MBEDTLS_SSL_CBC_RECORD_SPLITTING_DISABLED ||
        len <= 1 ||
        ssl->minor_ver > MBEDTLS_SSL_MINOR_VERSION_1 ||
        mbedtls_cipher_get_cipher_mode( &ssl->transform_out->cipher_ctx_enc )
                                != MBEDTLS_MODE_CBC )
    {
        return( ssl_write_real( ssl, buf, len ) );
    }

    if( ssl->split_done == 0 )
    {
        if( ( ret = ssl_write_real( ssl, buf, 1 ) ) <= 0 )
            return( ret );
        ssl->split_done = 1;
    }

    if( ( ret = ssl_write_real( ssl, buf + 1, len - 1 ) ) <= 0 )
        return( ret );
    ssl->split_done = 0;

    return( ret + 1 );
}
#endif /* MBEDTLS_SSL_CBC_RECORD_SPLITTING */

/*
 * Write application data (public-facing wrapper)
 */
int mbedtls_ssl_write( mbedtls_ssl_context *ssl, const unsigned char *buf, size_t len )
{
    int ret;

    MBEDTLS_SSL_DEBUG_MSG( 2, ( "=> write" ) );

    if( ssl == NULL || ssl->conf == NULL )
        return( MBEDTLS_ERR_SSL_BAD_INPUT_DATA );

#if defined(MBEDTLS_SSL_RENEGOTIATION)
    if( ( ret = ssl_check_ctr_renegotiate( ssl ) ) != 0 )
    {
        MBEDTLS_SSL_DEBUG_RET( 1, "ssl_check_ctr_renegotiate", ret );
        return( ret );
    }
#endif

    if( ssl->state != MBEDTLS_SSL_HANDSHAKE_OVER )
    {
        if( ( ret = mbedtls_ssl_handshake( ssl ) ) != 0 )
        {
            MBEDTLS_SSL_DEBUG_RET( 1, "mbedtls_ssl_handshake", ret );
            return( ret );
        }
    }

#if defined(MBEDTLS_SSL_CBC_RECORD_SPLITTING)
    ret = ssl_write_split( ssl, buf, len );
#else
    ret = ssl_write_real( ssl, buf, len );
#endif

    MBEDTLS_SSL_DEBUG_MSG( 2, ( "<= write" ) );

    return( ret );
}

/*
 * Notify the peer that the connection is being closed
 */
int mbedtls_ssl_close_notify( mbedtls_ssl_context *ssl )
{
    int ret;

    if( ssl == NULL || ssl->conf == NULL )
        return( MBEDTLS_ERR_SSL_BAD_INPUT_DATA );

    MBEDTLS_SSL_DEBUG_MSG( 2, ( "=> write close notify" ) );

    if( ssl->out_left != 0 )
        return( mbedtls_ssl_flush_output( ssl ) );

    if( ssl->state == MBEDTLS_SSL_HANDSHAKE_OVER )
    {
        if( ( ret = mbedtls_ssl_send_alert_message( ssl,
                        MBEDTLS_SSL_ALERT_LEVEL_WARNING,
                        MBEDTLS_SSL_ALERT_MSG_CLOSE_NOTIFY ) ) != 0 )
        {
            MBEDTLS_SSL_DEBUG_RET( 1, "mbedtls_ssl_send_alert_message", ret );
            return( ret );
        }
    }

    MBEDTLS_SSL_DEBUG_MSG( 2, ( "<= write close notify" ) );

    return( 0 );
}

void mbedtls_ssl_transform_free( mbedtls_ssl_transform *transform )
{
    if( transform == NULL )
        return;

#if defined(MBEDTLS_ZLIB_SUPPORT)
    deflateEnd( &transform->ctx_deflate );
    inflateEnd( &transform->ctx_inflate );
#endif

    mbedtls_cipher_free( &transform->cipher_ctx_enc );
    mbedtls_cipher_free( &transform->cipher_ctx_dec );

    mbedtls_md_free( &transform->md_ctx_enc );
    mbedtls_md_free( &transform->md_ctx_dec );

    mbedtls_platform_zeroize( transform, sizeof( mbedtls_ssl_transform ) );
}

#if defined(MBEDTLS_X509_CRT_PARSE_C)
static void ssl_key_cert_free( mbedtls_ssl_key_cert *key_cert )
{
    mbedtls_ssl_key_cert *cur = key_cert, *next;

    while( cur != NULL )
    {
        next = cur->next;
        mbedtls_free( cur );
        cur = next;
    }
}
#endif /* MBEDTLS_X509_CRT_PARSE_C */

#if defined(MBEDTLS_SSL_PROTO_DTLS)

static void ssl_buffering_free( mbedtls_ssl_context *ssl )
{
    unsigned offset;
    mbedtls_ssl_handshake_params * const hs = ssl->handshake;

    if( hs == NULL )
        return;

    ssl_free_buffered_record( ssl );

    for( offset = 0; offset < MBEDTLS_SSL_MAX_BUFFERED_HS; offset++ )
        ssl_buffering_free_slot( ssl, offset );
}

static void ssl_buffering_free_slot( mbedtls_ssl_context *ssl,
                                     uint8_t slot )
{
    mbedtls_ssl_handshake_params * const hs = ssl->handshake;
    mbedtls_ssl_hs_buffer * const hs_buf = &hs->buffering.hs[slot];

    if( slot >= MBEDTLS_SSL_MAX_BUFFERED_HS )
        return;

    if( hs_buf->is_valid == 1 )
    {
        hs->buffering.total_bytes_buffered -= hs_buf->data_len;
        mbedtls_platform_zeroize( hs_buf->data, hs_buf->data_len );
        mbedtls_free( hs_buf->data );
        memset( hs_buf, 0, sizeof( mbedtls_ssl_hs_buffer ) );
    }
}

#endif /* MBEDTLS_SSL_PROTO_DTLS */

void mbedtls_ssl_handshake_free( mbedtls_ssl_context *ssl )
{
    mbedtls_ssl_handshake_params *handshake = ssl->handshake;

    if( handshake == NULL )
        return;

#if defined(MBEDTLS_SSL_ASYNC_PRIVATE)
    if( ssl->conf->f_async_cancel != NULL && handshake->async_in_progress != 0 )
    {
        ssl->conf->f_async_cancel( ssl );
        handshake->async_in_progress = 0;
    }
#endif /* MBEDTLS_SSL_ASYNC_PRIVATE */

#if defined(MBEDTLS_SSL_PROTO_SSL3) || defined(MBEDTLS_SSL_PROTO_TLS1) || \
    defined(MBEDTLS_SSL_PROTO_TLS1_1)
    mbedtls_md5_free(    &handshake->fin_md5  );
    mbedtls_sha1_free(   &handshake->fin_sha1 );
#endif
#if defined(MBEDTLS_SSL_PROTO_TLS1_2)
#if defined(MBEDTLS_SHA256_C)
#if defined(MBEDTLS_USE_PSA_CRYPTO)
    psa_hash_abort( &handshake->fin_sha256_psa );
#else
    mbedtls_sha256_free(   &handshake->fin_sha256    );
#endif
#endif
#if defined(MBEDTLS_SHA512_C)
#if defined(MBEDTLS_USE_PSA_CRYPTO)
    psa_hash_abort( &handshake->fin_sha384_psa );
#else
    mbedtls_sha512_free(   &handshake->fin_sha512    );
#endif
#endif
#endif /* MBEDTLS_SSL_PROTO_TLS1_2 */

#if defined(MBEDTLS_DHM_C)
    mbedtls_dhm_free( &handshake->dhm_ctx );
#endif
#if defined(MBEDTLS_ECDH_C)
    mbedtls_ecdh_free( &handshake->ecdh_ctx );
#endif
#if defined(MBEDTLS_KEY_EXCHANGE_ECJPAKE_ENABLED)
    mbedtls_ecjpake_free( &handshake->ecjpake_ctx );
#if defined(MBEDTLS_SSL_CLI_C)
    mbedtls_free( handshake->ecjpake_cache );
    handshake->ecjpake_cache = NULL;
    handshake->ecjpake_cache_len = 0;
#endif
#endif

#if defined(MBEDTLS_ECDH_C) || defined(MBEDTLS_ECDSA_C) || \
    defined(MBEDTLS_KEY_EXCHANGE_ECJPAKE_ENABLED)
    /* explicit void pointer cast for buggy MS compiler */
    mbedtls_free( (void *) handshake->curves );
#endif

#if defined(MBEDTLS_KEY_EXCHANGE__SOME__PSK_ENABLED)
    if( handshake->psk != NULL )
    {
        mbedtls_platform_zeroize( handshake->psk, handshake->psk_len );
        mbedtls_free( handshake->psk );
    }
#endif

#if defined(MBEDTLS_X509_CRT_PARSE_C) && \
    defined(MBEDTLS_SSL_SERVER_NAME_INDICATION)
    /*
     * Free only the linked list wrapper, not the keys themselves
     * since the belong to the SNI callback
     */
    if( handshake->sni_key_cert != NULL )
    {
        mbedtls_ssl_key_cert *cur = handshake->sni_key_cert, *next;

        while( cur != NULL )
        {
            next = cur->next;
            mbedtls_free( cur );
            cur = next;
        }
    }
#endif /* MBEDTLS_X509_CRT_PARSE_C && MBEDTLS_SSL_SERVER_NAME_INDICATION */

#if defined(MBEDTLS_SSL__ECP_RESTARTABLE)
    mbedtls_x509_crt_restart_free( &handshake->ecrs_ctx );
#endif

#if defined(MBEDTLS_SSL_PROTO_DTLS)
    mbedtls_free( handshake->verify_cookie );
    ssl_flight_free( handshake->flight );
    ssl_buffering_free( ssl );
#endif

    mbedtls_platform_zeroize( handshake,
                              sizeof( mbedtls_ssl_handshake_params ) );
}

void mbedtls_ssl_session_free( mbedtls_ssl_session *session )
{
    if( session == NULL )
        return;

#if defined(MBEDTLS_X509_CRT_PARSE_C)
    if( session->peer_cert != NULL )
    {
        mbedtls_x509_crt_free( session->peer_cert );
        mbedtls_free( session->peer_cert );
    }
#endif

#if defined(MBEDTLS_SSL_SESSION_TICKETS) && defined(MBEDTLS_SSL_CLI_C)
    mbedtls_free( session->ticket );
#endif

    mbedtls_platform_zeroize( session, sizeof( mbedtls_ssl_session ) );
}

/*
 * Free an SSL context
 */
void mbedtls_ssl_free( mbedtls_ssl_context *ssl )
{
    if( ssl == NULL )
        return;

    MBEDTLS_SSL_DEBUG_MSG( 2, ( "=> free" ) );

    if( ssl->out_buf != NULL )
    {
        mbedtls_platform_zeroize( ssl->out_buf, MBEDTLS_SSL_OUT_BUFFER_LEN );
        mbedtls_free( ssl->out_buf );
    }

    if( ssl->in_buf != NULL )
    {
        mbedtls_platform_zeroize( ssl->in_buf, MBEDTLS_SSL_IN_BUFFER_LEN );
        mbedtls_free( ssl->in_buf );
    }

#if defined(MBEDTLS_ZLIB_SUPPORT)
    if( ssl->compress_buf != NULL )
    {
        mbedtls_platform_zeroize( ssl->compress_buf, MBEDTLS_SSL_COMPRESS_BUFFER_LEN );
        mbedtls_free( ssl->compress_buf );
    }
#endif

    if( ssl->transform )
    {
        mbedtls_ssl_transform_free( ssl->transform );
        mbedtls_free( ssl->transform );
    }

    if( ssl->handshake )
    {
        mbedtls_ssl_handshake_free( ssl );
        mbedtls_ssl_transform_free( ssl->transform_negotiate );
        mbedtls_ssl_session_free( ssl->session_negotiate );

        mbedtls_free( ssl->handshake );
        mbedtls_free( ssl->transform_negotiate );
        mbedtls_free( ssl->session_negotiate );
    }

    if( ssl->session )
    {
        mbedtls_ssl_session_free( ssl->session );
        mbedtls_free( ssl->session );
    }

#if defined(MBEDTLS_X509_CRT_PARSE_C)
    if( ssl->hostname != NULL )
    {
        mbedtls_platform_zeroize( ssl->hostname, strlen( ssl->hostname ) );
        mbedtls_free( ssl->hostname );
    }
#endif

#if defined(MBEDTLS_SSL_HW_RECORD_ACCEL)
    if( mbedtls_ssl_hw_record_finish != NULL )
    {
        MBEDTLS_SSL_DEBUG_MSG( 2, ( "going for mbedtls_ssl_hw_record_finish()" ) );
        mbedtls_ssl_hw_record_finish( ssl );
    }
#endif

#if defined(MBEDTLS_SSL_DTLS_HELLO_VERIFY) && defined(MBEDTLS_SSL_SRV_C)
    mbedtls_free( ssl->cli_id );
#endif

    MBEDTLS_SSL_DEBUG_MSG( 2, ( "<= free" ) );

    /* Actually clear after last debug message */
    mbedtls_platform_zeroize( ssl, sizeof( mbedtls_ssl_context ) );
}

/*
 * Initialze mbedtls_ssl_config
 */
void mbedtls_ssl_config_init( mbedtls_ssl_config *conf )
{
    memset( conf, 0, sizeof( mbedtls_ssl_config ) );
}

#if defined(MBEDTLS_KEY_EXCHANGE__WITH_CERT__ENABLED)
static int ssl_preset_default_hashes[] = {
#if defined(MBEDTLS_SHA512_C)
    MBEDTLS_MD_SHA512,
    MBEDTLS_MD_SHA384,
#endif
#if defined(MBEDTLS_SHA256_C)
    MBEDTLS_MD_SHA256,
    MBEDTLS_MD_SHA224,
#endif
#if defined(MBEDTLS_SHA1_C) && defined(MBEDTLS_TLS_DEFAULT_ALLOW_SHA1_IN_KEY_EXCHANGE)
    MBEDTLS_MD_SHA1,
#endif
    MBEDTLS_MD_NONE
};
#endif

static int ssl_preset_suiteb_ciphersuites[] = {
    MBEDTLS_TLS_ECDHE_ECDSA_WITH_AES_128_GCM_SHA256,
    MBEDTLS_TLS_ECDHE_ECDSA_WITH_AES_256_GCM_SHA384,
    0
};

#if defined(MBEDTLS_KEY_EXCHANGE__WITH_CERT__ENABLED)
static int ssl_preset_suiteb_hashes[] = {
    MBEDTLS_MD_SHA256,
    MBEDTLS_MD_SHA384,
    MBEDTLS_MD_NONE
};
#endif

#if defined(MBEDTLS_ECP_C)
static mbedtls_ecp_group_id ssl_preset_suiteb_curves[] = {
    MBEDTLS_ECP_DP_SECP256R1,
    MBEDTLS_ECP_DP_SECP384R1,
    MBEDTLS_ECP_DP_NONE
};
#endif

/*
 * Load default in mbedtls_ssl_config
 */
int mbedtls_ssl_config_defaults( mbedtls_ssl_config *conf,
                                 int endpoint, int transport, int preset )
{
#if defined(MBEDTLS_DHM_C) && defined(MBEDTLS_SSL_SRV_C)
    int ret;
#endif

    /* Use the functions here so that they are covered in tests,
     * but otherwise access member directly for efficiency */
    mbedtls_ssl_conf_endpoint( conf, endpoint );
    mbedtls_ssl_conf_transport( conf, transport );

    /*
     * Things that are common to all presets
     */
#if defined(MBEDTLS_SSL_CLI_C)
    if( endpoint == MBEDTLS_SSL_IS_CLIENT )
    {
        conf->authmode = MBEDTLS_SSL_VERIFY_REQUIRED;
#if defined(MBEDTLS_SSL_SESSION_TICKETS)
        conf->session_tickets = MBEDTLS_SSL_SESSION_TICKETS_ENABLED;
#endif
    }
#endif

#if defined(MBEDTLS_ARC4_C)
    conf->arc4_disabled = MBEDTLS_SSL_ARC4_DISABLED;
#endif

#if defined(MBEDTLS_SSL_ENCRYPT_THEN_MAC)
    conf->encrypt_then_mac = MBEDTLS_SSL_ETM_ENABLED;
#endif

#if defined(MBEDTLS_SSL_EXTENDED_MASTER_SECRET)
    conf->extended_ms = MBEDTLS_SSL_EXTENDED_MS_ENABLED;
#endif

#if defined(MBEDTLS_SSL_CBC_RECORD_SPLITTING)
    conf->cbc_record_splitting = MBEDTLS_SSL_CBC_RECORD_SPLITTING_ENABLED;
#endif

#if defined(MBEDTLS_SSL_DTLS_HELLO_VERIFY) && defined(MBEDTLS_SSL_SRV_C)
    conf->f_cookie_write = ssl_cookie_write_dummy;
    conf->f_cookie_check = ssl_cookie_check_dummy;
#endif

#if defined(MBEDTLS_SSL_DTLS_ANTI_REPLAY)
    conf->anti_replay = MBEDTLS_SSL_ANTI_REPLAY_ENABLED;
#endif

#if defined(MBEDTLS_SSL_SRV_C)
    conf->cert_req_ca_list = MBEDTLS_SSL_CERT_REQ_CA_LIST_ENABLED;
#endif

#if defined(MBEDTLS_SSL_PROTO_DTLS)
    conf->hs_timeout_min = MBEDTLS_SSL_DTLS_TIMEOUT_DFL_MIN;
    conf->hs_timeout_max = MBEDTLS_SSL_DTLS_TIMEOUT_DFL_MAX;
#endif

#if defined(MBEDTLS_SSL_RENEGOTIATION)
    conf->renego_max_records = MBEDTLS_SSL_RENEGO_MAX_RECORDS_DEFAULT;
    memset( conf->renego_period,     0x00, 2 );
    memset( conf->renego_period + 2, 0xFF, 6 );
#endif

#if defined(MBEDTLS_DHM_C) && defined(MBEDTLS_SSL_SRV_C)
            if( endpoint == MBEDTLS_SSL_IS_SERVER )
            {
                const unsigned char dhm_p[] =
                    MBEDTLS_DHM_RFC3526_MODP_2048_P_BIN;
                const unsigned char dhm_g[] =
                    MBEDTLS_DHM_RFC3526_MODP_2048_G_BIN;

                if ( ( ret = mbedtls_ssl_conf_dh_param_bin( conf,
                                               dhm_p, sizeof( dhm_p ),
                                               dhm_g, sizeof( dhm_g ) ) ) != 0 )
                {
                    return( ret );
                }
            }
#endif

    /*
     * Preset-specific defaults
     */
    switch( preset )
    {
        /*
         * NSA Suite B
         */
        case MBEDTLS_SSL_PRESET_SUITEB:
            conf->min_major_ver = MBEDTLS_SSL_MAJOR_VERSION_3;
            conf->min_minor_ver = MBEDTLS_SSL_MINOR_VERSION_3; /* TLS 1.2 */
            conf->max_major_ver = MBEDTLS_SSL_MAX_MAJOR_VERSION;
            conf->max_minor_ver = MBEDTLS_SSL_MAX_MINOR_VERSION;

            conf->ciphersuite_list[MBEDTLS_SSL_MINOR_VERSION_0] =
            conf->ciphersuite_list[MBEDTLS_SSL_MINOR_VERSION_1] =
            conf->ciphersuite_list[MBEDTLS_SSL_MINOR_VERSION_2] =
            conf->ciphersuite_list[MBEDTLS_SSL_MINOR_VERSION_3] =
                                   ssl_preset_suiteb_ciphersuites;

#if defined(MBEDTLS_X509_CRT_PARSE_C)
            conf->cert_profile = &mbedtls_x509_crt_profile_suiteb;
#endif

#if defined(MBEDTLS_KEY_EXCHANGE__WITH_CERT__ENABLED)
            conf->sig_hashes = ssl_preset_suiteb_hashes;
#endif

#if defined(MBEDTLS_ECP_C)
            conf->curve_list = ssl_preset_suiteb_curves;
#endif
            break;

        /*
         * Default
         */
        default:
            conf->min_major_ver = ( MBEDTLS_SSL_MIN_MAJOR_VERSION >
                                    MBEDTLS_SSL_MIN_VALID_MAJOR_VERSION ) ?
                                    MBEDTLS_SSL_MIN_MAJOR_VERSION :
                                    MBEDTLS_SSL_MIN_VALID_MAJOR_VERSION;
            conf->min_minor_ver = ( MBEDTLS_SSL_MIN_MINOR_VERSION >
                                    MBEDTLS_SSL_MIN_VALID_MINOR_VERSION ) ?
                                    MBEDTLS_SSL_MIN_MINOR_VERSION :
                                    MBEDTLS_SSL_MIN_VALID_MINOR_VERSION;
            conf->max_major_ver = MBEDTLS_SSL_MAX_MAJOR_VERSION;
            conf->max_minor_ver = MBEDTLS_SSL_MAX_MINOR_VERSION;

#if defined(MBEDTLS_SSL_PROTO_DTLS)
            if( transport == MBEDTLS_SSL_TRANSPORT_DATAGRAM )
                conf->min_minor_ver = MBEDTLS_SSL_MINOR_VERSION_2;
#endif

            conf->ciphersuite_list[MBEDTLS_SSL_MINOR_VERSION_0] =
            conf->ciphersuite_list[MBEDTLS_SSL_MINOR_VERSION_1] =
            conf->ciphersuite_list[MBEDTLS_SSL_MINOR_VERSION_2] =
            conf->ciphersuite_list[MBEDTLS_SSL_MINOR_VERSION_3] =
                                   mbedtls_ssl_list_ciphersuites();

#if defined(MBEDTLS_X509_CRT_PARSE_C)
            conf->cert_profile = &mbedtls_x509_crt_profile_default;
#endif

#if defined(MBEDTLS_KEY_EXCHANGE__WITH_CERT__ENABLED)
            conf->sig_hashes = ssl_preset_default_hashes;
#endif

#if defined(MBEDTLS_ECP_C)
            conf->curve_list = mbedtls_ecp_grp_id_list();
#endif

#if defined(MBEDTLS_DHM_C) && defined(MBEDTLS_SSL_CLI_C)
            conf->dhm_min_bitlen = 1024;
#endif
    }

    return( 0 );
}

/*
 * Free mbedtls_ssl_config
 */
void mbedtls_ssl_config_free( mbedtls_ssl_config *conf )
{
#if defined(MBEDTLS_DHM_C)
    mbedtls_mpi_free( &conf->dhm_P );
    mbedtls_mpi_free( &conf->dhm_G );
#endif

#if defined(MBEDTLS_KEY_EXCHANGE__SOME__PSK_ENABLED)
    if( conf->psk != NULL )
    {
        mbedtls_platform_zeroize( conf->psk, conf->psk_len );
        mbedtls_free( conf->psk );
        conf->psk = NULL;
        conf->psk_len = 0;
    }

    if( conf->psk_identity != NULL )
    {
        mbedtls_platform_zeroize( conf->psk_identity, conf->psk_identity_len );
        mbedtls_free( conf->psk_identity );
        conf->psk_identity = NULL;
        conf->psk_identity_len = 0;
    }
#endif

#if defined(MBEDTLS_X509_CRT_PARSE_C)
    ssl_key_cert_free( conf->key_cert );
#endif

    mbedtls_platform_zeroize( conf, sizeof( mbedtls_ssl_config ) );
}

#if defined(MBEDTLS_PK_C) && \
    ( defined(MBEDTLS_RSA_C) || defined(MBEDTLS_ECDSA_C) )
/*
 * Convert between MBEDTLS_PK_XXX and SSL_SIG_XXX
 */
unsigned char mbedtls_ssl_sig_from_pk( mbedtls_pk_context *pk )
{
#if defined(MBEDTLS_RSA_C)
    if( mbedtls_pk_can_do( pk, MBEDTLS_PK_RSA ) )
        return( MBEDTLS_SSL_SIG_RSA );
#endif
#if defined(MBEDTLS_ECDSA_C)
    if( mbedtls_pk_can_do( pk, MBEDTLS_PK_ECDSA ) )
        return( MBEDTLS_SSL_SIG_ECDSA );
#endif
    return( MBEDTLS_SSL_SIG_ANON );
}

unsigned char mbedtls_ssl_sig_from_pk_alg( mbedtls_pk_type_t type )
{
    switch( type ) {
        case MBEDTLS_PK_RSA:
            return( MBEDTLS_SSL_SIG_RSA );
        case MBEDTLS_PK_ECDSA:
        case MBEDTLS_PK_ECKEY:
            return( MBEDTLS_SSL_SIG_ECDSA );
        default:
            return( MBEDTLS_SSL_SIG_ANON );
    }
}

mbedtls_pk_type_t mbedtls_ssl_pk_alg_from_sig( unsigned char sig )
{
    switch( sig )
    {
#if defined(MBEDTLS_RSA_C)
        case MBEDTLS_SSL_SIG_RSA:
            return( MBEDTLS_PK_RSA );
#endif
#if defined(MBEDTLS_ECDSA_C)
        case MBEDTLS_SSL_SIG_ECDSA:
            return( MBEDTLS_PK_ECDSA );
#endif
        default:
            return( MBEDTLS_PK_NONE );
    }
}
#endif /* MBEDTLS_PK_C && ( MBEDTLS_RSA_C || MBEDTLS_ECDSA_C ) */

#if defined(MBEDTLS_SSL_PROTO_TLS1_2) && \
    defined(MBEDTLS_KEY_EXCHANGE__WITH_CERT__ENABLED)

/* Find an entry in a signature-hash set matching a given hash algorithm. */
mbedtls_md_type_t mbedtls_ssl_sig_hash_set_find( mbedtls_ssl_sig_hash_set_t *set,
                                                 mbedtls_pk_type_t sig_alg )
{
    switch( sig_alg )
    {
        case MBEDTLS_PK_RSA:
            return( set->rsa );
        case MBEDTLS_PK_ECDSA:
            return( set->ecdsa );
        default:
            return( MBEDTLS_MD_NONE );
    }
}

/* Add a signature-hash-pair to a signature-hash set */
void mbedtls_ssl_sig_hash_set_add( mbedtls_ssl_sig_hash_set_t *set,
                                   mbedtls_pk_type_t sig_alg,
                                   mbedtls_md_type_t md_alg )
{
    switch( sig_alg )
    {
        case MBEDTLS_PK_RSA:
            if( set->rsa == MBEDTLS_MD_NONE )
                set->rsa = md_alg;
            break;

        case MBEDTLS_PK_ECDSA:
            if( set->ecdsa == MBEDTLS_MD_NONE )
                set->ecdsa = md_alg;
            break;

        default:
            break;
    }
}

/* Allow exactly one hash algorithm for each signature. */
void mbedtls_ssl_sig_hash_set_const_hash( mbedtls_ssl_sig_hash_set_t *set,
                                          mbedtls_md_type_t md_alg )
{
    set->rsa   = md_alg;
    set->ecdsa = md_alg;
}

#endif /* MBEDTLS_SSL_PROTO_TLS1_2) &&
          MBEDTLS_KEY_EXCHANGE__WITH_CERT__ENABLED */

/*
 * Convert from MBEDTLS_SSL_HASH_XXX to MBEDTLS_MD_XXX
 */
mbedtls_md_type_t mbedtls_ssl_md_alg_from_hash( unsigned char hash )
{
    switch( hash )
    {
#if defined(MBEDTLS_MD5_C)
        case MBEDTLS_SSL_HASH_MD5:
            return( MBEDTLS_MD_MD5 );
#endif
#if defined(MBEDTLS_SHA1_C)
        case MBEDTLS_SSL_HASH_SHA1:
            return( MBEDTLS_MD_SHA1 );
#endif
#if defined(MBEDTLS_SHA256_C)
        case MBEDTLS_SSL_HASH_SHA224:
            return( MBEDTLS_MD_SHA224 );
        case MBEDTLS_SSL_HASH_SHA256:
            return( MBEDTLS_MD_SHA256 );
#endif
#if defined(MBEDTLS_SHA512_C)
        case MBEDTLS_SSL_HASH_SHA384:
            return( MBEDTLS_MD_SHA384 );
        case MBEDTLS_SSL_HASH_SHA512:
            return( MBEDTLS_MD_SHA512 );
#endif
        default:
            return( MBEDTLS_MD_NONE );
    }
}

/*
 * Convert from MBEDTLS_MD_XXX to MBEDTLS_SSL_HASH_XXX
 */
unsigned char mbedtls_ssl_hash_from_md_alg( int md )
{
    switch( md )
    {
#if defined(MBEDTLS_MD5_C)
        case MBEDTLS_MD_MD5:
            return( MBEDTLS_SSL_HASH_MD5 );
#endif
#if defined(MBEDTLS_SHA1_C)
        case MBEDTLS_MD_SHA1:
            return( MBEDTLS_SSL_HASH_SHA1 );
#endif
#if defined(MBEDTLS_SHA256_C)
        case MBEDTLS_MD_SHA224:
            return( MBEDTLS_SSL_HASH_SHA224 );
        case MBEDTLS_MD_SHA256:
            return( MBEDTLS_SSL_HASH_SHA256 );
#endif
#if defined(MBEDTLS_SHA512_C)
        case MBEDTLS_MD_SHA384:
            return( MBEDTLS_SSL_HASH_SHA384 );
        case MBEDTLS_MD_SHA512:
            return( MBEDTLS_SSL_HASH_SHA512 );
#endif
        default:
            return( MBEDTLS_SSL_HASH_NONE );
    }
}

#if defined(MBEDTLS_ECP_C)
/*
 * Check if a curve proposed by the peer is in our list.
 * Return 0 if we're willing to use it, -1 otherwise.
 */
int mbedtls_ssl_check_curve( const mbedtls_ssl_context *ssl, mbedtls_ecp_group_id grp_id )
{
    const mbedtls_ecp_group_id *gid;

    if( ssl->conf->curve_list == NULL )
        return( -1 );

    for( gid = ssl->conf->curve_list; *gid != MBEDTLS_ECP_DP_NONE; gid++ )
        if( *gid == grp_id )
            return( 0 );

    return( -1 );
}
#endif /* MBEDTLS_ECP_C */

#if defined(MBEDTLS_KEY_EXCHANGE__WITH_CERT__ENABLED)
/*
 * Check if a hash proposed by the peer is in our list.
 * Return 0 if we're willing to use it, -1 otherwise.
 */
int mbedtls_ssl_check_sig_hash( const mbedtls_ssl_context *ssl,
                                mbedtls_md_type_t md )
{
    const int *cur;

    if( ssl->conf->sig_hashes == NULL )
        return( -1 );

    for( cur = ssl->conf->sig_hashes; *cur != MBEDTLS_MD_NONE; cur++ )
        if( *cur == (int) md )
            return( 0 );

    return( -1 );
}
#endif /* MBEDTLS_KEY_EXCHANGE__WITH_CERT__ENABLED */

#if defined(MBEDTLS_X509_CRT_PARSE_C)
int mbedtls_ssl_check_cert_usage( const mbedtls_x509_crt *cert,
                          const mbedtls_ssl_ciphersuite_t *ciphersuite,
                          int cert_endpoint,
                          uint32_t *flags )
{
    int ret = 0;
#if defined(MBEDTLS_X509_CHECK_KEY_USAGE)
    int usage = 0;
#endif
#if defined(MBEDTLS_X509_CHECK_EXTENDED_KEY_USAGE)
    const char *ext_oid;
    size_t ext_len;
#endif

#if !defined(MBEDTLS_X509_CHECK_KEY_USAGE) &&          \
    !defined(MBEDTLS_X509_CHECK_EXTENDED_KEY_USAGE)
    ((void) cert);
    ((void) cert_endpoint);
    ((void) flags);
#endif

#if defined(MBEDTLS_X509_CHECK_KEY_USAGE)
    if( cert_endpoint == MBEDTLS_SSL_IS_SERVER )
    {
        /* Server part of the key exchange */
        switch( ciphersuite->key_exchange )
        {
            case MBEDTLS_KEY_EXCHANGE_RSA:
            case MBEDTLS_KEY_EXCHANGE_RSA_PSK:
                usage = MBEDTLS_X509_KU_KEY_ENCIPHERMENT;
                break;

            case MBEDTLS_KEY_EXCHANGE_DHE_RSA:
            case MBEDTLS_KEY_EXCHANGE_ECDHE_RSA:
            case MBEDTLS_KEY_EXCHANGE_ECDHE_ECDSA:
                usage = MBEDTLS_X509_KU_DIGITAL_SIGNATURE;
                break;

            case MBEDTLS_KEY_EXCHANGE_ECDH_RSA:
            case MBEDTLS_KEY_EXCHANGE_ECDH_ECDSA:
                usage = MBEDTLS_X509_KU_KEY_AGREEMENT;
                break;

            /* Don't use default: we want warnings when adding new values */
            case MBEDTLS_KEY_EXCHANGE_NONE:
            case MBEDTLS_KEY_EXCHANGE_PSK:
            case MBEDTLS_KEY_EXCHANGE_DHE_PSK:
            case MBEDTLS_KEY_EXCHANGE_ECDHE_PSK:
            case MBEDTLS_KEY_EXCHANGE_ECJPAKE:
                usage = 0;
        }
    }
    else
    {
        /* Client auth: we only implement rsa_sign and mbedtls_ecdsa_sign for now */
        usage = MBEDTLS_X509_KU_DIGITAL_SIGNATURE;
    }

    if( mbedtls_x509_crt_check_key_usage( cert, usage ) != 0 )
    {
        *flags |= MBEDTLS_X509_BADCERT_KEY_USAGE;
        ret = -1;
    }
#else
    ((void) ciphersuite);
#endif /* MBEDTLS_X509_CHECK_KEY_USAGE */

#if defined(MBEDTLS_X509_CHECK_EXTENDED_KEY_USAGE)
    if( cert_endpoint == MBEDTLS_SSL_IS_SERVER )
    {
        ext_oid = MBEDTLS_OID_SERVER_AUTH;
        ext_len = MBEDTLS_OID_SIZE( MBEDTLS_OID_SERVER_AUTH );
    }
    else
    {
        ext_oid = MBEDTLS_OID_CLIENT_AUTH;
        ext_len = MBEDTLS_OID_SIZE( MBEDTLS_OID_CLIENT_AUTH );
    }

    if( mbedtls_x509_crt_check_extended_key_usage( cert, ext_oid, ext_len ) != 0 )
    {
        *flags |= MBEDTLS_X509_BADCERT_EXT_KEY_USAGE;
        ret = -1;
    }
#endif /* MBEDTLS_X509_CHECK_EXTENDED_KEY_USAGE */

    return( ret );
}
#endif /* MBEDTLS_X509_CRT_PARSE_C */

/*
 * Convert version numbers to/from wire format
 * and, for DTLS, to/from TLS equivalent.
 *
 * For TLS this is the identity.
 * For DTLS, use 1's complement (v -> 255 - v, and then map as follows:
 * 1.0 <-> 3.2      (DTLS 1.0 is based on TLS 1.1)
 * 1.x <-> 3.x+1    for x != 0 (DTLS 1.2 based on TLS 1.2)
 */
void mbedtls_ssl_write_version( int major, int minor, int transport,
                        unsigned char ver[2] )
{
#if defined(MBEDTLS_SSL_PROTO_DTLS)
    if( transport == MBEDTLS_SSL_TRANSPORT_DATAGRAM )
    {
        if( minor == MBEDTLS_SSL_MINOR_VERSION_2 )
            --minor; /* DTLS 1.0 stored as TLS 1.1 internally */

        ver[0] = (unsigned char)( 255 - ( major - 2 ) );
        ver[1] = (unsigned char)( 255 - ( minor - 1 ) );
    }
    else
#else
    ((void) transport);
#endif
    {
        ver[0] = (unsigned char) major;
        ver[1] = (unsigned char) minor;
    }
}

void mbedtls_ssl_read_version( int *major, int *minor, int transport,
                       const unsigned char ver[2] )
{
#if defined(MBEDTLS_SSL_PROTO_DTLS)
    if( transport == MBEDTLS_SSL_TRANSPORT_DATAGRAM )
    {
        *major = 255 - ver[0] + 2;
        *minor = 255 - ver[1] + 1;

        if( *minor == MBEDTLS_SSL_MINOR_VERSION_1 )
            ++*minor; /* DTLS 1.0 stored as TLS 1.1 internally */
    }
    else
#else
    ((void) transport);
#endif
    {
        *major = ver[0];
        *minor = ver[1];
    }
}

int mbedtls_ssl_set_calc_verify_md( mbedtls_ssl_context *ssl, int md )
{
#if defined(MBEDTLS_SSL_PROTO_TLS1_2)
    if( ssl->minor_ver != MBEDTLS_SSL_MINOR_VERSION_3 )
        return MBEDTLS_ERR_SSL_INVALID_VERIFY_HASH;

    switch( md )
    {
#if defined(MBEDTLS_SSL_PROTO_TLS1) || defined(MBEDTLS_SSL_PROTO_TLS1_1)
#if defined(MBEDTLS_MD5_C)
        case MBEDTLS_SSL_HASH_MD5:
            return MBEDTLS_ERR_SSL_INVALID_VERIFY_HASH;
#endif
#if defined(MBEDTLS_SHA1_C)
        case MBEDTLS_SSL_HASH_SHA1:
            ssl->handshake->calc_verify = ssl_calc_verify_tls;
            break;
#endif
#endif /* MBEDTLS_SSL_PROTO_TLS1 || MBEDTLS_SSL_PROTO_TLS1_1 */
#if defined(MBEDTLS_SHA512_C)
        case MBEDTLS_SSL_HASH_SHA384:
            ssl->handshake->calc_verify = ssl_calc_verify_tls_sha384;
            break;
#endif
#if defined(MBEDTLS_SHA256_C)
        case MBEDTLS_SSL_HASH_SHA256:
            ssl->handshake->calc_verify = ssl_calc_verify_tls_sha256;
            break;
#endif
        default:
            return MBEDTLS_ERR_SSL_INVALID_VERIFY_HASH;
    }

    return 0;
#else /* !MBEDTLS_SSL_PROTO_TLS1_2 */
    (void) ssl;
    (void) md;

    return MBEDTLS_ERR_SSL_INVALID_VERIFY_HASH;
#endif /* MBEDTLS_SSL_PROTO_TLS1_2 */
}

#if defined(MBEDTLS_SSL_PROTO_SSL3) || defined(MBEDTLS_SSL_PROTO_TLS1) || \
    defined(MBEDTLS_SSL_PROTO_TLS1_1)
int mbedtls_ssl_get_key_exchange_md_ssl_tls( mbedtls_ssl_context *ssl,
                                        unsigned char *output,
                                        unsigned char *data, size_t data_len )
{
    int ret = 0;
    mbedtls_md5_context mbedtls_md5;
    mbedtls_sha1_context mbedtls_sha1;

    mbedtls_md5_init( &mbedtls_md5 );
    mbedtls_sha1_init( &mbedtls_sha1 );

    /*
     * digitally-signed struct {
     *     opaque md5_hash[16];
     *     opaque sha_hash[20];
     * };
     *
     * md5_hash
     *     MD5(ClientHello.random + ServerHello.random
     *                            + ServerParams);
     * sha_hash
     *     SHA(ClientHello.random + ServerHello.random
     *                            + ServerParams);
     */
    if( ( ret = mbedtls_md5_starts_ret( &mbedtls_md5 ) ) != 0 )
    {
        MBEDTLS_SSL_DEBUG_RET( 1, "mbedtls_md5_starts_ret", ret );
        goto exit;
    }
    if( ( ret = mbedtls_md5_update_ret( &mbedtls_md5,
                                        ssl->handshake->randbytes, 64 ) ) != 0 )
    {
        MBEDTLS_SSL_DEBUG_RET( 1, "mbedtls_md5_update_ret", ret );
        goto exit;
    }
    if( ( ret = mbedtls_md5_update_ret( &mbedtls_md5, data, data_len ) ) != 0 )
    {
        MBEDTLS_SSL_DEBUG_RET( 1, "mbedtls_md5_update_ret", ret );
        goto exit;
    }
    if( ( ret = mbedtls_md5_finish_ret( &mbedtls_md5, output ) ) != 0 )
    {
        MBEDTLS_SSL_DEBUG_RET( 1, "mbedtls_md5_finish_ret", ret );
        goto exit;
    }

    if( ( ret = mbedtls_sha1_starts_ret( &mbedtls_sha1 ) ) != 0 )
    {
        MBEDTLS_SSL_DEBUG_RET( 1, "mbedtls_sha1_starts_ret", ret );
        goto exit;
    }
    if( ( ret = mbedtls_sha1_update_ret( &mbedtls_sha1,
                                         ssl->handshake->randbytes, 64 ) ) != 0 )
    {
        MBEDTLS_SSL_DEBUG_RET( 1, "mbedtls_sha1_update_ret", ret );
        goto exit;
    }
    if( ( ret = mbedtls_sha1_update_ret( &mbedtls_sha1, data,
                                         data_len ) ) != 0 )
    {
        MBEDTLS_SSL_DEBUG_RET( 1, "mbedtls_sha1_update_ret", ret );
        goto exit;
    }
    if( ( ret = mbedtls_sha1_finish_ret( &mbedtls_sha1,
                                         output + 16 ) ) != 0 )
    {
        MBEDTLS_SSL_DEBUG_RET( 1, "mbedtls_sha1_finish_ret", ret );
        goto exit;
    }

exit:
    mbedtls_md5_free( &mbedtls_md5 );
    mbedtls_sha1_free( &mbedtls_sha1 );

    if( ret != 0 )
        mbedtls_ssl_send_alert_message( ssl, MBEDTLS_SSL_ALERT_LEVEL_FATAL,
                                        MBEDTLS_SSL_ALERT_MSG_INTERNAL_ERROR );

    return( ret );

}
#endif /* MBEDTLS_SSL_PROTO_SSL3 || MBEDTLS_SSL_PROTO_TLS1 || \
          MBEDTLS_SSL_PROTO_TLS1_1 */

#if defined(MBEDTLS_SSL_PROTO_TLS1) || defined(MBEDTLS_SSL_PROTO_TLS1_1) || \
    defined(MBEDTLS_SSL_PROTO_TLS1_2)

#if defined(MBEDTLS_USE_PSA_CRYPTO)
int mbedtls_ssl_get_key_exchange_md_tls1_2( mbedtls_ssl_context *ssl,
                                            unsigned char *hash, size_t *hashlen,
                                            unsigned char *data, size_t data_len,
                                            mbedtls_md_type_t md_alg )
{
    psa_status_t status;
    psa_hash_operation_t hash_operation;
    psa_algorithm_t hash_alg = mbedtls_psa_translate_md( md_alg );

    MBEDTLS_SSL_DEBUG_MSG( 1, ( "Perform PSA-based computation of digest of ServerKeyExchange" ) );

    if( ( status = psa_hash_setup( &hash_operation,
                                   hash_alg ) ) != PSA_SUCCESS )
    {
        MBEDTLS_SSL_DEBUG_RET( 1, "psa_hash_setup", status );
        goto exit;
    }

    if( ( status = psa_hash_update( &hash_operation, ssl->handshake->randbytes,
                                    64 ) ) != PSA_SUCCESS )
    {
        MBEDTLS_SSL_DEBUG_RET( 1, "psa_hash_update", status );
        goto exit;
    }

    if( ( status = psa_hash_update( &hash_operation,
                                    data, data_len ) ) != PSA_SUCCESS )
    {
        MBEDTLS_SSL_DEBUG_RET( 1, "psa_hash_update", status );
        goto exit;
    }

    if( ( status = psa_hash_finish( &hash_operation, hash, MBEDTLS_MD_MAX_SIZE,
                                    hashlen ) ) != PSA_SUCCESS )
    {
         MBEDTLS_SSL_DEBUG_RET( 1, "psa_hash_finish", status );
         goto exit;
    }

exit:
    if( status != PSA_SUCCESS )
    {
        mbedtls_ssl_send_alert_message( ssl, MBEDTLS_SSL_ALERT_LEVEL_FATAL,
                                        MBEDTLS_SSL_ALERT_MSG_INTERNAL_ERROR );
        switch( status )
        {
            case PSA_ERROR_NOT_SUPPORTED:
                return( MBEDTLS_ERR_MD_FEATURE_UNAVAILABLE );
            case PSA_ERROR_BAD_STATE: /* Intentional fallthrough */
            case PSA_ERROR_BUFFER_TOO_SMALL:
                return( MBEDTLS_ERR_MD_BAD_INPUT_DATA );
            case PSA_ERROR_INSUFFICIENT_MEMORY:
                return( MBEDTLS_ERR_MD_ALLOC_FAILED );
            default:
                return( MBEDTLS_ERR_MD_HW_ACCEL_FAILED );
        }
    }
    return( 0 );
}

#else

int mbedtls_ssl_get_key_exchange_md_tls1_2( mbedtls_ssl_context *ssl,
                                            unsigned char *hash, size_t *hashlen,
                                            unsigned char *data, size_t data_len,
                                            mbedtls_md_type_t md_alg )
{
    int ret = 0;
    mbedtls_md_context_t ctx;
    const mbedtls_md_info_t *md_info = mbedtls_md_info_from_type( md_alg );
    *hashlen = mbedtls_md_get_size( md_info );

    MBEDTLS_SSL_DEBUG_MSG( 1, ( "Perform mbedtls-based computation of digest of ServerKeyExchange" ) );

    mbedtls_md_init( &ctx );

    /*
     * digitally-signed struct {
     *     opaque client_random[32];
     *     opaque server_random[32];
     *     ServerDHParams params;
     * };
     */
    if( ( ret = mbedtls_md_setup( &ctx, md_info, 0 ) ) != 0 )
    {
        MBEDTLS_SSL_DEBUG_RET( 1, "mbedtls_md_setup", ret );
        goto exit;
    }
    if( ( ret = mbedtls_md_starts( &ctx ) ) != 0 )
    {
        MBEDTLS_SSL_DEBUG_RET( 1, "mbedtls_md_starts", ret );
        goto exit;
    }
    if( ( ret = mbedtls_md_update( &ctx, ssl->handshake->randbytes, 64 ) ) != 0 )
    {
        MBEDTLS_SSL_DEBUG_RET( 1, "mbedtls_md_update", ret );
        goto exit;
    }
    if( ( ret = mbedtls_md_update( &ctx, data, data_len ) ) != 0 )
    {
        MBEDTLS_SSL_DEBUG_RET( 1, "mbedtls_md_update", ret );
        goto exit;
    }
    if( ( ret = mbedtls_md_finish( &ctx, hash ) ) != 0 )
    {
        MBEDTLS_SSL_DEBUG_RET( 1, "mbedtls_md_finish", ret );
        goto exit;
    }

exit:
    mbedtls_md_free( &ctx );

    if( ret != 0 )
        mbedtls_ssl_send_alert_message( ssl, MBEDTLS_SSL_ALERT_LEVEL_FATAL,
                                        MBEDTLS_SSL_ALERT_MSG_INTERNAL_ERROR );

    return( ret );
}
#endif /* MBEDTLS_USE_PSA_CRYPTO */

#endif /* MBEDTLS_SSL_PROTO_TLS1 || MBEDTLS_SSL_PROTO_TLS1_1 || \
          MBEDTLS_SSL_PROTO_TLS1_2 */

#endif /* MBEDTLS_SSL_TLS_C */<|MERGE_RESOLUTION|>--- conflicted
+++ resolved
@@ -899,7 +899,6 @@
             {
                 psa_generator_abort( &generator );
                 return( MBEDTLS_ERR_SSL_HW_ACCEL_FAILED );
-<<<<<<< HEAD
             }
 
             status = psa_generator_read( &generator, session->master,
@@ -910,18 +909,6 @@
                 return( MBEDTLS_ERR_SSL_HW_ACCEL_FAILED );
             }
 
-=======
-            }
-
-            status = psa_generator_read( &generator, session->master,
-                                         master_secret_len );
-            if( status != PSA_SUCCESS )
-            {
-                psa_generator_abort( &generator );
-                return( MBEDTLS_ERR_SSL_HW_ACCEL_FAILED );
-            }
-
->>>>>>> eb508712
             status = psa_generator_abort( &generator );
             if( status != PSA_SUCCESS )
                 return( MBEDTLS_ERR_SSL_HW_ACCEL_FAILED );
@@ -7796,21 +7783,12 @@
         return( MBEDTLS_ERR_SSL_ALLOC_FAILED );
     conf->psk_len = psk_len;
     memcpy( conf->psk, psk, conf->psk_len );
-<<<<<<< HEAD
 
     /* Check and set PSK Identity */
     ret = ssl_conf_set_psk_identity( conf, psk_identity, psk_identity_len );
     if( ret != 0 )
         ssl_conf_remove_psk( conf );
 
-=======
-
-    /* Check and set PSK Identity */
-    ret = ssl_conf_set_psk_identity( conf, psk_identity, psk_identity_len );
-    if( ret != 0 )
-        ssl_conf_remove_psk( conf );
-
->>>>>>> eb508712
     return( ret );
 }
 
