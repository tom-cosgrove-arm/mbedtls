#!/usr/bin/env python3

"""Analyze the test outcomes from a full CI run.

This script can also run on outcomes from a partial run, but the results are
less likely to be useful.
"""

import argparse
import sys
import traceback
import re
import subprocess
import os

import check_test_cases

class Results:
    """Process analysis results."""

    def __init__(self):
        self.error_count = 0
        self.warning_count = 0

    def new_section(self, fmt, *args, **kwargs):
        self._print_line('\n*** ' + fmt + ' ***\n', *args, **kwargs)

    def info(self, fmt, *args, **kwargs):
        self._print_line('Info: ' + fmt, *args, **kwargs)

    def error(self, fmt, *args, **kwargs):
        self.error_count += 1
        self._print_line('Error: ' + fmt, *args, **kwargs)

    def warning(self, fmt, *args, **kwargs):
        self.warning_count += 1
        self._print_line('Warning: ' + fmt, *args, **kwargs)

    @staticmethod
    def _print_line(fmt, *args, **kwargs):
        sys.stderr.write((fmt + '\n').format(*args, **kwargs))

class TestCaseOutcomes:
    """The outcomes of one test case across many configurations."""
    # pylint: disable=too-few-public-methods

    def __init__(self):
        # Collect a list of witnesses of the test case succeeding or failing.
        # Currently we don't do anything with witnesses except count them.
        # The format of a witness is determined by the read_outcome_file
        # function; it's the platform and configuration joined by ';'.
        self.successes = []
        self.failures = []

    def hits(self):
        """Return the number of times a test case has been run.

        This includes passes and failures, but not skips.
        """
        return len(self.successes) + len(self.failures)

def execute_reference_driver_tests(results: Results, ref_component, driver_component, \
                                   outcome_file):
    """Run the tests specified in ref_component and driver_component. Results
    are stored in the output_file and they will be used for the following
    coverage analysis"""
    # If the outcome file already exists, we assume that the user wants to
    # perform the comparison analysis again without repeating the tests.
    if os.path.exists(outcome_file):
        results.info("Outcome file ({}) already exists. Tests will be skipped.", outcome_file)
        return

    shell_command = "tests/scripts/all.sh --outcome-file " + outcome_file + \
                    " " + ref_component + " " + driver_component
    results.info("Running: {}", shell_command)
    ret_val = subprocess.run(shell_command.split(), check=False).returncode

    if ret_val != 0:
        results.error("failed to run reference/driver components")

def analyze_coverage(results, outcomes, allow_list, full_coverage):
    """Check that all available test cases are executed at least once."""
    available = check_test_cases.collect_available_test_cases()
    for key in available:
        hits = outcomes[key].hits() if key in outcomes else 0
        if hits == 0 and key not in allow_list:
            if full_coverage:
                results.error('Test case not executed: {}', key)
            else:
                results.warning('Test case not executed: {}', key)
        elif hits != 0 and key in allow_list:
            # Test Case should be removed from the allow list.
            if full_coverage:
                results.error('Allow listed test case was executed: {}', key)
            else:
                results.warning('Allow listed test case was executed: {}', key)

def name_matches_pattern(name, str_or_re):
    """Check if name matches a pattern, that may be a string or regex.
    - If the pattern is a string, name must be equal to match.
    - If the pattern is a regex, name must fully match.
    """
    # The CI's python is too old for re.Pattern
    #if isinstance(str_or_re, re.Pattern):
    if not isinstance(str_or_re, str):
        return str_or_re.fullmatch(name)
    else:
        return str_or_re == name

def analyze_driver_vs_reference(results: Results, outcomes,
                                component_ref, component_driver,
                                ignored_suites, ignored_tests=None):
    """Check that all tests executed in the reference component are also
    executed in the corresponding driver component.
    Skip:
    - full test suites provided in ignored_suites list
    - only some specific test inside a test suite, for which the corresponding
      output string is provided
    """
    seen_reference_passing = False
    for key in outcomes:
        # key is like "test_suite_foo.bar;Description of test case"
        (full_test_suite, test_string) = key.split(';')
        test_suite = full_test_suite.split('.')[0] # retrieve main part of test suite name

        # Immediately skip fully-ignored test suites
        if test_suite in ignored_suites or full_test_suite in ignored_suites:
            continue

        # For ignored test cases inside test suites, just remember and:
        # don't issue an error if they're skipped with drivers,
        # but issue an error if they're not (means we have a bad entry).
        ignored = False
        if full_test_suite in ignored_tests:
            for str_or_re in ignored_tests[test_suite]:
                if name_matches_pattern(test_string, str_or_re):
                    ignored = True

        # Search for tests that run in reference component and not in driver component
        driver_test_passed = False
        reference_test_passed = False
        for entry in outcomes[key].successes:
            if component_driver in entry:
                driver_test_passed = True
            if component_ref in entry:
                reference_test_passed = True
                seen_reference_passing = True
        if reference_test_passed and not driver_test_passed and not ignored:
            results.error("PASS -> SKIP/FAIL: {}", key)
        if ignored and driver_test_passed:
            results.error("uselessly ignored: {}", key)

    if not seen_reference_passing:
        results.error("no passing test in reference component: bad outcome file?")

def analyze_outcomes(results: Results, outcomes, args):
    """Run all analyses on the given outcome collection."""
    analyze_coverage(results, outcomes, args['allow_list'],
                     args['full_coverage'])

def read_outcome_file(outcome_file):
    """Parse an outcome file and return an outcome collection.

An outcome collection is a dictionary mapping keys to TestCaseOutcomes objects.
The keys are the test suite name and the test case description, separated
by a semicolon.
"""
    outcomes = {}
    with open(outcome_file, 'r', encoding='utf-8') as input_file:
        for line in input_file:
            (platform, config, suite, case, result, _cause) = line.split(';')
            key = ';'.join([suite, case])
            setup = ';'.join([platform, config])
            if key not in outcomes:
                outcomes[key] = TestCaseOutcomes()
            if result == 'PASS':
                outcomes[key].successes.append(setup)
            elif result == 'FAIL':
                outcomes[key].failures.append(setup)
    return outcomes

def do_analyze_coverage(results: Results, outcome_file, args):
    """Perform coverage analysis."""
    results.new_section("Analyze coverage")
    outcomes = read_outcome_file(outcome_file)
    analyze_outcomes(results, outcomes, args)

def do_analyze_driver_vs_reference(results: Results, outcome_file, args):
    """Perform driver vs reference analyze."""
    results.new_section("Analyze driver {} vs reference {}",
                        args['component_driver'], args['component_ref'])

    execute_reference_driver_tests(results, args['component_ref'], \
                                   args['component_driver'], outcome_file)

    ignored_suites = ['test_suite_' + x for x in args['ignored_suites']]

    outcomes = read_outcome_file(outcome_file)

    analyze_driver_vs_reference(results, outcomes,
                                args['component_ref'], args['component_driver'],
                                ignored_suites, args['ignored_tests'])

# List of tasks with a function that can handle this task and additional arguments if required
KNOWN_TASKS = {
    'analyze_coverage':                 {
        'test_function': do_analyze_coverage,
        'args': {
            'allow_list': [
                # Algorithm not supported yet
                'test_suite_psa_crypto_metadata;Asymmetric signature: pure EdDSA',
                # Algorithm not supported yet
                'test_suite_psa_crypto_metadata;Cipher: XTS',
            ],
            'full_coverage': False,
        }
    },
    # There are 2 options to use analyze_driver_vs_reference_xxx locally:
    # 1. Run tests and then analysis:
    #   - tests/scripts/all.sh --outcome-file "$PWD/out.csv" <component_ref> <component_driver>
    #   - tests/scripts/analyze_outcomes.py out.csv analyze_driver_vs_reference_xxx
    # 2. Let this script run both automatically:
    #   - tests/scripts/analyze_outcomes.py out.csv analyze_driver_vs_reference_xxx
    'analyze_driver_vs_reference_hash': {
        'test_function': do_analyze_driver_vs_reference,
        'args': {
            'component_ref': 'test_psa_crypto_config_reference_hash_use_psa',
            'component_driver': 'test_psa_crypto_config_accel_hash_use_psa',
            'ignored_suites': [
                'shax', 'mdx', # the software implementations that are being excluded
                'md.psa',  # purposefully depends on whether drivers are present
                'psa_crypto_low_hash.generated', # testing the builtins
            ],
            'ignored_tests': {
            }
        }
    },
    'analyze_driver_vs_reference_cipher_aead': {
        'test_function': do_analyze_driver_vs_reference,
        'args': {
            'component_ref': 'test_psa_crypto_config_reference_cipher_aead',
            'component_driver': 'test_psa_crypto_config_accel_cipher_aead',
            # Modules replaced by drivers.
            'ignored_suites': [
                # low-level (block/stream) cipher modules
                'aes', 'aria', 'camellia', 'des', 'chacha20',
                # AEAD modes
                'ccm', 'chachapoly', 'cmac', 'gcm',
                # The Cipher abstraction layer
                'cipher',
            ],
            'ignored_tests': {
                # PEM decryption is not supported so far.
                # The rest of PEM (write, unencrypted read) works though.
                'test_suite_pem': [
                    re.compile(r'PEM read .*(AES|DES|\bencrypt).*'),
                ],
                # Following tests depend on AES_C/DES_C but are not about
                # them really, just need to know some error code is there.
                'test_suite_error': [
                    'Low and high error',
                    'Single low error'
                ],
                # Similar to test_suite_error above.
                'test_suite_version': [
                    'Check for MBEDTLS_AES_C when already present',
                ],
                # The en/decryption part of PKCS#12 is not supported so far.
                # The rest of PKCS#12 (key derivation) works though.
                'test_suite_pkcs12': [
                    re.compile(r'PBE Encrypt, .*'),
                    re.compile(r'PBE Decrypt, .*'),
                ],
                # The en/decryption part of PKCS#5 is not supported so far.
                # The rest of PKCS#5 (PBKDF2) works though.
                'test_suite_pkcs5': [
                    re.compile(r'PBES2 Encrypt, .*'),
                    re.compile(r'PBES2 Decrypt .*'),
                ],
                # Encrypted keys are not supported so far.
                # pylint: disable=line-too-long
                'test_suite_pkparse': [
                    'Key ASN1 (Encrypted key PKCS12, trailing garbage data)',
                    'Key ASN1 (Encrypted key PKCS5, trailing garbage data)',
                    re.compile(r'Parse RSA Key .*\(PKCS#8 encrypted .*\)'),
                ],
            }
        }
    },
    'analyze_driver_vs_reference_ecp_light_only': {
        'test_function': do_analyze_driver_vs_reference,
        'args': {
            'component_ref': 'test_psa_crypto_config_reference_ecc_ecp_light_only',
            'component_driver': 'test_psa_crypto_config_accel_ecc_ecp_light_only',
            'ignored_suites': [
                # Modules replaced by drivers
                'ecdsa', 'ecdh', 'ecjpake',
            ],
            'ignored_tests': {
                # This test wants a legacy function that takes f_rng, p_rng
                # arguments, and uses legacy ECDSA for that. The test is
                # really about the wrapper around the PSA RNG, not ECDSA.
                'test_suite_random': [
                    'PSA classic wrapper: ECDSA signature (SECP256R1)',
                ],
                # In the accelerated test ECP_C is not set (only ECP_LIGHT is)
                # so we must ignore disparities in the tests for which ECP_C
                # is required.
                'test_suite_ecp': [
                    re.compile(r'ECP check public-private .*'),
                    re.compile(r'ECP gen keypair .*'),
                    re.compile(r'ECP point muladd .*'),
                    re.compile(r'ECP point multiplication .*'),
                    re.compile(r'ECP test vectors .*'),
                ],
                'test_suite_ssl': [
                    # This deprecated function is only present when ECP_C is On.
                    'Test configuration of groups for DHE through mbedtls_ssl_conf_curves()',
                ],
            }
        }
    },
    'analyze_driver_vs_reference_no_ecp_at_all': {
        'test_function': do_analyze_driver_vs_reference,
        'args': {
            'component_ref': 'test_psa_crypto_config_reference_ecc_no_ecp_at_all',
            'component_driver': 'test_psa_crypto_config_accel_ecc_no_ecp_at_all',
            'ignored_suites': [
                # Modules replaced by drivers
                'ecp', 'ecdsa', 'ecdh', 'ecjpake',
            ],
            'ignored_tests': {
                # See ecp_light_only
                'test_suite_random': [
                    'PSA classic wrapper: ECDSA signature (SECP256R1)',
                ],
                'test_suite_pkparse': [
                    # When PK_PARSE_C and ECP_C are defined then PK_PARSE_EC_COMPRESSED
                    # is automatically enabled in build_info.h (backward compatibility)
                    # even if it is disabled in config_psa_crypto_no_ecp_at_all(). As a
                    # consequence compressed points are supported in the reference
                    # component but not in the accelerated one, so they should be skipped
                    # while checking driver's coverage.
                    re.compile(r'Parse EC Key .*compressed\)'),
                    re.compile(r'Parse Public EC Key .*compressed\)'),
                ],
                # See ecp_light_only
                'test_suite_ssl': [
                    'Test configuration of groups for DHE through mbedtls_ssl_conf_curves()',
                ],
            }
        }
    },
    'analyze_driver_vs_reference_ecc_no_bignum': {
        'test_function': do_analyze_driver_vs_reference,
        'args': {
            'component_ref': 'test_psa_crypto_config_reference_ecc_no_bignum',
            'component_driver': 'test_psa_crypto_config_accel_ecc_no_bignum',
            'ignored_suites': [
                # Modules replaced by drivers
                'ecp', 'ecdsa', 'ecdh', 'ecjpake',
                'bignum_core', 'bignum_random', 'bignum_mod', 'bignum_mod_raw',
                'bignum.generated', 'bignum.misc',
            ],
            'ignored_tests': {
                # See ecp_light_only
                'test_suite_random': [
                    'PSA classic wrapper: ECDSA signature (SECP256R1)',
                ],
                # See no_ecp_at_all
                'test_suite_pkparse': [
                    re.compile(r'Parse EC Key .*compressed\)'),
                    re.compile(r'Parse Public EC Key .*compressed\)'),
                ],
                'test_suite_asn1parse': [
                    'INTEGER too large for mpi',
                ],
                'test_suite_asn1write': [
                    re.compile(r'ASN.1 Write mpi.*'),
                ],
                'test_suite_debug': [
                    re.compile(r'Debug print mbedtls_mpi.*'),
                ],
                # See ecp_light_only
                'test_suite_ssl': [
                    'Test configuration of groups for DHE through mbedtls_ssl_conf_curves()',
                ],
            }
        }
    },
    'analyze_driver_vs_reference_ecc_ffdh_no_bignum': {
        'test_function': do_analyze_driver_vs_reference,
        'args': {
            'component_ref': 'test_psa_crypto_config_reference_ecc_ffdh_no_bignum',
            'component_driver': 'test_psa_crypto_config_accel_ecc_ffdh_no_bignum',
            'ignored_suites': [
                # Modules replaced by drivers
                'ecp', 'ecdsa', 'ecdh', 'ecjpake', 'dhm',
                'bignum_core', 'bignum_random', 'bignum_mod', 'bignum_mod_raw',
                'bignum.generated', 'bignum.misc',
            ],
            'ignored_tests': {
                # See ecp_light_only
                'test_suite_random': [
                    'PSA classic wrapper: ECDSA signature (SECP256R1)',
                ],
                # See no_ecp_at_all
                'test_suite_pkparse': [
                    re.compile(r'Parse EC Key .*compressed\)'),
                    re.compile(r'Parse Public EC Key .*compressed\)'),
                ],
                'test_suite_asn1parse': [
                    'INTEGER too large for mpi',
                ],
                'test_suite_asn1write': [
                    re.compile(r'ASN.1 Write mpi.*'),
                ],
                'test_suite_debug': [
                    re.compile(r'Debug print mbedtls_mpi.*'),
                ],
                # See ecp_light_only
                'test_suite_ssl': [
                    'Test configuration of groups for DHE through mbedtls_ssl_conf_curves()',
                ],
            }
        }
    },
    'analyze_driver_vs_reference_ffdh_alg': {
        'test_function': do_analyze_driver_vs_reference,
        'args': {
            'component_ref': 'test_psa_crypto_config_reference_ffdh',
            'component_driver': 'test_psa_crypto_config_accel_ffdh',
            'ignored_suites': ['dhm'],
            'ignored_tests': {}
        }
    },
    'analyze_driver_vs_reference_tfm_config': {
        'test_function':  do_analyze_driver_vs_reference,
        'args': {
            'component_ref': 'test_tfm_config',
            'component_driver': 'test_tfm_config_p256m_driver_accel_ec',
            'ignored_suites': [
<<<<<<< HEAD
                # Ignore test suites for the modules that are disabled in the
                # accelerated test case.
                'asn1parse',
                'asn1write',
                'ecp',
                'ecdsa',
                'ecdh',
                'ecjpake',
                'bignum_core',
                'bignum_random',
                'bignum_mod',
                'bignum_mod_raw',
                'bignum.generated',
                'bignum.misc',
=======
                # Modules replaced by drivers
                'ecp', 'ecdsa', 'ecdh', 'ecjpake',
                'bignum_core', 'bignum_random', 'bignum_mod', 'bignum_mod_raw',
                'bignum.generated', 'bignum.misc',
>>>>>>> afc6a992
            ],
            'ignored_tests': {
                # See ecp_light_only
                'test_suite_random': [
                    'PSA classic wrapper: ECDSA signature (SECP256R1)',
                ],
<<<<<<< HEAD
                'test_suite_psa_crypto_pake': [
                    'PSA PAKE: ecjpake size macros',
=======
                'test_suite_asn1parse': [
                    'INTEGER too large for mpi',
                ],
                'test_suite_asn1write': [
                    re.compile(r'ASN.1 Write mpi.*'),
>>>>>>> afc6a992
                ],
            }
        }
    }
}

def main():
    main_results = Results()

    try:
        parser = argparse.ArgumentParser(description=__doc__)
        parser.add_argument('outcomes', metavar='OUTCOMES.CSV',
                            help='Outcome file to analyze')
        parser.add_argument('specified_tasks', default='all', nargs='?',
                            help='Analysis to be done. By default, run all tasks. '
                                 'With one or more TASK, run only those. '
                                 'TASK can be the name of a single task or '
                                 'comma/space-separated list of tasks. ')
        parser.add_argument('--list', action='store_true',
                            help='List all available tasks and exit.')
        parser.add_argument('--require-full-coverage', action='store_true',
                            dest='full_coverage', help="Require all available "
                            "test cases to be executed and issue an error "
                            "otherwise. This flag is ignored if 'task' is "
                            "neither 'all' nor 'analyze_coverage'")
        options = parser.parse_args()

        if options.list:
            for task in KNOWN_TASKS:
                print(task)
            sys.exit(0)

        if options.specified_tasks == 'all':
            tasks_list = KNOWN_TASKS.keys()
        else:
            tasks_list = re.split(r'[, ]+', options.specified_tasks)
            for task in tasks_list:
                if task not in KNOWN_TASKS:
                    sys.stderr.write('invalid task: {}\n'.format(task))
                    sys.exit(2)

        KNOWN_TASKS['analyze_coverage']['args']['full_coverage'] = options.full_coverage

        for task in tasks_list:
            test_function = KNOWN_TASKS[task]['test_function']
            test_args = KNOWN_TASKS[task]['args']
            test_function(main_results, options.outcomes, test_args)

        main_results.info("Overall results: {} warnings and {} errors",
                          main_results.warning_count, main_results.error_count)

        sys.exit(0 if (main_results.error_count == 0) else 1)

    except Exception: # pylint: disable=broad-except
        # Print the backtrace and exit explicitly with our chosen status.
        traceback.print_exc()
        sys.exit(120)

if __name__ == '__main__':
    main()<|MERGE_RESOLUTION|>--- conflicted
+++ resolved
@@ -440,43 +440,16 @@
             'component_ref': 'test_tfm_config',
             'component_driver': 'test_tfm_config_p256m_driver_accel_ec',
             'ignored_suites': [
-<<<<<<< HEAD
-                # Ignore test suites for the modules that are disabled in the
-                # accelerated test case.
-                'asn1parse',
-                'asn1write',
-                'ecp',
-                'ecdsa',
-                'ecdh',
-                'ecjpake',
-                'bignum_core',
-                'bignum_random',
-                'bignum_mod',
-                'bignum_mod_raw',
-                'bignum.generated',
-                'bignum.misc',
-=======
                 # Modules replaced by drivers
+                'asn1parse', 'asn1write',
                 'ecp', 'ecdsa', 'ecdh', 'ecjpake',
                 'bignum_core', 'bignum_random', 'bignum_mod', 'bignum_mod_raw',
                 'bignum.generated', 'bignum.misc',
->>>>>>> afc6a992
             ],
             'ignored_tests': {
                 # See ecp_light_only
                 'test_suite_random': [
                     'PSA classic wrapper: ECDSA signature (SECP256R1)',
-                ],
-<<<<<<< HEAD
-                'test_suite_psa_crypto_pake': [
-                    'PSA PAKE: ecjpake size macros',
-=======
-                'test_suite_asn1parse': [
-                    'INTEGER too large for mpi',
-                ],
-                'test_suite_asn1write': [
-                    re.compile(r'ASN.1 Write mpi.*'),
->>>>>>> afc6a992
                 ],
             }
         }
